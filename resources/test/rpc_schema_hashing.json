--- conflicted
+++ resolved
@@ -258,7 +258,7 @@
                   },
                   "execution_results": [
                     {
-                      "block_hash": "74bc2e5054f7d5bd4761659e4580b995044703d049cad82b3afdfa15bbcf4fee",
+                      "block_hash": "f04ca2c7027fa1d5eabffe42e5395e0ec04dc9284d1d8b46f55eb8752b439114",
                       "result": {
                         "Success": {
                           "effect": {
@@ -365,7 +365,7 @@
                 {
                   "name": "block_identifier",
                   "value": {
-                    "Hash": "74bc2e5054f7d5bd4761659e4580b995044703d049cad82b3afdfa15bbcf4fee"
+                    "Hash": "f04ca2c7027fa1d5eabffe42e5395e0ec04dc9284d1d8b46f55eb8752b439114"
                   }
                 }
               ],
@@ -561,7 +561,7 @@
                 {
                   "name": "state_identifier",
                   "value": {
-                    "BlockHash": "74bc2e5054f7d5bd4761659e4580b995044703d049cad82b3afdfa15bbcf4fee"
+                    "BlockHash": "f04ca2c7027fa1d5eabffe42e5395e0ec04dc9284d1d8b46f55eb8752b439114"
                   }
                 },
                 {
@@ -580,7 +580,7 @@
                   "block_header": {
                     "parent_hash": "0707070707070707070707070707070707070707070707070707070707070707",
                     "state_root_hash": "0808080808080808080808080808080808080808080808080808080808080808",
-                    "body_hash": "2d1fa2f86b69f109e7753b995f635147703157ac61ea4251a44d7e8a032aef0b",
+                    "body_hash": "30fef6833f75f79b3aeafac8da864e00b27b384a99df6534b2fba4e9f491ad9d",
                     "random_bit": true,
                     "accumulated_seed": "ac979f51525cfd979b14aa7dc0737c5154eabe0db9280eceaa8dc8d2905b20d5",
                     "era_end": {
@@ -588,7 +588,20 @@
                         "equivocators": [
                           "013b6a27bcceb6a42d62a3a8d02a6f0d73653215771de243a63ac048a18b59da29"
                         ],
-                        "rewards": [],
+                        "rewards": [
+                          {
+                            "validator": "010303030303030303030303030303030303030303030303030303030303030303",
+                            "amount": 1500
+                          },
+                          {
+                            "validator": "010606060606060606060606060606060606060606060606060606060606060606",
+                            "amount": 4800
+                          },
+                          {
+                            "validator": "010909090909090909090909090909090909090909090909090909090909090909",
+                            "amount": 9000
+                          }
+                        ],
                         "inactive_validators": [
                           "018139770ea87d175f56a35466c34c7ecccb8d8a91b4ee37a25df60f5b8fc9b394"
                         ]
@@ -692,7 +705,7 @@
                 {
                   "name": "state_identifier",
                   "value": {
-                    "BlockHash": "74bc2e5054f7d5bd4761659e4580b995044703d049cad82b3afdfa15bbcf4fee"
+                    "BlockHash": "f04ca2c7027fa1d5eabffe42e5395e0ec04dc9284d1d8b46f55eb8752b439114"
                   }
                 },
                 {
@@ -885,7 +898,7 @@
                   "chainspec_name": "casper-example",
                   "starting_state_root_hash": "0000000000000000000000000000000000000000000000000000000000000000",
                   "last_added_block_info": {
-                    "hash": "74bc2e5054f7d5bd4761659e4580b995044703d049cad82b3afdfa15bbcf4fee",
+                    "hash": "f04ca2c7027fa1d5eabffe42e5395e0ec04dc9284d1d8b46f55eb8752b439114",
                     "timestamp": "2020-11-17T00:39:24.072Z",
                     "era_id": 1,
                     "height": 10,
@@ -1066,7 +1079,7 @@
                 {
                   "name": "block_identifier",
                   "value": {
-                    "Hash": "74bc2e5054f7d5bd4761659e4580b995044703d049cad82b3afdfa15bbcf4fee"
+                    "Hash": "f04ca2c7027fa1d5eabffe42e5395e0ec04dc9284d1d8b46f55eb8752b439114"
                   }
                 }
               ],
@@ -1075,11 +1088,11 @@
                 "value": {
                   "api_version": "1.5.0",
                   "block": {
-                    "hash": "74bc2e5054f7d5bd4761659e4580b995044703d049cad82b3afdfa15bbcf4fee",
+                    "hash": "f04ca2c7027fa1d5eabffe42e5395e0ec04dc9284d1d8b46f55eb8752b439114",
                     "header": {
                       "parent_hash": "0707070707070707070707070707070707070707070707070707070707070707",
                       "state_root_hash": "0808080808080808080808080808080808080808080808080808080808080808",
-                      "body_hash": "2d1fa2f86b69f109e7753b995f635147703157ac61ea4251a44d7e8a032aef0b",
+                      "body_hash": "30fef6833f75f79b3aeafac8da864e00b27b384a99df6534b2fba4e9f491ad9d",
                       "random_bit": true,
                       "accumulated_seed": "ac979f51525cfd979b14aa7dc0737c5154eabe0db9280eceaa8dc8d2905b20d5",
                       "era_end": {
@@ -1087,7 +1100,20 @@
                           "equivocators": [
                             "013b6a27bcceb6a42d62a3a8d02a6f0d73653215771de243a63ac048a18b59da29"
                           ],
-                          "rewards": [],
+                          "rewards": [
+                            {
+                              "validator": "010303030303030303030303030303030303030303030303030303030303030303",
+                              "amount": 1500
+                            },
+                            {
+                              "validator": "010606060606060606060606060606060606060606060606060606060606060606",
+                              "amount": 4800
+                            },
+                            {
+                              "validator": "010909090909090909090909090909090909090909090909090909090909090909",
+                              "amount": 9000
+                            }
+                          ],
                           "inactive_validators": [
                             "018139770ea87d175f56a35466c34c7ecccb8d8a91b4ee37a25df60f5b8fc9b394"
                           ]
@@ -1118,12 +1144,14 @@
                       "transfer_hashes": [
                         "5c9b3b099c1378aa8e4a5f07f59ff1fcdc69a83179427c7e67ae0377d94d93fa"
                       ],
-                      "past_finality_signatures": []
+                      "past_finality_signatures": [
+                        224
+                      ]
                     },
                     "proofs": [
                       {
                         "public_key": "01d9bf2148748a85c89da5aad8ee0b0fc2d105fd39d41a4c796536354f0ae2900c",
-                        "signature": "019ccb8ebbde4307bbb4819a7349b4338757eddf8ddff16c23a152fb45d544802d6375cb6fe82c101b99c435847e1f95c1478cfb3434d41ae1f9837ec1cbbc8407"
+                        "signature": "01cdc22b5c31dcb8c52c6e5cfa8023c587908f43097ce19aa3f5e2be9cc98826ab43946086f6af8e233692f9087374f6d56dff6ee6b5a929f3f597cc86767e7805"
                       }
                     ]
                   }
@@ -1190,20 +1218,15 @@
                 {
                   "name": "block_identifier",
                   "value": {
-                    "Hash": "74bc2e5054f7d5bd4761659e4580b995044703d049cad82b3afdfa15bbcf4fee"
+                    "Hash": "f04ca2c7027fa1d5eabffe42e5395e0ec04dc9284d1d8b46f55eb8752b439114"
                   }
                 }
               ],
               "result": {
                 "name": "chain_get_block_transfers_example_result",
                 "value": {
-<<<<<<< HEAD
-                  "api_version": "1.4.13",
-                  "block_hash": "74bc2e5054f7d5bd4761659e4580b995044703d049cad82b3afdfa15bbcf4fee",
-=======
                   "api_version": "1.5.0",
-                  "block_hash": "4beb72443f2337a4a9537ad36eefc2931d4f5f7a2d59f4dfebf0c29d86f97d3e",
->>>>>>> b48c3630
+                  "block_hash": "f04ca2c7027fa1d5eabffe42e5395e0ec04dc9284d1d8b46f55eb8752b439114",
                   "transfers": [
                     {
                       "deploy_hash": "0000000000000000000000000000000000000000000000000000000000000000",
@@ -1499,7 +1522,7 @@
                 {
                   "name": "block_identifier",
                   "value": {
-                    "Hash": "74bc2e5054f7d5bd4761659e4580b995044703d049cad82b3afdfa15bbcf4fee"
+                    "Hash": "f04ca2c7027fa1d5eabffe42e5395e0ec04dc9284d1d8b46f55eb8752b439114"
                   }
                 }
               ],
@@ -1508,7 +1531,7 @@
                 "value": {
                   "api_version": "1.5.0",
                   "era_summary": {
-                    "block_hash": "74bc2e5054f7d5bd4761659e4580b995044703d049cad82b3afdfa15bbcf4fee",
+                    "block_hash": "f04ca2c7027fa1d5eabffe42e5395e0ec04dc9284d1d8b46f55eb8752b439114",
                     "era_id": 42,
                     "stored_value": {
                       "EraInfo": {
@@ -1579,7 +1602,7 @@
                 {
                   "name": "block_identifier",
                   "value": {
-                    "Hash": "74bc2e5054f7d5bd4761659e4580b995044703d049cad82b3afdfa15bbcf4fee"
+                    "Hash": "f04ca2c7027fa1d5eabffe42e5395e0ec04dc9284d1d8b46f55eb8752b439114"
                   }
                 }
               ],
@@ -1661,7 +1684,7 @@
                 {
                   "name": "block_identifier",
                   "value": {
-                    "Hash": "4beb72443f2337a4a9537ad36eefc2931d4f5f7a2d59f4dfebf0c29d86f97d3e"
+                    "Hash": "f04ca2c7027fa1d5eabffe42e5395e0ec04dc9284d1d8b46f55eb8752b439114"
                   }
                 }
               ],
@@ -1670,7 +1693,7 @@
                 "value": {
                   "api_version": "1.5.0",
                   "era_summary": {
-                    "block_hash": "4beb72443f2337a4a9537ad36eefc2931d4f5f7a2d59f4dfebf0c29d86f97d3e",
+                    "block_hash": "f04ca2c7027fa1d5eabffe42e5395e0ec04dc9284d1d8b46f55eb8752b439114",
                     "era_id": 42,
                     "stored_value": {
                       "EraInfo": {
@@ -4473,7 +4496,7 @@
             "additionalProperties": false
           },
           "PastFinalitySignatures": {
-            "description": "List of identifiers for finality signatures for a particular past block.",
+            "description": "List of identifiers for finality signatures for a particular past block.\n\nThat past block height is current_height - rewards_lag, the latter being defined in the chainspec.\n\nWe need to wait for a few blocks to pass (`rewards_lag`) to store the finality signers because we need a bit of time to get the block finality.",
             "type": "array",
             "items": {
               "type": "integer",
