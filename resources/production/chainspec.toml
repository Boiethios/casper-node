[protocol]
# Protocol version.
version = '1.5.2'
# Whether we need to clear latest blocks back to the switch block just before the activation point or not.
hard_reset = true
# This protocol version becomes active at this point.
#
# If it is a timestamp string, it represents the timestamp for the genesis block.  This is the beginning of era 0.  By
# this time, a sufficient majority (> 50% + F/2 — see finality_threshold_fraction below) of validator nodes must be up
# and running to start the blockchain.  This timestamp is also used in seeding the pseudo-random number generator used
# in contract-runtime for computing genesis post-state hash.
#
# If it is an integer, it represents an era ID, meaning the protocol version becomes active at the start of this era.
activation_point = 9100

[network]
# Human readable name for convenience; the genesis_hash is the true identifier.  The name influences the genesis hash by
# contributing to the seeding of the pseudo-random number generator used in contract-runtime for computing genesis
# post-state hash.
name = 'casper'
# The maximum size of an acceptable networking message in bytes.  Any message larger than this will
# be rejected at the networking level.
maximum_net_message_size = 25_165_824

[core]
# Era duration.
era_duration = '120min'
# Minimum number of blocks per era.  An era will take longer than `era_duration` if that is necessary to reach the
# minimum height.
minimum_era_height = 20
# Minimum difference between a block's and its child's timestamp.
minimum_block_time = '32768ms'
# Number of slots available in validator auction.
validator_slots = 100
# A number between 0 and 1 representing the fault tolerance threshold as a fraction, used by the internal finalizer.
# It is the fraction of validators that would need to equivocate to make two honest nodes see two conflicting blocks as
# finalized: A higher value F makes it safer to rely on finalized blocks.  It also makes it more difficult to finalize
# blocks, however, and requires strictly more than (F + 1)/2 validators to be working correctly.
finality_threshold_fraction = [1, 3]
# Protocol version from which nodes are required to hold strict finality signatures.
start_protocol_version_with_strict_finality_signatures_required = '1.5.0'
# Which finality is required for legacy blocks. Options are 'Strict', 'Weak' and 'Any'.
# Used to determine finality sufficiency for new joiners syncing blocks created
# in a protocol version before
# `start_protocol_version_with_strict_finality_signatures_required`.
legacy_required_finality = 'Strict'
# Number of eras before an auction actually defines the set of validators.  If you bond with a sufficient bid in era N,
# you will be a validator in era N + auction_delay + 1.
auction_delay = 1
# The period after genesis during which a genesis validator's bid is locked.
locked_funds_period = '0 days'
# The period in which genesis validator's bid is released over time after it's unlocked.
vesting_schedule_period = '0 weeks'
# Default number of eras that need to pass to be able to withdraw unbonded funds.
unbonding_delay = 7
# Round seigniorage rate represented as a fraction of the total supply.
#
# Annual issuance: 8%
# Minimum block time: 2^15 milliseconds
# Ticks per year: 31536000000
#
# (1+0.08)^((2^15)/31536000000)-1 is expressed as a fractional number below
# Python:
# from fractions import Fraction
# Fraction((1 + 0.08)**((2**15)/31536000000) - 1).limit_denominator(1000000000)
round_seigniorage_rate = [7, 87535408]
# Maximum number of associated keys for a single account.
max_associated_keys = 100
# Maximum height of contract runtime call stack.
max_runtime_call_stack_height = 12
# Minimum allowed delegation amount in motes
minimum_delegation_amount = 500_000_000_000
# Global state prune batch size (0 = this feature is off)
prune_batch_size = 0
# Enables strict arguments checking when calling a contract; i.e. that all non-optional args are provided and of the correct `CLType`.
strict_argument_checking = false
# Number of simultaneous peer requests.
simultaneous_peer_requests = 5
# The consensus protocol to use. Options are "Zug" and "Highway".
consensus_protocol = 'Highway'
# The maximum amount of delegators per validator. if the value is 0, there is no maximum capacity.
max_delegators_per_validator = 1200
# The split in finality signature rewards between block producer and participating signers.
finders_fee = [1, 5]
# The proportion of baseline rewards going to reward finality signatures specifically.
finality_signature_proportion = [1, 2]
# Lookback interval indicating which past block we are looking at to reward.
signature_rewards_max_delay = 3
# Allows peer to peer transfers between users.
#
# Setting this to false makes sense only for private chains.
allow_unrestricted_transfers = true
# Enables the auction entry points 'delegate' and 'add_bid'.
#
# Setting this to false makes sense only for private chains which don't need to auction new validator slots. These
# auction entry points will return an error if called when this option is set to false.
allow_auction_bids = true
# If set to false, then consensus doesn't compute rewards and always uses 0.
compute_rewards = true
# Defines how refunds of the unused portion of payment amounts are calculated and handled.
#
# Valid options are:
#   'refund': this causes excess payment amounts to be sent to either a pre-defined purse, or back to the sender.
#             the refunded amount is calculated as the given ratio of the payment amount minus the execution costs.
#   'burn': similar to what refund does; except the refund amount is burned.
refund_handling = { type = 'refund', refund_ratio = [0, 1] }
# Defines how fees are handled.
#
# Valid options are:
#   'pay_to_proposer': fees are paid to the block proposer
#   'accumulate': fees are accumulated in a special purse and distributed at the end of each era evenly among all
#                 administrator accounts
#   'burn': fees are burned
fee_handling = { type = 'pay_to_proposer' }
# List of public keys of administrator accounts. Setting this option makes only on private chains which require
# administrator accounts for regulatory reasons.
administrators = []

[highway]
# Highway dynamically chooses its round length, between minimum_block_time and maximum_round_length.
maximum_round_length = '132seconds'
# The factor by which rewards for a round are multiplied if the greatest summit has ≤50% quorum, i.e. no finality.
# Expressed as a fraction (1/5 by default).
reduced_reward_multiplier = [1, 5]

[transactions]
# The duration after the Transaction timestamp that it can be included in a block.
max_ttl = '18hours'
# Maximum Transaction size in bytes.  Size is of the Transaction when serialized via ToBytes.
max_transaction_size = 1_048_576
# The maximum number of non-transfer deploys permitted in a single block.
block_max_deploy_count = 50
# The maximum number of native Transactions, including wasm-less transfer deploys, permitted in a single block.
block_max_native_count = 1250
# The maximum number of approvals permitted in a single block.
block_max_approval_count = 2600
# Maximum block size in bytes including deploys contained by the block.  0 means unlimited.
max_block_size = 10_485_760
# The upper limit of total gas of all Transactions in a block.
block_gas_limit = 10_000_000_000_000
# The minimum amount in motes for a valid native transfer.
native_transfer_minimum_motes = 2_500_000_000

[transactions.v1]
# The maximum length in bytes of runtime args per V1 Transaction.
max_args_length = 1024

[transactions.deploy]
# The maximum number of Motes allowed to be spent during payment.  0 means unlimited.
max_payment_cost = '0'
# The maximum number of other deploys a deploy can depend on (require to have been executed before it can execute).
max_dependencies = 10
# The limit of length of serialized payment code arguments.
payment_args_max_length = 1024
# The limit of length of serialized session code arguments.
session_args_max_length = 1024

[wasm]
# Amount of free memory (in 64kB pages) each contract can use for stack.
max_memory = 64
# Max stack height (native WebAssembly stack limiter).
max_stack_height = 500

[wasm.storage_costs]
# Gas charged per byte stored in the global state.
gas_per_byte = 630_000

[wasm.opcode_costs]
# Bit operations multiplier.
bit = 300
# Arithmetic add operations multiplier.
add = 210
# Mul operations multiplier.
mul = 240
# Div operations multiplier.
div = 320
# Memory load operation multiplier.
load = 2_500
# Memory store operation multiplier.
store = 4_700
# Const store operation multiplier.
const = 110
# Local operations multiplier.
local = 390
# Global operations multiplier.
global = 390
# Integer operations multiplier.
integer_comparison = 250
# Conversion operations multiplier.
conversion = 420
# Unreachable operation multiplier.
unreachable = 270
# Nop operation multiplier.
nop = 200
# Get current memory operation multiplier.
current_memory = 290
# Grow memory cost, per page (64kb).
grow_memory = 240_000

# Control flow operations multiplier.
[wasm.opcode_costs.control_flow]
block = 440
loop = 440
if = 440
else = 440
end = 440
br = 440_000
br_if = 440_000
return = 440
select = 440
call = 140_000
call_indirect = 140_000
drop = 440

[wasm.opcode_costs.control_flow.br_table]
# Fixed cost per `br_table` opcode
cost = 440_000
# Size of target labels in the `br_table` opcode will be multiplied by `size_multiplier`
size_multiplier = 100

# Host function declarations are located in smart_contracts/contract/src/ext_ffi.rs
[wasm.host_function_costs]
add = { cost = 5_800, arguments = [0, 0, 0, 0] }
add_associated_key = { cost = 9_000, arguments = [0, 0, 0] }
<<<<<<< HEAD
add_contract_version = { cost = 200, arguments = [0, 0, 0, 0, 0, 0, 0, 0, 0] }
=======
add_contract_version = { cost = 200, arguments = [
    0,
    0,
    0,
    0,
    0,
    0,
    0,
    0,
    0,
    0,
] }
>>>>>>> ece86603
blake2b = { cost = 200, arguments = [0, 0, 0, 0] }
call_contract = { cost = 4_500, arguments = [0, 0, 0, 0, 0, 420, 0] }
call_versioned_contract = { cost = 4_500, arguments = [
    0,
    0,
    0,
    0,
    0,
    0,
    0,
    420,
    0,
] }
create_contract_package_at_hash = { cost = 200, arguments = [0, 0] }
create_contract_user_group = { cost = 200, arguments = [
    0,
    0,
    0,
    0,
    0,
    0,
    0,
    0,
] }
create_purse = { cost = 2_500_000_000, arguments = [0, 0] }
disable_contract_version = { cost = 200, arguments = [0, 0, 0, 0] }
get_balance = { cost = 3_800, arguments = [0, 0, 0] }
get_blocktime = { cost = 330, arguments = [0] }
get_caller = { cost = 380, arguments = [0] }
get_key = { cost = 2_000, arguments = [0, 440, 0, 0, 0] }
get_main_purse = { cost = 1_300, arguments = [0] }
get_named_arg = { cost = 200, arguments = [0, 0, 0, 0] }
get_named_arg_size = { cost = 200, arguments = [0, 0, 0] }
get_phase = { cost = 710, arguments = [0] }
get_system_contract = { cost = 1_100, arguments = [0, 0, 0] }
has_key = { cost = 1_500, arguments = [0, 840] }
is_valid_uref = { cost = 760, arguments = [0, 0] }
load_named_keys = { cost = 42_000, arguments = [0, 0] }
new_uref = { cost = 17_000, arguments = [0, 0, 590] }
random_bytes = { cost = 200, arguments = [0, 0] }
print = { cost = 20_000, arguments = [0, 4_600] }
provision_contract_user_group_uref = { cost = 200, arguments = [0, 0, 0, 0, 0] }
put_key = { cost = 38_000, arguments = [0, 1_100, 0, 0] }
read_host_buffer = { cost = 3_500, arguments = [0, 310, 0] }
read_value = { cost = 6_000, arguments = [0, 0, 0] }
read_value_local = { cost = 5_500, arguments = [0, 590, 0] }
remove_associated_key = { cost = 4_200, arguments = [0, 0] }
remove_contract_user_group = { cost = 200, arguments = [0, 0, 0, 0] }
remove_contract_user_group_urefs = { cost = 200, arguments = [
    0,
    0,
    0,
    0,
    0,
    0,
] }
remove_key = { cost = 61_000, arguments = [0, 3_200] }
ret = { cost = 23_000, arguments = [0, 420_000] }
revert = { cost = 500, arguments = [0] }
set_action_threshold = { cost = 74_000, arguments = [0, 0] }
transfer_from_purse_to_account = { cost = 2_500_000_000, arguments = [
    0,
    0,
    0,
    0,
    0,
    0,
    0,
    0,
    0,
] }
transfer_from_purse_to_purse = { cost = 82_000, arguments = [
    0,
    0,
    0,
    0,
    0,
    0,
    0,
    0,
] }
transfer_to_account = { cost = 2_500_000_000, arguments = [
    0,
    0,
    0,
    0,
    0,
    0,
    0,
] }
update_associated_key = { cost = 4_200, arguments = [0, 0, 0] }
write = { cost = 14_000, arguments = [0, 0, 0, 980] }
write_local = { cost = 9_500, arguments = [0, 1_800, 0, 520] }
enable_contract_version = { cost = 200, arguments = [0, 0, 0, 0] }
add_session_version = { cost = 200, arguments = [0, 0] }

[system_costs]
wasmless_transfer_cost = 100_000_000

[system_costs.auction_costs]
get_era_validators = 10_000
read_seigniorage_recipients = 10_000
add_bid = 2_500_000_000
withdraw_bid = 2_500_000_000
delegate = 2_500_000_000
undelegate = 2_500_000_000
run_auction = 10_000
slash = 10_000
distribute = 10_000
withdraw_delegator_reward = 10_000
withdraw_validator_reward = 10_000
read_era_id = 10_000
activate_bid = 10_000
redelegate = 2_500_000_000

[system_costs.mint_costs]
mint = 2_500_000_000
reduce_total_supply = 10_000
create = 2_500_000_000
balance = 10_000
transfer = 10_000
read_base_round_reward = 10_000
mint_into_existing_purse = 2_500_000_000

[system_costs.handle_payment_costs]
get_payment_purse = 10_000
set_refund_purse = 10_000
get_refund_purse = 10_000
finalize_payment = 10_000

[system_costs.standard_payment_costs]
pay = 10_000<|MERGE_RESOLUTION|>--- conflicted
+++ resolved
@@ -222,22 +222,7 @@
 [wasm.host_function_costs]
 add = { cost = 5_800, arguments = [0, 0, 0, 0] }
 add_associated_key = { cost = 9_000, arguments = [0, 0, 0] }
-<<<<<<< HEAD
 add_contract_version = { cost = 200, arguments = [0, 0, 0, 0, 0, 0, 0, 0, 0] }
-=======
-add_contract_version = { cost = 200, arguments = [
-    0,
-    0,
-    0,
-    0,
-    0,
-    0,
-    0,
-    0,
-    0,
-    0,
-] }
->>>>>>> ece86603
 blake2b = { cost = 200, arguments = [0, 0, 0, 0] }
 call_contract = { cost = 4_500, arguments = [0, 0, 0, 0, 0, 420, 0] }
 call_versioned_contract = { cost = 4_500, arguments = [
