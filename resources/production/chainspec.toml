[protocol]
# Protocol version.
<<<<<<< HEAD
version = '1.4.3'
=======
version = '1.4.5'
>>>>>>> a7f6a648
# Whether we need to clear latest blocks back to the switch block just before the activation point or not.
hard_reset = true
# This protocol version becomes active at this point.
#
# If it is a timestamp string, it represents the timestamp for the genesis block.  This is the beginning of era 0.  By
# this time, a sufficient majority (> 50% + F/2 — see finality_threshold_fraction below) of validator nodes must be up
# and running to start the blockchain.  This timestamp is also used in seeding the pseudo-random number generator used
# in contract-runtime for computing genesis post-state hash.
#
# If it is an integer, it represents an era ID, meaning the protocol version becomes active at the start of this era.
activation_point = 3000
# Optional era ID in which the last emergency restart happened.
#last_emergency_restart = 0

# The era ID starting at which the new Merkle tree-based hashing scheme is applied.
# TODO: Set this to the same value as the upgrade to the first version supporting Merkle tree-based hashing.
verifiable_chunked_hash_activation = 9999

[network]
# Human readable name for convenience; the genesis_hash is the true identifier.  The name influences the genesis hash by
# contributing to the seeding of the pseudo-random number generator used in contract-runtime for computing genesis
# post-state hash.
name = 'casper'
# The maximum size of an acceptable networking message in bytes.  Any message larger than this will
# be rejected at the networking level.
maximum_net_message_size = 23_068_672

[core]
# Era duration.
era_duration = '120min'
# Minimum number of blocks per era.  An era will take longer than `era_duration` if that is necessary to reach the
# minimum height.
minimum_era_height = 20
# Number of slots available in validator auction.
validator_slots = 100
# Number of eras before an auction actually defines the set of validators.  If you bond with a sufficient bid in era N,
# you will be a validator in era N + auction_delay + 1.
auction_delay = 1
# The period after genesis during which a genesis validator's bid is locked.
locked_funds_period = '90days'
# Default number of eras that need to pass to be able to withdraw unbonded funds.
unbonding_delay = 7
# Round seigniorage rate represented as a fraction of the total supply.
#
# Annual issuance: 8%
# Minimum round exponent: 15
# Ticks per year: 31536000000
#
# (1+0.08)^((2^15)/31536000000)-1 is expressed as a fractional number below
# Python:
# from fractions import Fraction
# Fraction((1 + 0.08)**((2**15)/31536000000) - 1).limit_denominator(1000000000)
round_seigniorage_rate = [7, 87535408]
# Maximum number of associated keys for a single account.
max_associated_keys = 100
# Maximum height of contract runtime call stack.
max_runtime_call_stack_height = 12
<<<<<<< HEAD
=======
# Maximum serialized size of values stored in global state.
max_stored_value_size = 8_388_608
# Minimum allowed delegation amount in motes
minimum_delegation_amount = 500_000_000_000
>>>>>>> a7f6a648

[highway]
# A number between 0 and 1 representing the fault tolerance threshold as a fraction, used by the internal finalizer.
# It is the fraction of validators that would need to equivocate to make two honest nodes see two conflicting blocks as
# finalized: A higher value F makes it safer to rely on finalized blocks.  It also makes it more difficult to finalize
# blocks, however, and requires strictly more than (F + 1)/2 validators to be working correctly.
finality_threshold_fraction = [1, 3]
# Integer between 0 and 255.  The power of two that is the number of milliseconds in the minimum round length, and
# therefore the minimum delay between a block and its child.  E.g. 14 means 2^14 milliseconds, i.e. about 16 seconds.
minimum_round_exponent = 15
# Integer between 0 and 255.  Must be greater than `minimum_round_exponent`.  The power of two that is the number of
# milliseconds in the maximum round length, and therefore the maximum delay between a block and its child.  E.g. 19
# means 2^19 milliseconds, i.e. about 8.7 minutes.
maximum_round_exponent = 17
# The factor by which rewards for a round are multiplied if the greatest summit has ≤50% quorum, i.e. no finality.
# Expressed as a fraction (1/5 by default).
reduced_reward_multiplier = [1, 5]

[deploys]
# The maximum number of Motes allowed to be spent during payment.  0 means unlimited.
max_payment_cost = '0'
# The duration after the deploy timestamp that it can be included in a block.
max_ttl = '1day'
# The maximum number of other deploys a deploy can depend on (require to have been executed before it can execute).
max_dependencies = 10
# Maximum block size in bytes including deploys contained by the block.  0 means unlimited.
max_block_size = 10_485_760
# Maximum deploy size in bytes.  Size is of the deploy when serialized via ToBytes.
max_deploy_size = 1_048_576
# The maximum number of non-transfer deploys permitted in a single block.
block_max_deploy_count = 50
# The maximum number of wasm-less transfer deploys permitted in a single block.
block_max_transfer_count = 1250
<<<<<<< HEAD
=======
# The maximum number of approvals permitted in a single block.
block_max_approval_count = 2600
>>>>>>> a7f6a648
# The upper limit of total gas of all deploys in a block.
block_gas_limit = 10_000_000_000_000
# The limit of length of serialized payment code arguments.
payment_args_max_length = 1024
# The limit of length of serialized session code arguments.
session_args_max_length = 1024
# The minimum amount in motes for a valid native transfer.
native_transfer_minimum_motes = 2_500_000_000

[wasm]
# Amount of free memory (in 64kB pages) each contract can use for stack.
max_memory = 64
# Max stack height (native WebAssembly stack limiter).
max_stack_height = 188

[wasm.storage_costs]
# Gas charged per byte stored in the global state.
gas_per_byte = 630_000

[wasm.opcode_costs]
# Bit operations multiplier.
bit = 300
# Arithmetic add operations multiplier.
add = 210
# Mul operations multiplier.
mul = 240
# Div operations multiplier.
div = 320
# Memory load operation multiplier.
load = 2_500
# Memory store operation multiplier.
store = 4_700
# Const store operation multiplier.
const = 110
# Local operations multiplier.
local = 390
# Global operations multiplier.
global = 390
# Control flow operations multiplier.
control_flow = 440
# Integer operations multiplier.
integer_comparison = 250
# Conversion operations multiplier.
conversion = 420
# Unreachable operation multiplier.
unreachable = 270
# Nop operation multiplier.
nop = 200
# Get current memory operation multiplier.
current_memory = 290
# Grow memory cost, per page (64kb).
grow_memory = 240_000
# Regular opcode cost.
regular = 210

# Host function declarations are located in smart_contracts/contract/src/ext_ffi.rs
[wasm.host_function_costs]
add = { cost = 5_800, arguments = [0, 0, 0, 0] }
add_associated_key = { cost = 9_000, arguments = [0, 0, 0] }
add_contract_version = { cost = 200, arguments = [0, 0, 0, 0, 0, 0, 0, 0, 0, 0] }
blake2b = { cost = 200, arguments = [0, 0, 0, 0] }
call_contract = { cost = 4_500, arguments = [0, 0, 0, 0, 0, 420, 0] }
call_versioned_contract = { cost = 4_500, arguments = [0, 0, 0, 0, 0, 0, 0, 420, 0] }
create_contract_package_at_hash = { cost = 200, arguments = [0, 0] }
create_contract_user_group = { cost = 200, arguments = [0, 0, 0, 0, 0, 0, 0, 0] }
create_purse = { cost = 2_500_000_000, arguments = [0, 0] }
disable_contract_version = { cost = 200, arguments = [0, 0, 0, 0] }
get_balance = { cost = 3_800, arguments = [0, 0, 0] }
get_blocktime = { cost = 330, arguments = [0] }
get_caller = { cost = 380, arguments = [0] }
get_key = { cost = 2_000, arguments = [0, 440, 0, 0, 0] }
get_main_purse = { cost = 1_300, arguments = [0] }
get_named_arg = { cost = 200, arguments = [0, 0, 0, 0] }
get_named_arg_size = { cost = 200, arguments = [0, 0, 0] }
get_phase = { cost = 710, arguments = [0] }
get_system_contract = { cost = 1_100, arguments = [0, 0, 0] }
has_key = { cost = 1_500, arguments = [0, 840] }
is_valid_uref = { cost = 760, arguments = [0, 0] }
load_named_keys = { cost = 42_000, arguments = [0, 0] }
new_uref = { cost = 17_000, arguments = [0, 0, 590] }
print = { cost = 20_000, arguments = [0, 4_600] }
provision_contract_user_group_uref = { cost = 200, arguments = [0, 0, 0, 0, 0] }
put_key = { cost = 38_000, arguments = [0, 1_100, 0, 0] }
read_host_buffer = { cost = 3_500, arguments = [0, 310, 0] }
read_value = { cost = 6_000, arguments = [0, 0, 0] }
read_value_local = { cost = 5_500, arguments = [0, 590, 0] }
remove_associated_key = { cost = 4_200, arguments = [0, 0] }
remove_contract_user_group = { cost = 200, arguments = [0, 0, 0, 0] }
remove_contract_user_group_urefs = { cost = 200, arguments = [0, 0, 0, 0, 0, 0] }
remove_key = { cost = 61_000, arguments = [0, 3_200] }
ret = { cost = 23_000, arguments = [0, 420_000] }
revert = { cost = 500, arguments = [0] }
set_action_threshold = { cost = 74_000, arguments = [0, 0] }
transfer_from_purse_to_account = { cost = 2_500_000_000, arguments = [0, 0, 0, 0, 0, 0, 0, 0, 0] }
transfer_from_purse_to_purse = { cost = 82_000, arguments = [0, 0, 0, 0, 0, 0, 0, 0] }
transfer_to_account = { cost = 2_500_000_000, arguments = [0, 0, 0, 0, 0, 0, 0] }
update_associated_key = { cost = 4_200, arguments = [0, 0, 0] }
write = { cost = 14_000, arguments = [0, 0, 0, 980] }
write_local = { cost = 9_500, arguments = [0, 1_800, 0, 520] }

[system_costs]
wasmless_transfer_cost = 100_000_000

[system_costs.auction_costs]
get_era_validators = 10_000
read_seigniorage_recipients = 10_000
add_bid = 2_500_000_000
withdraw_bid = 10_000
delegate = 2_500_000_000
undelegate = 10_000
run_auction = 10_000
slash = 10_000
distribute = 10_000
withdraw_delegator_reward = 10_000
withdraw_validator_reward = 10_000
read_era_id = 10_000
activate_bid = 10_000

[system_costs.mint_costs]
mint = 2_500_000_000
reduce_total_supply = 10_000
create = 2_500_000_000
balance = 10_000
transfer = 10_000
read_base_round_reward = 10_000

[system_costs.handle_payment_costs]
get_payment_purse = 10_000
set_refund_purse = 10_000
get_refund_purse = 10_000
finalize_payment = 10_000

[system_costs.standard_payment_costs]
pay = 10_000<|MERGE_RESOLUTION|>--- conflicted
+++ resolved
@@ -1,10 +1,6 @@
 [protocol]
 # Protocol version.
-<<<<<<< HEAD
-version = '1.4.3'
-=======
 version = '1.4.5'
->>>>>>> a7f6a648
 # Whether we need to clear latest blocks back to the switch block just before the activation point or not.
 hard_reset = true
 # This protocol version becomes active at this point.
@@ -62,13 +58,10 @@
 max_associated_keys = 100
 # Maximum height of contract runtime call stack.
 max_runtime_call_stack_height = 12
-<<<<<<< HEAD
-=======
 # Maximum serialized size of values stored in global state.
 max_stored_value_size = 8_388_608
 # Minimum allowed delegation amount in motes
 minimum_delegation_amount = 500_000_000_000
->>>>>>> a7f6a648
 
 [highway]
 # A number between 0 and 1 representing the fault tolerance threshold as a fraction, used by the internal finalizer.
@@ -102,11 +95,8 @@
 block_max_deploy_count = 50
 # The maximum number of wasm-less transfer deploys permitted in a single block.
 block_max_transfer_count = 1250
-<<<<<<< HEAD
-=======
 # The maximum number of approvals permitted in a single block.
 block_max_approval_count = 2600
->>>>>>> a7f6a648
 # The upper limit of total gas of all deploys in a block.
 block_gas_limit = 10_000_000_000_000
 # The limit of length of serialized payment code arguments.
