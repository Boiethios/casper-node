#![no_std]
#![no_main]

extern crate alloc;

use alloc::{string::ToString, vec};

use casper_contract::{
    contract_api::{account, runtime, storage, system},
    unwrap_or_revert::UnwrapOrRevert,
};

use casper_types::{
    account::AccountHash,
<<<<<<< HEAD
    contracts::{EntryPoint, EntryPointAccess, EntryPointType, EntryPoints, Parameter},
    CLType, CLTyped, Key, NamedKeys, U512,
=======
    addressable_entity::{
        EntryPoint, EntryPointAccess, EntryPointType, EntryPoints, NamedKeys, Parameter,
    },
    CLType, CLTyped, Key, U512,
>>>>>>> a0147930
};

const FAUCET_NAME: &str = "faucet";
const PACKAGE_HASH_KEY_NAME: &str = "gh_2280";
const HASH_KEY_NAME: &str = "gh_2280_hash";
const ACCESS_KEY_NAME: &str = "gh_2280_access";
const ARG_TARGET: &str = "target";
const CONTRACT_VERSION: &str = "contract_version";
const ARG_FAUCET_FUNDS: &str = "faucet_initial_balance";
const FAUCET_FUNDS_KEY: &str = "faucet_funds";

#[no_mangle]
pub extern "C" fn faucet() {
    let purse_uref = runtime::get_key(FAUCET_FUNDS_KEY)
        .and_then(Key::into_uref)
        .unwrap_or_revert();

    let account_hash: AccountHash = runtime::get_named_arg(ARG_TARGET);
    system::transfer_from_purse_to_account(purse_uref, account_hash, U512::from(1u64), None)
        .unwrap_or_revert();
}

#[no_mangle]
pub extern "C" fn call() {
    let entry_points = {
        let mut entry_points = EntryPoints::new();

        let faucet_entrypoint = EntryPoint::new(
            FAUCET_NAME.to_string(),
            vec![Parameter::new(ARG_TARGET, AccountHash::cl_type())],
            CLType::Unit,
            EntryPointAccess::Public,
            EntryPointType::Contract,
        );

        entry_points.add_entry_point(faucet_entrypoint);
        entry_points
    };

    let faucet_initial_balance: U512 = runtime::get_named_arg(ARG_FAUCET_FUNDS);

    let named_keys = {
        let faucet_funds = {
            let purse = system::create_purse();

            let id: Option<u64> = None;
            system::transfer_from_purse_to_purse(
                account::get_main_purse(),
                purse,
                faucet_initial_balance,
                id,
            )
            .unwrap_or_revert();

            purse
        };

        let mut named_keys = NamedKeys::new();

        named_keys.insert(FAUCET_FUNDS_KEY.to_string(), faucet_funds.into());

        named_keys
    };

    let (contract_hash, contract_version) = storage::new_contract(
        entry_points,
        Some(named_keys),
        Some(PACKAGE_HASH_KEY_NAME.to_string()),
        Some(ACCESS_KEY_NAME.to_string()),
    );
    runtime::put_key(CONTRACT_VERSION, storage::new_uref(contract_version).into());
    runtime::put_key(HASH_KEY_NAME, contract_hash.into());
}<|MERGE_RESOLUTION|>--- conflicted
+++ resolved
@@ -12,15 +12,10 @@
 
 use casper_types::{
     account::AccountHash,
-<<<<<<< HEAD
-    contracts::{EntryPoint, EntryPointAccess, EntryPointType, EntryPoints, Parameter},
-    CLType, CLTyped, Key, NamedKeys, U512,
-=======
     addressable_entity::{
         EntryPoint, EntryPointAccess, EntryPointType, EntryPoints, NamedKeys, Parameter,
     },
     CLType, CLTyped, Key, U512,
->>>>>>> a0147930
 };
 
 const FAUCET_NAME: &str = "faucet";
