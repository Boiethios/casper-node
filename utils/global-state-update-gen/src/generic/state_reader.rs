--- conflicted
+++ resolved
@@ -72,46 +72,40 @@
         // Find the hash of the mint contract.
         let mint_contract_hash = self.get_system_mint_hash();
 
-<<<<<<< HEAD
-        *self
-            .get_contract(mint_contract_hash)
-            .expect("mint should exist")
-            .named_keys()
-            .get(TOTAL_SUPPLY_KEY)
-            .expect("total_supply should exist in mint named keys")
-=======
-        let named_key = if let Some(entity) = self.get_addressable_entity(mint_contract_hash) {
-            entity.named_keys()[TOTAL_SUPPLY_KEY]
+        if let Some(entity) = self.get_addressable_entity(mint_contract_hash) {
+            entity
+                .named_keys()
+                .get(TOTAL_SUPPLY_KEY)
+                .copied()
+                .expect("total_supply should exist in mint named keys")
         } else {
             self.get_legacy_contract(mint_contract_hash)
                 .expect("mint should exist")
-                .named_keys()[TOTAL_SUPPLY_KEY]
-        };
-        named_key
->>>>>>> a0147930
+                .named_keys()
+                .get(TOTAL_SUPPLY_KEY)
+                .copied()
+                .expect("total_supply should exist in mint named keys")
+        }
     }
 
     fn get_seigniorage_recipients_key(&mut self) -> Key {
         // Find the hash of the auction contract.
         let auction_contract_hash = self.get_system_auction_hash();
 
-<<<<<<< HEAD
-        *self
-            .get_contract(auction_contract_hash)
-            .expect("auction should exist")
-            .named_keys()
-            .get(SEIGNIORAGE_RECIPIENTS_SNAPSHOT_KEY)
-            .expect("seigniorage_recipients_snapshot should exist in auction named keys")
-=======
-        let named_key = if let Some(entity) = self.get_addressable_entity(auction_contract_hash) {
-            entity.named_keys()[SEIGNIORAGE_RECIPIENTS_SNAPSHOT_KEY]
+        if let Some(entity) = self.get_addressable_entity(auction_contract_hash) {
+            entity
+                .named_keys()
+                .get(SEIGNIORAGE_RECIPIENTS_SNAPSHOT_KEY)
+                .copied()
+                .expect("seigniorage_recipients_snapshot should exist in auction named keys")
         } else {
             self.get_legacy_contract(auction_contract_hash)
                 .expect("auction should exist")
-                .named_keys()[SEIGNIORAGE_RECIPIENTS_SNAPSHOT_KEY]
-        };
-        named_key
->>>>>>> a0147930
+                .named_keys()
+                .get(SEIGNIORAGE_RECIPIENTS_SNAPSHOT_KEY)
+                .copied()
+                .expect("seigniorage_recipients_snapshot should exist in auction named keys")
+        }
     }
 
     fn get_account(&mut self, account_hash: AccountHash) -> Option<AddressableEntity> {
