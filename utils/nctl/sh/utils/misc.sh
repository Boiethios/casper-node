#!/usr/bin/env bash

# ###############################################################
# UTILS: constants
# ###############################################################

# OS types.
declare _OS_LINUX="linux"
declare _OS_LINUX_REDHAT="$_OS_LINUX-redhat"
declare _OS_LINUX_SUSE="$_OS_LINUX-suse"
declare _OS_LINUX_ARCH="$_OS_LINUX-arch"
declare _OS_LINUX_DEBIAN="$_OS_LINUX-debian"
declare _OS_MACOSX="macosx"
declare _OS_UNKNOWN="unknown"

# Genesis balance of faucet account.
NCTL_INITIAL_BALANCE_FAUCET=1000000000000000000000000

# Genesis balance of validator account.
NCTL_INITIAL_BALANCE_VALIDATOR=1000000000000000000000000

# Base weight applied to a validator at genesis.
NCTL_VALIDATOR_BASE_WEIGHT=100000000000000

# Base HTTP server port number.
NCTL_BASE_PORT_HTTP=50000

# Base network server port number.
NCTL_BASE_PORT_NETWORK=34452

# ###############################################################
# UTILS: helper functions
# ###############################################################

# Wraps standard echo by adding application prefix.
function log ()
{
    # Set timestamp.
    declare now=`date +%Y-%m-%dT%H:%M:%S:000000`

    # Support tabs.
    declare tabs=''

    # Emit log message.
    if [ "$1" ]; then
        if [ "$2" ]; then
            for ((i=0; i<$2; i++))
            do
                declare tabs+='\t'
            done
            echo $now" [INFO] [$$] NCTL :: "$tabs$1
        else
            echo $now" [INFO] [$$] NCTL :: "$1
        fi
    else
        echo $now" [INFO] [$$] NCTL :: "
    fi
}

# Wraps standard echo by adding application prefix.
function log_error ()
{
    # Set timestamp.
    declare now=`date +%Y-%m-%dT%H:%M:%S:000000`

    # Support tabs.
    declare tabs=''

    # Emit log message.
    if [ "$1" ]; then
        if [ "$2" ]; then
            for ((i=0; i<$2; i++))
            do
                declare tabs+='\t'
            done
            echo $now" [ERROR] [$$] NCTL :: "$tabs$1
        else
            echo $now" [ERROR] [$$] NCTL :: "$1
        fi
    else
        echo $now" [ERROR] [$$] NCTL :: "
    fi
}

# Wraps pushd command to suppress stdout.
function pushd ()
{
    command pushd "$@" > /dev/null
}

# Wraps popd command to suppress stdout.
function popd ()
{
    command popd "$@" > /dev/null
}

# Forces a directory delete / recreate.
function resetd () {
    dpath=$1
    if [ -d $dpath ]; then
        rm -rf $dpath
    fi
    mkdir -p $dpath
}

# ###############################################################
# UTILS: getter functions
# ###############################################################

#######################################
# Returns an on-chain account hash.
# Arguments:
#   Data to be hashed.
#######################################
function get_account_hash() {
    account_pbk=${1:2}
<<<<<<< HEAD
    instruction='import hashlib; as_bytes=bytes("ed25519", "utf-8") + bytearray(1) + bytes.fromhex("'$account_pbk'"); h=hashlib.blake2b(digest_size=32); h.update(as_bytes); print(h.digest().hex());'
=======
    instruction='
        import hashlib;
        as_bytes=bytes("ed25519", "utf-8") + bytearray(1) + bytes.fromhex("'$account_pbk'");
        h=hashlib.blake2b(digest_size=32);
        h.update(as_bytes);
        print(h.digest().hex());
        '
>>>>>>> 36782087
    python3 <<< $instruction
}

#######################################
# Returns node address.
# Arguments:
#   Network ordinal identifier.
#   Node ordinal identifier.
#######################################
function get_node_address {
    echo http://localhost:"$(get_node_port $1 $2)"
}

#######################################
# Returns node rpc address.
# Arguments:
#   Network ordinal identifier.
#   Node ordinal identifier.
#######################################
function get_node_address_rpc {
    echo $(get_node_address $1 $2)/rpc
}

#######################################
# Returns node port.
# Arguments:
#   Network ordinal identifier.
#   Node ordinal identifier.
#######################################
function get_node_port {
    echo $(($NCTL_BASE_PORT_HTTP + ($1 * 100) + $2))
}

#######################################
# Returns blake2b hash.
# Arguments:
#   Data to be hashed.
#######################################
function get_hash() {
    instruction='import hashlib; h=hashlib.blake2b(digest_size=32); h.update(b"'$1'"); print(h.digest().hex());'
    python3 <<< $instruction
}

#######################################
# Returns prettified JSON from a string.
# Arguments:
#   JSON string to be prettified.
#######################################
function get_json_s() {
    echo "$1" | python3 -m json.tool
}

#######################################
# Returns prettified JSON from a file.
# Arguments:
#   JSON file to be prettified.
#######################################
function get_json_f() {
    python3 -m json.tool "$1"
}

#######################################
# Returns prettified JSON from internet.
# Arguments:
#   URL to JSON to be prettified.
#######################################
function get_json_w() {
    curl "$1" | python3 -m json.tool
}

#######################################
# Returns OS type.
# Globals:
#   OSTYPE: type of OS being run.
#######################################
function get_os()
{
	if [[ "$OSTYPE" == "linux-gnu" ]]; then
		if [ -f /etc/redhat-release ]; then
			echo $_OS_LINUX_REDHAT
		elif [ -f /etc/SuSE-release ]; then
			echo $_OS_LINUX_SUSE
		elif [ -f /etc/arch-release ]; then
			echo $_OS_LINUX_ARCH
		elif [ -f /etc/debian_version ]; then
			echo $_OS_LINUX_DEBIAN
		fi
	elif [[ "$OSTYPE" == "darwin"* ]]; then
		echo $_OS_MACOSX
	else
		echo $_OS_UNKNOWN
	fi
}

#######################################
# Returns a timestamp for use in chainspec.toml.
# Arguments:
#   Delay in seconds to apply to genesis timestamp.
#######################################
function get_genesis_timestamp()
{
<<<<<<< HEAD
    instruction='from datetime import datetime, timedelta; print((datetime.utcnow() + timedelta(seconds='$1')).isoformat("T") + "Z");'
=======
    instruction='
from datetime import datetime, timedelta;
print((datetime.utcnow() + timedelta(seconds='$1')).isoformat("T") + "Z");
'
>>>>>>> 36782087
    python3 <<< $instruction
}

#######################################
# Executes a node RESTful GET call.
# Arguments:
#   Network ordinal identifier.
#   Node ordinal identifier.
#   REST endpoint.
#######################################
function exec_node_rest_get() {
    node_api_ep=$(get_node_address $1 $2)/$3
    log $node_api
    curl \
        -s \
        --location \
        --request GET $node_api_ep
}

#######################################
# Executes a node RPC call.
# Arguments:
#   Network ordinal identifier.
#   Node ordinal identifier.
#   RPC method.
#   RPC method parameters.
#######################################
function exec_node_rpc() {
    curl \
        -s \
        --location \
        --request POST $(get_node_address_rpc $1 $2) \
        --header 'Content-Type: application/json' \
        --data-raw '{
            "id": 1,
            "jsonrpc": "2.0",
            "method": "'$3'",
            "params": {'$4'}
        }' | jq $5
}<|MERGE_RESOLUTION|>--- conflicted
+++ resolved
@@ -114,17 +114,7 @@
 #######################################
 function get_account_hash() {
     account_pbk=${1:2}
-<<<<<<< HEAD
     instruction='import hashlib; as_bytes=bytes("ed25519", "utf-8") + bytearray(1) + bytes.fromhex("'$account_pbk'"); h=hashlib.blake2b(digest_size=32); h.update(as_bytes); print(h.digest().hex());'
-=======
-    instruction='
-        import hashlib;
-        as_bytes=bytes("ed25519", "utf-8") + bytearray(1) + bytes.fromhex("'$account_pbk'");
-        h=hashlib.blake2b(digest_size=32);
-        h.update(as_bytes);
-        print(h.digest().hex());
-        '
->>>>>>> 36782087
     python3 <<< $instruction
 }
 
@@ -226,14 +216,7 @@
 #######################################
 function get_genesis_timestamp()
 {
-<<<<<<< HEAD
     instruction='from datetime import datetime, timedelta; print((datetime.utcnow() + timedelta(seconds='$1')).isoformat("T") + "Z");'
-=======
-    instruction='
-from datetime import datetime, timedelta;
-print((datetime.utcnow() + timedelta(seconds='$1')).isoformat("T") + "Z");
-'
->>>>>>> 36782087
     python3 <<< $instruction
 }
 
