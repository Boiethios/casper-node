--- conflicted
+++ resolved
@@ -14,11 +14,7 @@
 #[cfg(test)]
 use casper_types::testing::TestRng;
 use casper_types::{
-<<<<<<< HEAD
-    Approval, BlockV2, Deploy, DeployHash, EraId, EraReport, PublicKey, SecretKey, Timestamp,
-=======
-    Block, Deploy, DeployApproval, DeployHash, EraId, EraReport, PublicKey, SecretKey, Timestamp,
->>>>>>> 791dff86
+    BlockV2, Deploy, DeployApproval, DeployHash, EraId, EraReport, PublicKey, SecretKey, Timestamp,
 };
 
 use super::BlockPayload;
