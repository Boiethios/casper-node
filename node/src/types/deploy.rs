// TODO - remove once schemars stops causing warning.
#![allow(clippy::field_reassign_with_default)]

use std::{
    array::TryFromSliceError,
<<<<<<< HEAD
    cmp,
    collections::HashMap,
=======
    collections::{BTreeSet, HashMap},
>>>>>>> a7f6a648
    error::Error as StdError,
    fmt::{self, Debug, Display, Formatter},
    hash,
};

use datasize::DataSize;
use derive_more::Display;
use itertools::Itertools;
use num_traits::Zero;
use once_cell::sync::{Lazy, OnceCell};
#[cfg(test)]
use rand::{Rng, RngCore};
use schemars::JsonSchema;
use serde::{Deserialize, Serialize};
use thiserror::Error;
use tracing::{info, warn};

#[cfg(test)]
use casper_execution_engine::core::engine_state::MAX_PAYMENT;
use casper_execution_engine::core::engine_state::{
    executable_deploy_item::ExecutableDeployItem, DeployItem,
};
use casper_hashing::Digest;
#[cfg(test)]
use casper_types::bytesrepr::Bytes;
use casper_types::{
    bytesrepr::{self, FromBytes, ToBytes},
    runtime_args,
    system::standard_payment::ARG_AMOUNT,
<<<<<<< HEAD
    AsymmetricType, EraId, ExecutionResult, Motes, PublicKey, RuntimeArgs, SecretKey, Signature,
    U512,
=======
    ExecutionResult, Motes, PublicKey, RuntimeArgs, SecretKey, Signature, U512,
>>>>>>> a7f6a648
};

use super::{BlockHash, Item, Tag, TimeDiff, Timestamp};
#[cfg(test)]
use crate::testing::TestRng;
use crate::{
    components::block_proposer::DeployInfo,
    crypto,
    crypto::AsymmetricKeyExt,
    rpcs::docs::DocExample,
    types::chainspec::DeployConfig,
    utils::{ds, DisplayIter},
};

static DEPLOY: Lazy<Deploy> = Lazy::new(|| {
    let payment_args = runtime_args! {
        "amount" => 1000
    };
    let payment = ExecutableDeployItem::StoredContractByName {
        name: String::from("casper-example"),
        entry_point: String::from("example-entry-point"),
        args: payment_args,
    };
    let session_args = runtime_args! {
        "amount" => 1000
    };
    let session = ExecutableDeployItem::Transfer { args: session_args };
    let serialized_body = serialize_body(&payment, &session);
    let body_hash = Digest::hash(&serialized_body);

    let secret_key = SecretKey::doc_example();
    let header = DeployHeader {
        account: PublicKey::from(secret_key),
        timestamp: *Timestamp::doc_example(),
        ttl: TimeDiff::from(3_600_000),
        gas_price: 1,
        body_hash,
        dependencies: vec![DeployHash::new(Digest::from([1u8; Digest::LENGTH]))],
        chain_name: String::from("casper-example"),
    };
    let serialized_header = serialize_header(&header);
    let hash = DeployHash::new(Digest::hash(&serialized_header));

    let mut approvals = BTreeSet::new();
    let approval = Approval::create(&hash, secret_key);
    approvals.insert(approval);

    Deploy {
        hash,
        header,
        payment,
        session,
<<<<<<< HEAD
        approvals: vec![approval],
        is_valid: OnceCell::new(),
=======
        approvals,
        is_valid: None,
>>>>>>> a7f6a648
    }
});

/// A representation of the way in which a deploy failed validation checks.
#[derive(Clone, DataSize, Ord, PartialOrd, Eq, PartialEq, Hash, Debug, Error, Serialize)]
pub enum DeployConfigurationFailure {
    /// Invalid chain name.
    #[error("invalid chain name: expected {expected}, got {got}")]
    InvalidChainName {
        /// The expected chain name.
        expected: String,
        /// The received chain name.
        got: String,
    },

    /// Too many dependencies.
    #[error("{got} dependencies exceeds limit of {max_dependencies}")]
    ExcessiveDependencies {
        /// The dependencies limit.
        max_dependencies: u8,
        /// The actual number of dependencies provided.
        got: usize,
    },

    /// Deploy is too large.
    #[error("deploy size too large: {0}")]
    ExcessiveSize(#[from] ExcessiveSizeError),

    /// Excessive time-to-live.
    #[error("time-to-live of {got} exceeds limit of {max_ttl}")]
    ExcessiveTimeToLive {
        /// The time-to-live limit.
        max_ttl: TimeDiff,
        /// The received time-to-live.
        got: TimeDiff,
    },

    /// The provided body hash does not match the actual hash of the body.
    #[error("the provided body hash does not match the actual hash of the body")]
    InvalidBodyHash,

    /// The provided deploy hash does not match the actual hash of the deploy.
    #[error("the provided hash does not match the actual hash of the deploy")]
    InvalidDeployHash,

    /// The deploy has no approvals.
    #[error("the deploy has no approvals")]
    EmptyApprovals,

    /// Invalid approval.
    #[error("the approval at index {index} is invalid: {error_msg}")]
    InvalidApproval {
        /// The index of the approval at fault.
        index: usize,
        /// The approval validation error.
        error_msg: String,
    },

    /// Excessive length of deploy's session args.
    #[error("serialized session code runtime args of {got} exceeds limit of {max_length}")]
    ExcessiveSessionArgsLength {
        /// The byte size limit of session arguments.
        max_length: usize,
        /// The received length of session arguments.
        got: usize,
    },

    /// Excessive length of deploy's payment args.
    #[error("serialized payment code runtime args of {got} exceeds limit of {max_length}")]
    ExcessivePaymentArgsLength {
        /// The byte size limit of payment arguments.
        max_length: usize,
        /// The received length of payment arguments.
        got: usize,
    },

    /// Missing payment "amount" runtime argument.
    #[error("missing payment 'amount' runtime argument ")]
    MissingPaymentAmount,

    /// Failed to parse payment "amount" runtime argument.
    #[error("failed to parse payment 'amount' as U512")]
    FailedToParsePaymentAmount,

    /// The payment amount associated with the deploy exceeds the block gas limit.
    #[error("payment amount of {got} exceeds the block gas limit of {block_gas_limit}")]
    ExceededBlockGasLimit {
        /// Configured block gas limit.
        block_gas_limit: u64,
        /// The payment amount received.
        got: U512,
    },

    /// Missing payment "amount" runtime argument
    #[error("missing transfer 'amount' runtime argument")]
    MissingTransferAmount,

    /// Failed to parse transfer "amount" runtime argument.
    #[error("failed to parse transfer 'amount' as U512")]
    FailedToParseTransferAmount,

    /// Insufficient transfer amount.
    #[error("insufficient transfer amount; minimum: {minimum} attempted: {attempted}")]
    InsufficientTransferAmount {
        /// The minimum transfer amount.
        minimum: U512,
        /// The attempted transfer amount.
        attempted: U512,
    },

    /// The amount of approvals on the deploy exceeds the max_associated_keys limit.
    #[error("number of associated keys {got} exceeds the maximum {max_associated_keys}")]
    ExcessiveApprovals {
        /// Number of approvals on the deploy.
        got: u32,
        /// The chainspec limit for max_associated_keys.
        max_associated_keys: u32,
    },
}

/// Error returned when a Deploy is too large.
#[derive(Clone, DataSize, Ord, PartialOrd, Eq, PartialEq, Hash, Debug, Error, Serialize)]
#[error("deploy size of {actual_deploy_size} bytes exceeds limit of {max_deploy_size}")]
pub struct ExcessiveSizeError {
    /// The maximum permitted serialized deploy size, in bytes.
    pub max_deploy_size: u32,
    /// The serialized size of the deploy provided, in bytes.
    pub actual_deploy_size: usize,
}

/// Errors other than validation failures relating to `Deploy`s.
#[derive(Debug, Error)]
pub enum Error {
    /// Error while encoding to JSON.
    #[error("encoding to JSON: {0}")]
    EncodeToJson(#[from] serde_json::Error),

    /// Error while decoding from JSON.
    #[error("decoding from JSON: {0}")]
    DecodeFromJson(Box<dyn StdError>),

    /// Failed to get "amount" from `payment()`'s runtime args.
    #[error("invalid payment: missing \"amount\" arg")]
    InvalidPayment,
}

impl From<base16::DecodeError> for Error {
    fn from(error: base16::DecodeError) -> Self {
        Error::DecodeFromJson(Box::new(error))
    }
}

impl From<TryFromSliceError> for Error {
    fn from(error: TryFromSliceError) -> Self {
        Error::DecodeFromJson(Box::new(error))
    }
}

/// The cryptographic hash of a [`Deploy`](struct.Deploy.html).
#[derive(
    Copy,
    Clone,
    DataSize,
    Ord,
    PartialOrd,
    Eq,
    PartialEq,
    Hash,
    Serialize,
    Deserialize,
    Debug,
    Default,
    JsonSchema,
)]
#[serde(deny_unknown_fields)]
#[schemars(with = "String", description = "Hex-encoded deploy hash.")]
pub struct DeployHash(#[schemars(skip)] Digest);

impl DeployHash {
    /// Constructs a new `DeployHash`.
    pub fn new(hash: Digest) -> Self {
        DeployHash(hash)
    }

    /// Returns the wrapped inner hash.
    pub fn inner(&self) -> &Digest {
        &self.0
    }

    /// Creates a random deploy hash.
    #[cfg(test)]
    pub fn random(rng: &mut TestRng) -> Self {
        let hash = rng.gen::<[u8; Digest::LENGTH]>().into();
        DeployHash(hash)
    }
}

impl From<DeployHash> for casper_types::DeployHash {
    fn from(deploy_hash: DeployHash) -> casper_types::DeployHash {
        casper_types::DeployHash::new(deploy_hash.inner().value())
    }
}

impl From<casper_types::DeployHash> for DeployHash {
    fn from(deploy_hash: casper_types::DeployHash) -> DeployHash {
        DeployHash::new(deploy_hash.value().into())
    }
}

impl From<DeployHash> for Digest {
    fn from(deploy_hash: DeployHash) -> Self {
        deploy_hash.0
    }
}

impl Display for DeployHash {
    fn fmt(&self, formatter: &mut Formatter) -> fmt::Result {
        write!(formatter, "deploy-hash({})", self.0,)
    }
}

impl From<Digest> for DeployHash {
    fn from(digest: Digest) -> Self {
        Self(digest)
    }
}

impl AsRef<[u8]> for DeployHash {
    fn as_ref(&self) -> &[u8] {
        self.0.as_ref()
    }
}

impl ToBytes for DeployHash {
    fn to_bytes(&self) -> Result<Vec<u8>, bytesrepr::Error> {
        self.0.to_bytes()
    }

    fn serialized_length(&self) -> usize {
        self.0.serialized_length()
    }
}

impl FromBytes for DeployHash {
    fn from_bytes(bytes: &[u8]) -> Result<(Self, &[u8]), bytesrepr::Error> {
        Digest::from_bytes(bytes).map(|(inner, remainder)| (DeployHash(inner), remainder))
    }
}

/// The [`DeployHash`](struct.DeployHash.html) stored in a way distinguishing between WASM deploys
/// and transfers.
#[derive(
    Copy,
    Clone,
    DataSize,
    Ord,
    PartialOrd,
    Eq,
    PartialEq,
    Hash,
    Serialize,
    Deserialize,
    Debug,
    Display,
    JsonSchema,
)]
#[serde(deny_unknown_fields)]
pub enum DeployOrTransferHash {
    /// Hash of a deploy.
    #[display(fmt = "deploy {}", _0)]
    Deploy(DeployHash),
    /// Hash of a transfer.
    #[display(fmt = "transfer {}", _0)]
    Transfer(DeployHash),
}

impl DeployOrTransferHash {
    /// Gets the inner `DeployHash`.
    pub fn deploy_hash(&self) -> &DeployHash {
        match self {
            DeployOrTransferHash::Deploy(hash) | DeployOrTransferHash::Transfer(hash) => hash,
        }
    }

    /// Returns `true` if this is a transfer hash.
    pub fn is_transfer(&self) -> bool {
        matches!(self, DeployOrTransferHash::Transfer(_))
    }
}

impl From<DeployOrTransferHash> for DeployHash {
    fn from(dt_hash: DeployOrTransferHash) -> DeployHash {
        match dt_hash {
            DeployOrTransferHash::Deploy(hash) => hash,
            DeployOrTransferHash::Transfer(hash) => hash,
        }
    }
}

/// The header portion of a [`Deploy`](struct.Deploy.html).
#[derive(
    Clone, DataSize, Ord, PartialOrd, Eq, PartialEq, Hash, Serialize, Deserialize, Debug, JsonSchema,
)]
#[serde(deny_unknown_fields)]
pub struct DeployHeader {
    account: PublicKey,
    timestamp: Timestamp,
    ttl: TimeDiff,
    gas_price: u64,
    body_hash: Digest,
    dependencies: Vec<DeployHash>,
    chain_name: String,
}

impl DeployHeader {
    /// The account within which the deploy will be run.
    pub fn account(&self) -> &PublicKey {
        &self.account
    }

    /// When the deploy was created.
    pub fn timestamp(&self) -> Timestamp {
        self.timestamp
    }

    /// How long the deploy will stay valid.
    pub fn ttl(&self) -> TimeDiff {
        self.ttl
    }

    /// Has this deploy expired?
    pub fn expired(&self, current_instant: Timestamp) -> bool {
        let lifespan = self.timestamp.saturating_add(self.ttl);
        lifespan < current_instant
    }

    /// Price per gas unit for this deploy.
    pub fn gas_price(&self) -> u64 {
        self.gas_price
    }

    /// Hash of the Wasm code.
    pub fn body_hash(&self) -> &Digest {
        &self.body_hash
    }

    /// Other deploys that have to be run before this one.
    pub fn dependencies(&self) -> &Vec<DeployHash> {
        &self.dependencies
    }

    /// Which chain the deploy is supposed to be run on.
    pub fn chain_name(&self) -> &str {
        &self.chain_name
    }

    /// Determine if this deploy header has valid values based on a `DeployConfig` and timestamp.
    pub fn is_valid(&self, deploy_config: &DeployConfig, current_timestamp: Timestamp) -> bool {
        let ttl_valid = self.ttl() <= deploy_config.max_ttl;
        let timestamp_valid = self.timestamp() <= current_timestamp;
        let not_expired = !self.expired(current_timestamp);
        let num_deps_valid = self.dependencies().len() <= deploy_config.max_dependencies as usize;
        ttl_valid && timestamp_valid && not_expired && num_deps_valid
    }

    /// Returns the timestamp of when the deploy expires, i.e. `self.timestamp + self.ttl`.
    pub fn expires(&self) -> Timestamp {
        self.timestamp.saturating_add(self.ttl)
    }
}

impl ToBytes for DeployHeader {
    fn to_bytes(&self) -> Result<Vec<u8>, bytesrepr::Error> {
        let mut buffer = bytesrepr::allocate_buffer(self)?;
        buffer.extend(self.account.to_bytes()?);
        buffer.extend(self.timestamp.to_bytes()?);
        buffer.extend(self.ttl.to_bytes()?);
        buffer.extend(self.gas_price.to_bytes()?);
        buffer.extend(self.body_hash.to_bytes()?);
        buffer.extend(self.dependencies.to_bytes()?);
        buffer.extend(self.chain_name.to_bytes()?);
        Ok(buffer)
    }

    fn serialized_length(&self) -> usize {
        self.account.serialized_length()
            + self.timestamp.serialized_length()
            + self.ttl.serialized_length()
            + self.gas_price.serialized_length()
            + self.body_hash.serialized_length()
            + self.dependencies.serialized_length()
            + self.chain_name.serialized_length()
    }
}

impl FromBytes for DeployHeader {
    fn from_bytes(bytes: &[u8]) -> Result<(Self, &[u8]), bytesrepr::Error> {
        let (account, remainder) = PublicKey::from_bytes(bytes)?;
        let (timestamp, remainder) = Timestamp::from_bytes(remainder)?;
        let (ttl, remainder) = TimeDiff::from_bytes(remainder)?;
        let (gas_price, remainder) = u64::from_bytes(remainder)?;
        let (body_hash, remainder) = Digest::from_bytes(remainder)?;
        let (dependencies, remainder) = Vec::<DeployHash>::from_bytes(remainder)?;
        let (chain_name, remainder) = String::from_bytes(remainder)?;
        let deploy_header = DeployHeader {
            account,
            timestamp,
            ttl,
            gas_price,
            body_hash,
            dependencies,
            chain_name,
        };
        Ok((deploy_header, remainder))
    }
}

impl Display for DeployHeader {
    fn fmt(&self, formatter: &mut Formatter) -> fmt::Result {
        write!(
            formatter,
            "deploy-header[account: {}, timestamp: {}, ttl: {}, gas_price: {}, body_hash: {}, dependencies: [{}], chain_name: {}]",
            self.account,
            self.timestamp,
            self.ttl,
            self.gas_price,
            self.body_hash,
            DisplayIter::new(self.dependencies.iter()),
            self.chain_name,
        )
    }
}

/// A struct containing a signature and the public key of the signer.
#[derive(
    Clone, DataSize, Ord, PartialOrd, Eq, PartialEq, Hash, Serialize, Deserialize, Debug, JsonSchema,
)]
#[serde(deny_unknown_fields)]
pub struct Approval {
    signer: PublicKey,
    signature: Signature,
}

impl Approval {
    /// Creates an approval for the given deploy hash using the given secret key.
    pub fn create(hash: &DeployHash, secret_key: &SecretKey) -> Self {
        let signer = PublicKey::from(secret_key);
        let signature = crypto::sign(hash, secret_key, &signer);
        Self { signer, signature }
    }

    /// Returns the public key of the approval's signer.
    pub fn signer(&self) -> &PublicKey {
        &self.signer
    }

    /// Returns the approval signature.
    pub fn signature(&self) -> &Signature {
        &self.signature
    }
}

#[cfg(test)]
impl Approval {
    pub fn random(rng: &mut TestRng) -> Self {
        Self {
            signer: PublicKey::random(rng),
            signature: Signature::ed25519([0; Signature::ED25519_LENGTH]).unwrap(),
        }
    }
}

impl Display for Approval {
    fn fmt(&self, formatter: &mut Formatter) -> fmt::Result {
        write!(formatter, "approval({})", self.signer)
    }
}

impl ToBytes for Approval {
    fn to_bytes(&self) -> Result<Vec<u8>, bytesrepr::Error> {
        let mut buffer = bytesrepr::allocate_buffer(self)?;
        buffer.extend(self.signer.to_bytes()?);
        buffer.extend(self.signature.to_bytes()?);
        Ok(buffer)
    }

    fn serialized_length(&self) -> usize {
        self.signer.serialized_length() + self.signature.serialized_length()
    }
}

impl FromBytes for Approval {
    fn from_bytes(bytes: &[u8]) -> Result<(Self, &[u8]), bytesrepr::Error> {
        let (signer, remainder) = PublicKey::from_bytes(bytes)?;
        let (signature, remainder) = Signature::from_bytes(remainder)?;
        let approval = Approval { signer, signature };
        Ok((approval, remainder))
    }
}

/// The hash of a deploy (or transfer) together with signatures approving it for execution.
#[derive(Clone, DataSize, Debug, PartialOrd, Ord, PartialEq, Eq, Hash, Serialize, Deserialize)]
pub struct DeployWithApprovals {
    /// The hash of the deploy.
    deploy_hash: DeployHash,
    /// The approvals for the deploy.
    approvals: BTreeSet<Approval>,
}

impl DeployWithApprovals {
    /// Creates a new `DeployWithApprovals`.
    pub fn new(deploy_hash: DeployHash, approvals: BTreeSet<Approval>) -> Self {
        Self {
            deploy_hash,
            approvals,
        }
    }

    /// Returns the deploy hash.
    pub fn deploy_hash(&self) -> &DeployHash {
        &self.deploy_hash
    }

    /// Returns the approvals.
    pub fn approvals(&self) -> &BTreeSet<Approval> {
        &self.approvals
    }
}

/// A set of approvals that has been agreed upon by consensus to approve of a specific deploy.
#[derive(DataSize, Debug, Deserialize, Eq, PartialEq, Serialize)]
pub struct FinalizedApprovals(BTreeSet<Approval>);

impl FinalizedApprovals {
    /// Creates a new instance of `FinalizedApprovals`.
    pub fn new(approvals: BTreeSet<Approval>) -> Self {
        Self(approvals)
    }
}

impl AsRef<BTreeSet<Approval>> for FinalizedApprovals {
    /// Returns the approvals as a reference to the set.
    fn as_ref(&self) -> &BTreeSet<Approval> {
        &self.0
    }
}

/// A deploy; an item containing a smart contract along with the requester's signature(s).
#[derive(Clone, DataSize, Eq, Serialize, Deserialize, Debug, JsonSchema)]
#[serde(deny_unknown_fields)]
pub struct Deploy {
    hash: DeployHash,
    header: DeployHeader,
    payment: ExecutableDeployItem,
    session: ExecutableDeployItem,
    approvals: BTreeSet<Approval>,
    #[serde(skip)]
    #[data_size(with = ds::once_cell)]
    is_valid: OnceCell<Result<(), DeployConfigurationFailure>>,
}

impl hash::Hash for Deploy {
    fn hash<H: hash::Hasher>(&self, state: &mut H) {
        // Destructure to make sure we don't accidentally omit fields.
        let Deploy {
            hash,
            header,
            payment,
            session,
            approvals,
            is_valid: _,
        } = self;
        hash.hash(state);
        header.hash(state);
        payment.hash(state);
        session.hash(state);
        approvals.hash(state);
    }
}

impl PartialEq for Deploy {
    fn eq(&self, other: &Deploy) -> bool {
        // Destructure to make sure we don't accidentally omit fields.
        let Deploy {
            hash,
            header,
            payment,
            session,
            approvals,
            is_valid: _,
        } = self;
        *hash == other.hash
            && *header == other.header
            && *payment == other.payment
            && *session == other.session
            && *approvals == other.approvals
    }
}

impl Ord for Deploy {
    fn cmp(&self, other: &Deploy) -> cmp::Ordering {
        // Destructure to make sure we don't accidentally omit fields.
        let Deploy {
            hash,
            header,
            payment,
            session,
            approvals,
            is_valid: _,
        } = self;
        hash.cmp(&other.hash)
            .then_with(|| header.cmp(&other.header))
            .then_with(|| payment.cmp(&other.payment))
            .then_with(|| session.cmp(&other.session))
            .then_with(|| approvals.cmp(&other.approvals))
    }
}

impl PartialOrd for Deploy {
    fn partial_cmp(&self, other: &Deploy) -> Option<cmp::Ordering> {
        Some(self.cmp(other))
    }
}

impl Deploy {
    /// Constructs a new signed `Deploy`.
    #[allow(clippy::too_many_arguments)]
    pub fn new(
        timestamp: Timestamp,
        ttl: TimeDiff,
        gas_price: u64,
        dependencies: Vec<DeployHash>,
        chain_name: String,
        payment: ExecutableDeployItem,
        session: ExecutableDeployItem,
        secret_key: &SecretKey,
        account: Option<PublicKey>,
    ) -> Deploy {
        let serialized_body = serialize_body(&payment, &session);
        let body_hash = Digest::hash(&serialized_body);

        let account = account.unwrap_or_else(|| PublicKey::from(secret_key));

        // Remove duplicates.
        let dependencies = dependencies.into_iter().unique().collect();
        let header = DeployHeader {
            account,
            timestamp,
            ttl,
            gas_price,
            body_hash,
            dependencies,
            chain_name,
        };
        let serialized_header = serialize_header(&header);
        let hash = DeployHash::new(Digest::hash(&serialized_header));

        let mut deploy = Deploy {
            hash,
            header,
            payment,
            session,
<<<<<<< HEAD
            approvals: vec![],
            is_valid: OnceCell::new(),
=======
            approvals: BTreeSet::new(),
            is_valid: None,
>>>>>>> a7f6a648
        };

        deploy.sign(secret_key);
        deploy
    }

    /// Adds a signature of this deploy's hash to its approvals.
    pub fn sign(&mut self, secret_key: &SecretKey) {
        let approval = Approval::create(&self.hash, secret_key);
        self.approvals.insert(approval);
    }

    /// Returns the `DeployHash` identifying this `Deploy`.
    pub fn id(&self) -> &DeployHash {
        &self.hash
    }

    /// Returns a reference to the `DeployHeader` of this `Deploy`.
    pub fn header(&self) -> &DeployHeader {
        &self.header
    }

    /// Returns the `DeployHeader` of this `Deploy`.
    pub fn take_header(self) -> DeployHeader {
        self.header
    }

    /// Returns the `ExecutableDeployItem` for payment code.
    pub fn payment(&self) -> &ExecutableDeployItem {
        &self.payment
    }

    /// Returns the `ExecutableDeployItem` for session code.
    pub fn session(&self) -> &ExecutableDeployItem {
        &self.session
    }

    /// Returns the `Approval`s for this deploy.
    pub fn approvals(&self) -> &BTreeSet<Approval> {
        &self.approvals
    }

    /// Returns the hash of this deploy wrapped in `DeployOrTransferHash`.
    pub fn deploy_or_transfer_hash(&self) -> DeployOrTransferHash {
        if self.session.is_transfer() {
            DeployOrTransferHash::Transfer(self.hash)
        } else {
            DeployOrTransferHash::Deploy(self.hash)
        }
    }

    /// Returns the `DeployInfo`.
    pub fn deploy_info(&self) -> Result<DeployInfo, Error> {
        let header = self.header().clone();
        let size = self.serialized_length();
        let payment_amount = if self.session().is_transfer() {
            // TODO: we need a non-zero value constant for wasm-less transfer cost.
            Motes::zero()
        } else {
            let payment_item = self.payment().clone();

            // In the happy path for a payment we expect:
            // - args to exist
            // - contain "amount"
            // - be a valid U512 value.
            let value = payment_item
                .args()
                .get(ARG_AMOUNT)
                .ok_or(Error::InvalidPayment)?;
            let value = value
                .clone()
                .into_t::<U512>()
                .map_err(|_| Error::InvalidPayment)?;
            Motes::new(value)
        };
        Ok(DeployInfo {
            header,
            payment_amount,
            size,
        })
    }

    /// Returns true if the serialized size of the deploy is not greater than `max_deploy_size`.
    pub fn is_valid_size(&self, max_deploy_size: u32) -> Result<(), ExcessiveSizeError> {
        let deploy_size = self.serialized_length();
        if deploy_size > max_deploy_size as usize {
            return Err(ExcessiveSizeError {
                max_deploy_size,
                actual_deploy_size: deploy_size,
            });
        }
        Ok(())
    }

    /// Returns true if and only if:
    ///   * the deploy hash is correct (should be the hash of the header), and
    ///   * the body hash is correct (should be the hash of the body), and
    ///   * approvals are non empty, and
    ///   * all approvals are valid signatures of the deploy hash
    pub fn is_valid(&self) -> Result<(), DeployConfigurationFailure> {
        self.is_valid.get_or_init(|| validate_deploy(self)).clone()
    }

    /// Returns true if and only if:
    ///   * the chain_name is correct,
    ///   * the configured parameters are complied with,
    pub fn is_config_compliant(
        &self,
        chain_name: &str,
        config: &DeployConfig,
        max_associated_keys: u32,
    ) -> Result<(), DeployConfigurationFailure> {
        self.is_valid_size(config.max_deploy_size)?;

        let header = self.header();
        if header.chain_name() != chain_name {
            info!(
                deploy_hash = %self.id(),
                deploy_header = %header,
                chain_name = %header.chain_name(),
                "invalid chain identifier"
            );
            return Err(DeployConfigurationFailure::InvalidChainName {
                expected: chain_name.to_string(),
                got: header.chain_name().to_string(),
            });
        }

        if header.dependencies().len() > config.max_dependencies as usize {
            info!(
                deploy_hash = %self.id(),
                deploy_header = %header,
                max_dependencies = %config.max_dependencies,
                "deploy dependency ceiling exceeded"
            );
            return Err(DeployConfigurationFailure::ExcessiveDependencies {
                max_dependencies: config.max_dependencies,
                got: header.dependencies().len(),
            });
        }

        if header.ttl() > config.max_ttl {
            info!(
                deploy_hash = %self.id(),
                deploy_header = %header,
                max_ttl = %config.max_ttl,
                "deploy ttl excessive"
            );
            return Err(DeployConfigurationFailure::ExcessiveTimeToLive {
                max_ttl: config.max_ttl,
                got: header.ttl(),
            });
        }

        if self.approvals.len() > max_associated_keys as usize {
            info!(
                deploy_hash = %self.id(),
                number_of_associated_keys = %self.approvals.len(),
                max_associated_keys = %max_associated_keys,
                "number of associated keys exceeds the maximum limit"
            );
            return Err(DeployConfigurationFailure::ExcessiveApprovals {
                got: self.approvals.len() as u32,
                max_associated_keys,
            });
        }

        // Transfers have a fixed cost and won't blow the block gas limit.
        // Other deploys can, therefore, statically check the payment amount
        // associated with the deploy.
        if !self.session().is_transfer() {
            let value = self
                .payment()
                .args()
                .get(ARG_AMOUNT)
                .ok_or(DeployConfigurationFailure::MissingPaymentAmount)?;
            let payment_amount = value
                .clone()
                .into_t::<U512>()
                .map_err(|_| DeployConfigurationFailure::FailedToParsePaymentAmount)?;
            if payment_amount > U512::from(config.block_gas_limit) {
                info!(
                    amount = %payment_amount,
                    block_gas_limit = %config.block_gas_limit, "payment amount exceeds block gas limit"
                );
                return Err(DeployConfigurationFailure::ExceededBlockGasLimit {
                    block_gas_limit: config.block_gas_limit,
                    got: payment_amount,
                });
            }
        }

        let payment_args_length = self.payment().args().serialized_length();
        if payment_args_length > config.payment_args_max_length as usize {
            info!(
                payment_args_length,
                payment_args_max_length = config.payment_args_max_length,
                "payment args excessive"
            );
            return Err(DeployConfigurationFailure::ExcessivePaymentArgsLength {
                max_length: config.payment_args_max_length as usize,
                got: payment_args_length,
            });
        }

        let session_args_length = self.session().args().serialized_length();
        if session_args_length > config.session_args_max_length as usize {
            info!(
                session_args_length,
                session_args_max_length = config.session_args_max_length,
                "session args excessive"
            );
            return Err(DeployConfigurationFailure::ExcessiveSessionArgsLength {
                max_length: config.session_args_max_length as usize,
                got: session_args_length,
            });
        }

        if self.session().is_transfer() {
            let item = self.session().clone();
            let attempted = item
                .args()
                .get(ARG_AMOUNT)
                .ok_or_else(|| {
                    info!("missing transfer 'amount' runtime argument");
                    DeployConfigurationFailure::MissingTransferAmount
                })?
                .clone()
                .into_t::<U512>()
                .map_err(|_| {
                    info!("failed to parse transfer 'amount' runtime argument as a U512");
                    DeployConfigurationFailure::FailedToParseTransferAmount
                })?;
            let minimum = U512::from(config.native_transfer_minimum_motes);
            if attempted < minimum {
                info!(
                    minimum = %config.native_transfer_minimum_motes,
                    amount = %attempted,
                    "insufficient transfer amount"
                );
                return Err(DeployConfigurationFailure::InsufficientTransferAmount {
                    minimum,
                    attempted,
                });
            }
        }

        Ok(())
    }
}

/// A deploy combined with a potential set of finalized approvals.
///
/// Represents a deploy, along with a potential set of approvals different from those contained in
/// the deploy itself. If such a set of approvals is present, it indicates that the set contained
/// the deploy was not the set  used to validate the execution of the deploy after consensus.
///
/// A typical case where these can differ is if a deploy is sent with an original set of approvals
/// to the local node, while a second set of approvals makes it to the proposing node. The local
/// node has to adhere to the proposer's approvals to obtain the same outcome.
#[derive(DataSize, Debug, Deserialize, Eq, PartialEq, Serialize)]
pub struct DeployWithFinalizedApprovals {
    /// The deploy that likely has been included in a block.
    deploy: Deploy,
    /// Approvals used to verify the deploy during block execution.
    finalized_approvals: Option<FinalizedApprovals>,
}

impl DeployWithFinalizedApprovals {
    /// Creates a new deploy with finalized approvals from parts.
    pub fn new(deploy: Deploy, finalized_approvals: Option<FinalizedApprovals>) -> Self {
        Self {
            deploy,
            finalized_approvals,
        }
    }

    /// Creates a naive deploy by potentially substituting the approvals with the finalized
    /// approvals.
    pub fn into_naive(self) -> Deploy {
        let mut deploy = self.deploy;
        if let Some(finalized_approvals) = self.finalized_approvals {
            deploy.approvals = finalized_approvals.0;
        }

        deploy
    }

    /// Extracts the original deploy by discarding the finalized approvals.
    pub fn discard_finalized_approvals(self) -> Deploy {
        self.deploy
    }

    #[cfg(test)]
    pub(crate) fn original_approvals(&self) -> &BTreeSet<Approval> {
        self.deploy.approvals()
    }

    #[cfg(test)]
    pub(crate) fn finalized_approvals(&self) -> Option<&FinalizedApprovals> {
        self.finalized_approvals.as_ref()
    }
}

#[cfg(test)]
impl Deploy {
    /// Generates a completely random instance.
    pub fn random(rng: &mut TestRng) -> Self {
        let timestamp = Timestamp::random(rng);
        let ttl = TimeDiff::from(rng.gen_range(60_000..3_600_000));
        Deploy::random_with_timestamp_and_ttl(rng, timestamp, ttl)
    }

    /// Generates a random instance but using the specified `timestamp` and `ttl`.
    pub fn random_with_timestamp_and_ttl(
        rng: &mut TestRng,
        timestamp: Timestamp,
        ttl: TimeDiff,
    ) -> Self {
        let gas_price = rng.gen_range(1..100);

        let dependencies = vec![
            DeployHash::new(Digest::hash(rng.next_u64().to_le_bytes())),
            DeployHash::new(Digest::hash(rng.next_u64().to_le_bytes())),
            DeployHash::new(Digest::hash(rng.next_u64().to_le_bytes())),
        ];
        let chain_name = String::from("casper-example");

        // We need "amount" in order to be able to get correct info via `deploy_info()`.
        let payment_args = runtime_args! {
            "amount" => U512::from(10),
        };
        let payment = ExecutableDeployItem::StoredContractByName {
            name: String::from("casper-example"),
            entry_point: String::from("example-entry-point"),
            args: payment_args,
        };

        let session = rng.gen();

        let secret_key = SecretKey::random(rng);

        Deploy::new(
            timestamp,
            ttl,
            gas_price,
            dependencies,
            chain_name,
            payment,
            session,
            &secret_key,
            None,
        )
    }

    /// Turns `self` into an invalid deploy by clearing the `chain_name`, invalidating the deploy
    /// hash.
    pub(crate) fn invalidate(&mut self) {
        self.header.chain_name.clear();
    }

    pub(crate) fn random_valid_native_transfer(rng: &mut TestRng) -> Self {
        let deploy = Self::random(rng);
        let transfer_args = runtime_args! {
            "amount" => *MAX_PAYMENT,
            "source" => PublicKey::random(rng).to_account_hash(),
            "target" => PublicKey::random(rng).to_account_hash(),
        };
        let payment_args = runtime_args! {
            "amount" => U512::from(10),
        };
        let session = ExecutableDeployItem::Transfer {
            args: transfer_args,
        };
        let payment = ExecutableDeployItem::ModuleBytes {
            module_bytes: Bytes::new(),
            args: payment_args,
        };
        let secret_key = SecretKey::random(rng);
        Deploy::new(
            Timestamp::now(),
            deploy.header.ttl,
            deploy.header.gas_price,
            deploy.header.dependencies,
            deploy.header.chain_name,
            payment,
            session,
            &secret_key,
            None,
        )
    }

    pub(crate) fn random_valid_native_transfer_without_deps(rng: &mut TestRng) -> Self {
        let deploy = Self::random(rng);
        let transfer_args = runtime_args! {
            "amount" => *MAX_PAYMENT,
            "source" => PublicKey::random(rng).to_account_hash(),
            "target" => PublicKey::random(rng).to_account_hash(),
        };
        let payment_args = runtime_args! {
            "amount" => U512::from(10),
        };
        let session = ExecutableDeployItem::Transfer {
            args: transfer_args,
        };
        let payment = ExecutableDeployItem::ModuleBytes {
            module_bytes: Bytes::new(),
            args: payment_args,
        };
        let secret_key = SecretKey::random(rng);
        Deploy::new(
            Timestamp::now(),
            deploy.header.ttl,
            deploy.header.gas_price,
            vec![],
            deploy.header.chain_name,
            payment,
            session,
            &secret_key,
            None,
        )
    }

    pub(crate) fn random_without_payment_amount(rng: &mut TestRng) -> Self {
        let payment = ExecutableDeployItem::ModuleBytes {
            module_bytes: Bytes::new(),
            args: RuntimeArgs::default(),
        };
        Self::random_transfer_with_payment(rng, payment)
    }

    pub(crate) fn random_with_mangled_payment_amount(rng: &mut TestRng) -> Self {
        let payment_args = runtime_args! {
            "amount" => "invalid-argument"
        };
        let payment = ExecutableDeployItem::ModuleBytes {
            module_bytes: Bytes::new(),
            args: payment_args,
        };
        Self::random_transfer_with_payment(rng, payment)
    }

    pub(crate) fn random_with_valid_custom_payment_contract_by_name(rng: &mut TestRng) -> Self {
        let payment = ExecutableDeployItem::StoredContractByName {
            name: "Test".to_string(),
            entry_point: "call".to_string(),
            args: Default::default(),
        };
        Self::random_transfer_with_payment(rng, payment)
    }

    pub(crate) fn random_with_missing_payment_contract_by_hash(rng: &mut TestRng) -> Self {
        let payment = ExecutableDeployItem::StoredContractByHash {
            hash: [19; 32].into(),
            entry_point: "call".to_string(),
            args: Default::default(),
        };
        Self::random_transfer_with_payment(rng, payment)
    }

    pub(crate) fn random_with_missing_entry_point_in_payment_contract(rng: &mut TestRng) -> Self {
        let payment = ExecutableDeployItem::StoredContractByHash {
            hash: [19; 32].into(),
            entry_point: "non-existent-entry-point".to_string(),
            args: Default::default(),
        };
        Self::random_transfer_with_payment(rng, payment)
    }

    pub(crate) fn random_with_valid_custom_payment_package_by_name(rng: &mut TestRng) -> Self {
        let payment = ExecutableDeployItem::StoredVersionedContractByName {
            name: "Test".to_string(),
            version: None,
            entry_point: "call".to_string(),
            args: Default::default(),
        };
        Self::random_transfer_with_payment(rng, payment)
    }

    pub(crate) fn random_with_missing_payment_package_by_hash(rng: &mut TestRng) -> Self {
        let payment = ExecutableDeployItem::StoredVersionedContractByHash {
            hash: Default::default(),
            version: None,
            entry_point: "call".to_string(),
            args: Default::default(),
        };
        Self::random_transfer_with_payment(rng, payment)
    }

    pub(crate) fn random_with_nonexistent_contract_version_in_payment_package(
        rng: &mut TestRng,
    ) -> Self {
        let payment = ExecutableDeployItem::StoredVersionedContractByHash {
            hash: [19; 32].into(),
            version: Some(6u32),
            entry_point: "non-existent-entry-point".to_string(),
            args: Default::default(),
        };
        Self::random_transfer_with_payment(rng, payment)
    }

    pub(crate) fn random_with_valid_session_contract_by_name(rng: &mut TestRng) -> Self {
        let session = ExecutableDeployItem::StoredContractByName {
            name: "Test".to_string(),
            entry_point: "call".to_string(),
            args: Default::default(),
        };
        Self::random_transfer_with_session(rng, session)
    }

    pub(crate) fn random_with_missing_session_contract_by_hash(rng: &mut TestRng) -> Self {
        let session = ExecutableDeployItem::StoredContractByHash {
            hash: Default::default(),
            entry_point: "call".to_string(),
            args: Default::default(),
        };
        Self::random_transfer_with_session(rng, session)
    }

    pub(crate) fn random_with_missing_entry_point_in_session_contract(rng: &mut TestRng) -> Self {
        let session = ExecutableDeployItem::StoredContractByHash {
            hash: [19; 32].into(),
            entry_point: "non-existent-entry-point".to_string(),
            args: Default::default(),
        };
        Self::random_transfer_with_session(rng, session)
    }

    pub(crate) fn random_with_valid_session_package_by_name(rng: &mut TestRng) -> Self {
        let session = ExecutableDeployItem::StoredVersionedContractByName {
            name: "Test".to_string(),
            version: None,
            entry_point: "call".to_string(),
            args: Default::default(),
        };
        Self::random_transfer_with_session(rng, session)
    }

    pub(crate) fn random_with_missing_session_package_by_hash(rng: &mut TestRng) -> Self {
        let session = ExecutableDeployItem::StoredVersionedContractByHash {
            hash: Default::default(),
            version: None,
            entry_point: "call".to_string(),
            args: Default::default(),
        };
        Self::random_transfer_with_session(rng, session)
    }

    pub(crate) fn random_with_nonexistent_contract_version_in_session_package(
        rng: &mut TestRng,
    ) -> Self {
        let session = ExecutableDeployItem::StoredVersionedContractByHash {
            hash: [19; 32].into(),
            version: Some(6u32),
            entry_point: "non-existent-entry-point".to_string(),
            args: Default::default(),
        };
        Self::random_transfer_with_session(rng, session)
    }

    pub(crate) fn random_without_transfer_target(rng: &mut TestRng) -> Self {
        let transfer_args = runtime_args! {
            "amount" => *MAX_PAYMENT,
            "source" => PublicKey::random(rng).to_account_hash(),
        };
        let session = ExecutableDeployItem::Transfer {
            args: transfer_args,
        };
        Self::random_transfer_with_session(rng, session)
    }

    pub(crate) fn random_without_transfer_amount(rng: &mut TestRng) -> Self {
        let transfer_args = runtime_args! {
            "source" => PublicKey::random(rng).to_account_hash(),
            "target" => PublicKey::random(rng).to_account_hash(),
        };
        let session = ExecutableDeployItem::Transfer {
            args: transfer_args,
        };
        Self::random_transfer_with_session(rng, session)
    }

    pub(crate) fn random_with_mangled_transfer_amount(rng: &mut TestRng) -> Self {
        let transfer_args = runtime_args! {
            "amount" => "mangled-transfer-amount",
            "source" => PublicKey::random(rng).to_account_hash(),
            "target" => PublicKey::random(rng).to_account_hash(),
        };
        let session = ExecutableDeployItem::Transfer {
            args: transfer_args,
        };
        Self::random_transfer_with_session(rng, session)
    }

    pub(crate) fn random_with_empty_session_module_bytes(rng: &mut TestRng) -> Self {
        let session = ExecutableDeployItem::ModuleBytes {
            module_bytes: Bytes::new(),
            args: Default::default(),
        };
        Self::random_transfer_with_session(rng, session)
    }

    pub(crate) fn random_expired_deploy(rng: &mut TestRng) -> Self {
        let deploy = Self::random_valid_native_transfer(rng);
        let secret_key = SecretKey::random(rng);

        Deploy::new(
            Timestamp::zero(),
            TimeDiff::from_seconds(1u32),
            deploy.header.gas_price,
            deploy.header.dependencies,
            deploy.header.chain_name,
            deploy.payment,
            deploy.session,
            &secret_key,
            None,
        )
    }

    /// Creates a deploy with native transfer as payment code.
    pub(crate) fn random_with_native_transfer_in_payment_logic(rng: &mut TestRng) -> Self {
        let transfer_args = runtime_args! {
            "amount" => *MAX_PAYMENT,
            "source" => PublicKey::random(rng).to_account_hash(),
            "target" => PublicKey::random(rng).to_account_hash(),
        };
        let payment = ExecutableDeployItem::Transfer {
            args: transfer_args,
        };
        Self::random_transfer_with_payment(rng, payment)
    }

    fn random_transfer_with_payment(rng: &mut TestRng, payment: ExecutableDeployItem) -> Self {
        let deploy = Self::random_valid_native_transfer(rng);
        let secret_key = SecretKey::random(rng);

        Deploy::new(
            deploy.header.timestamp,
            deploy.header.ttl,
            deploy.header.gas_price,
            deploy.header.dependencies,
            deploy.header.chain_name,
            payment,
            deploy.session,
            &secret_key,
            None,
        )
    }

    fn random_transfer_with_session(rng: &mut TestRng, session: ExecutableDeployItem) -> Self {
        let deploy = Self::random_valid_native_transfer(rng);
        let secret_key = SecretKey::random(rng);

        Deploy::new(
            deploy.header.timestamp,
            deploy.header.ttl,
            deploy.header.gas_price,
            deploy.header.dependencies,
            deploy.header.chain_name,
            deploy.payment,
            session,
            &secret_key,
            None,
        )
    }
}

impl DocExample for Deploy {
    fn doc_example() -> &'static Self {
        &*DEPLOY
    }
}

fn serialize_header(header: &DeployHeader) -> Vec<u8> {
    header
        .to_bytes()
        .unwrap_or_else(|error| panic!("should serialize deploy header: {}", error))
}

fn serialize_body(payment: &ExecutableDeployItem, session: &ExecutableDeployItem) -> Vec<u8> {
    let mut buffer = payment
        .to_bytes()
        .unwrap_or_else(|error| panic!("should serialize payment code: {}", error));
    buffer.extend(
        session
            .to_bytes()
            .unwrap_or_else(|error| panic!("should serialize session code: {}", error)),
    );
    buffer
}

// Computationally expensive validity check for a given deploy instance, including
// asymmetric_key signing verification.
fn validate_deploy(deploy: &Deploy) -> Result<(), DeployConfigurationFailure> {
    if deploy.approvals.is_empty() {
        warn!(?deploy, "deploy has no approvals");
        return Err(DeployConfigurationFailure::EmptyApprovals);
    }
    let serialized_body = serialize_body(&deploy.payment, &deploy.session);
    let body_hash = Digest::hash(&serialized_body);
    if body_hash != deploy.header.body_hash {
        warn!(?deploy, ?body_hash, "invalid deploy body hash");
        return Err(DeployConfigurationFailure::InvalidBodyHash);
    }

    let serialized_header = serialize_header(&deploy.header);
    let hash = DeployHash::new(Digest::hash(&serialized_header));
    if hash != deploy.hash {
        warn!(?deploy, ?hash, "invalid deploy hash");
        return Err(DeployConfigurationFailure::InvalidDeployHash);
    }

    for (index, approval) in deploy.approvals.iter().enumerate() {
        if let Err(error) = crypto::verify(&deploy.hash, &approval.signature, &approval.signer) {
            warn!(?deploy, "failed to verify approval {}: {}", index, error);
            return Err(DeployConfigurationFailure::InvalidApproval {
                index,
                error_msg: error.to_string(),
            });
        }
    }

    Ok(())
}

impl Item for Deploy {
    type Id = DeployHash;
    type ValidationError = DeployConfigurationFailure;

    const TAG: Tag = Tag::Deploy;
    const ID_IS_COMPLETE_ITEM: bool = false;

    fn validate(
        &self,
        _verifiable_chunked_hash_activation: EraId,
    ) -> Result<(), Self::ValidationError> {
        // TODO: Validate approvals later, and only if the approvers are actually authorized!
        validate_deploy(self)
    }

    fn id(&self, _verifiable_chunked_hash_activation: EraId) -> Self::Id {
        *self.id()
    }
}

impl Display for Deploy {
    fn fmt(&self, formatter: &mut Formatter) -> fmt::Result {
        write!(
            formatter,
            "deploy[{}, {}, payment_code: {}, session_code: {}, approvals: {}]",
            self.hash,
            self.header,
            self.payment,
            self.session,
            DisplayIter::new(self.approvals.iter())
        )
    }
}

impl From<Deploy> for DeployItem {
    fn from(deploy: Deploy) -> Self {
        let address = deploy.header().account().to_account_hash();
        let authorization_keys = deploy
            .approvals()
            .iter()
            .map(|approval| approval.signer().to_account_hash())
            .collect();

        DeployItem::new(
            address,
            deploy.session().clone(),
            deploy.payment().clone(),
            deploy.header().gas_price(),
            authorization_keys,
            casper_types::DeployHash::new(deploy.id().inner().value()),
        )
    }
}

/// The deploy mutable metadata.
///
/// Currently a stop-gap measure to associate an immutable deploy with additional metadata. Holds
/// execution results.
#[derive(Clone, Default, Serialize, Deserialize, Debug, PartialEq)]
pub struct DeployMetadata {
    /// The block hashes of blocks containing the related deploy, along with the results of
    /// executing the related deploy in the context of one or more blocks.
    pub execution_results: HashMap<BlockHash, ExecutionResult>,
}

impl ToBytes for Deploy {
    fn to_bytes(&self) -> Result<Vec<u8>, bytesrepr::Error> {
        let mut buffer = bytesrepr::allocate_buffer(self)?;
        buffer.extend(self.header.to_bytes()?);
        buffer.extend(self.hash.to_bytes()?);
        buffer.extend(self.payment.to_bytes()?);
        buffer.extend(self.session.to_bytes()?);
        buffer.extend(self.approvals.to_bytes()?);
        Ok(buffer)
    }

    fn serialized_length(&self) -> usize {
        self.header.serialized_length()
            + self.hash.serialized_length()
            + self.payment.serialized_length()
            + self.session.serialized_length()
            + self.approvals.serialized_length()
    }
}

impl FromBytes for Deploy {
    fn from_bytes(bytes: &[u8]) -> Result<(Self, &[u8]), bytesrepr::Error> {
        let (header, remainder) = DeployHeader::from_bytes(bytes)?;
        let (hash, remainder) = DeployHash::from_bytes(remainder)?;
        let (payment, remainder) = ExecutableDeployItem::from_bytes(remainder)?;
        let (session, remainder) = ExecutableDeployItem::from_bytes(remainder)?;
        let (approvals, remainder) = BTreeSet::<Approval>::from_bytes(remainder)?;
        let maybe_valid_deploy = Deploy {
            header,
            hash,
            payment,
            session,
            approvals,
            is_valid: OnceCell::new(),
        };
        Ok((maybe_valid_deploy, remainder))
    }
}

#[cfg(test)]
mod tests {
    use std::{iter, time::Duration};

    use casper_execution_engine::core::engine_state::MAX_PAYMENT_AMOUNT;
    use casper_types::{bytesrepr::Bytes, CLValue};

    use super::*;
    use crate::crypto::AsymmetricKeyExt;

    const DEFAULT_MAX_ASSOCIATED_KEYS: u32 = 100;

    #[test]
    fn json_roundtrip() {
        let mut rng = crate::new_rng();
        let deploy = Deploy::random(&mut rng);
        let json_string = serde_json::to_string_pretty(&deploy).unwrap();
        let decoded = serde_json::from_str(&json_string).unwrap();
        assert_eq!(deploy, decoded);
    }

    #[test]
    fn bincode_roundtrip() {
        let mut rng = crate::new_rng();
        let deploy = Deploy::random(&mut rng);
        let serialized = bincode::serialize(&deploy).unwrap();
        let deserialized = bincode::deserialize(&serialized).unwrap();
        assert_eq!(deploy, deserialized);
    }

    #[test]
    fn bytesrepr_roundtrip() {
        let mut rng = crate::new_rng();
        let hash = DeployHash(rng.gen::<[u8; Digest::LENGTH]>().into());
        bytesrepr::test_serialization_roundtrip(&hash);

        let deploy = Deploy::random(&mut rng);
        bytesrepr::test_serialization_roundtrip(deploy.header());
        bytesrepr::test_serialization_roundtrip(&deploy);
    }

    fn create_deploy(
        rng: &mut TestRng,
        ttl: TimeDiff,
        dependency_count: usize,
        chain_name: &str,
    ) -> Deploy {
        let secret_key = SecretKey::random(rng);
        let dependencies = iter::repeat_with(|| DeployHash::random(rng))
            .take(dependency_count)
            .collect();
        let transfer_args = {
            let mut transfer_args = RuntimeArgs::new();
            let value =
                CLValue::from_t(U512::from(MAX_PAYMENT_AMOUNT)).expect("should create CLValue");
            transfer_args.insert_cl_value(ARG_AMOUNT, value);
            transfer_args
        };
        Deploy::new(
            Timestamp::now(),
            ttl,
            1,
            dependencies,
            chain_name.to_string(),
            ExecutableDeployItem::ModuleBytes {
                module_bytes: Bytes::new(),
                args: RuntimeArgs::new(),
            },
            ExecutableDeployItem::Transfer {
                args: transfer_args,
            },
            &secret_key,
            None,
        )
    }

    #[test]
    fn is_valid() {
        let mut rng = crate::new_rng();
        let deploy = create_deploy(&mut rng, DeployConfig::default().max_ttl, 0, "net-1");
        assert_eq!(
            deploy.is_valid.get(),
            None,
            "is valid should initially be None"
        );
        deploy.is_valid().expect("should be valid");
        assert_eq!(
            deploy.is_valid.get(),
            Some(&Ok(())),
            "is valid should be true"
        );
    }

    fn check_is_not_valid(invalid_deploy: Deploy, expected_error: DeployConfigurationFailure) {
        assert!(
            invalid_deploy.is_valid.get().is_none(),
            "is valid should initially be None"
        );
        let actual_error = invalid_deploy.is_valid().unwrap_err();

        // Ignore the `error_msg` field of `InvalidApproval` when comparing to expected error, as
        // this makes the test too fragile.  Otherwise expect the actual error should exactly match
        // the expected error.
        match expected_error {
            DeployConfigurationFailure::InvalidApproval {
                index: expected_index,
                ..
            } => match actual_error {
                DeployConfigurationFailure::InvalidApproval {
                    index: actual_index,
                    ..
                } => {
                    assert_eq!(actual_index, expected_index);
                }
                _ => panic!("expected {}, got: {}", expected_error, actual_error),
            },
            _ => {
                assert_eq!(actual_error, expected_error,);
            }
        }

        // The actual error should have been lazily initialized correctly.
        assert_eq!(
            invalid_deploy.is_valid.get(),
            Some(&Err(actual_error)),
            "is valid should now be Some"
        );
    }

    #[test]
    fn not_valid_due_to_invalid_body_hash() {
        let mut rng = crate::new_rng();
        let mut deploy = create_deploy(&mut rng, DeployConfig::default().max_ttl, 0, "net-1");

        deploy.session = ExecutableDeployItem::Transfer {
            args: runtime_args! {
                "amount" => 1
            },
        };
        check_is_not_valid(deploy, DeployConfigurationFailure::InvalidBodyHash);
    }

    #[test]
    fn not_valid_due_to_invalid_deploy_hash() {
        let mut rng = crate::new_rng();
        let mut deploy = create_deploy(&mut rng, DeployConfig::default().max_ttl, 0, "net-1");

        deploy.header.gas_price = 2;
        check_is_not_valid(deploy, DeployConfigurationFailure::InvalidDeployHash);
    }

    #[test]
    fn not_valid_due_to_empty_approvals() {
        let mut rng = crate::new_rng();
        let mut deploy = create_deploy(&mut rng, DeployConfig::default().max_ttl, 0, "net-1");
        deploy.approvals = BTreeSet::new();
        assert!(deploy.approvals.is_empty());
        check_is_not_valid(deploy, DeployConfigurationFailure::EmptyApprovals)
    }

    #[test]
    fn not_valid_due_to_invalid_approval() {
        let mut rng = crate::new_rng();
        let mut deploy = create_deploy(&mut rng, DeployConfig::default().max_ttl, 0, "net-1");

        let deploy2 = Deploy::random(&mut rng);

        deploy.approvals.extend(deploy2.approvals.clone());
        // the expected index for the invalid approval will be the first index at which there is an
        // approval coming from deploy2
        let expected_index = deploy
            .approvals
            .iter()
            .enumerate()
            .find(|(_, approval)| deploy2.approvals.contains(approval))
            .map(|(index, _)| index)
            .unwrap();
        check_is_not_valid(
            deploy,
            DeployConfigurationFailure::InvalidApproval {
                index: expected_index,
                error_msg: String::new(), // This field is ignored in the check.
            },
        );
    }

    #[test]
    fn is_acceptable() {
        let mut rng = crate::new_rng();
        let chain_name = "net-1";
        let deploy_config = DeployConfig::default();

        let deploy = create_deploy(
            &mut rng,
            deploy_config.max_ttl,
            deploy_config.max_dependencies.into(),
            chain_name,
        );
        deploy
            .is_config_compliant(chain_name, &deploy_config, DEFAULT_MAX_ASSOCIATED_KEYS)
            .expect("should be acceptable");
    }

    #[test]
    fn not_acceptable_due_to_invalid_chain_name() {
        let mut rng = crate::new_rng();
        let expected_chain_name = "net-1";
        let wrong_chain_name = "net-2".to_string();
        let deploy_config = DeployConfig::default();

        let deploy = create_deploy(
            &mut rng,
            deploy_config.max_ttl,
            deploy_config.max_dependencies.into(),
            &wrong_chain_name,
        );

        let expected_error = DeployConfigurationFailure::InvalidChainName {
            expected: expected_chain_name.to_string(),
            got: wrong_chain_name,
        };

        assert_eq!(
            deploy.is_config_compliant(
                expected_chain_name,
                &deploy_config,
                DEFAULT_MAX_ASSOCIATED_KEYS
            ),
            Err(expected_error)
        );
        assert!(
            deploy.is_valid.get().is_none(),
            "deploy should not have run expensive `is_valid` call"
        );
    }

    #[test]
    fn not_acceptable_due_to_excessive_dependencies() {
        let mut rng = crate::new_rng();
        let chain_name = "net-1";
        let deploy_config = DeployConfig::default();

        let dependency_count = usize::from(deploy_config.max_dependencies + 1);

        let deploy = create_deploy(
            &mut rng,
            deploy_config.max_ttl,
            dependency_count,
            chain_name,
        );

        let expected_error = DeployConfigurationFailure::ExcessiveDependencies {
            max_dependencies: deploy_config.max_dependencies,
            got: dependency_count,
        };

        assert_eq!(
            deploy.is_config_compliant(chain_name, &deploy_config, DEFAULT_MAX_ASSOCIATED_KEYS),
            Err(expected_error)
        );
        assert!(
            deploy.is_valid.get().is_none(),
            "deploy should not have run expensive `is_valid` call"
        );
    }

    #[test]
    fn not_acceptable_due_to_excessive_ttl() {
        let mut rng = crate::new_rng();
        let chain_name = "net-1";
        let deploy_config = DeployConfig::default();

        let ttl = deploy_config.max_ttl + TimeDiff::from(Duration::from_secs(1));

        let deploy = create_deploy(
            &mut rng,
            ttl,
            deploy_config.max_dependencies.into(),
            chain_name,
        );

        let expected_error = DeployConfigurationFailure::ExcessiveTimeToLive {
            max_ttl: deploy_config.max_ttl,
            got: ttl,
        };

        assert_eq!(
            deploy.is_config_compliant(chain_name, &deploy_config, DEFAULT_MAX_ASSOCIATED_KEYS),
            Err(expected_error)
        );
        assert!(
            deploy.is_valid.get().is_none(),
            "deploy should not have run expensive `is_valid` call"
        );
    }

    #[test]
    fn not_acceptable_due_to_missing_payment_amount() {
        let mut rng = crate::new_rng();
        let chain_name = "net-1";
        let deploy_config = DeployConfig::default();

        let payment = ExecutableDeployItem::ModuleBytes {
            module_bytes: Bytes::new(),
            args: RuntimeArgs::default(),
        };

        // Create an empty session object that is not transfer to ensure
        // that the payment amount is checked.
        let session = ExecutableDeployItem::StoredContractByName {
            name: "".to_string(),
            entry_point: "".to_string(),
            args: Default::default(),
        };

        let mut deploy = create_deploy(
            &mut rng,
            deploy_config.max_ttl,
            deploy_config.max_dependencies.into(),
            chain_name,
        );

        deploy.payment = payment;
        deploy.session = session;

        assert_eq!(
            deploy.is_config_compliant(chain_name, &deploy_config, DEFAULT_MAX_ASSOCIATED_KEYS),
            Err(DeployConfigurationFailure::MissingPaymentAmount)
        );
        assert!(
            deploy.is_valid.get().is_none(),
            "deploy should not have run expensive `is_valid` call"
        );
    }

    #[test]
    fn not_acceptable_due_to_mangled_payment_amount() {
        let mut rng = crate::new_rng();
        let chain_name = "net-1";
        let deploy_config = DeployConfig::default();

        let payment = ExecutableDeployItem::ModuleBytes {
            module_bytes: Bytes::new(),
            args: runtime_args! {
                "amount" => "mangled-amount"
            },
        };

        // Create an empty session object that is not transfer to ensure
        // that the payment amount is checked.
        let session = ExecutableDeployItem::StoredContractByName {
            name: "".to_string(),
            entry_point: "".to_string(),
            args: Default::default(),
        };

        let mut deploy = create_deploy(
            &mut rng,
            deploy_config.max_ttl,
            deploy_config.max_dependencies.into(),
            chain_name,
        );

        deploy.payment = payment;
        deploy.session = session;

        assert_eq!(
            deploy.is_config_compliant(chain_name, &deploy_config, DEFAULT_MAX_ASSOCIATED_KEYS),
            Err(DeployConfigurationFailure::FailedToParsePaymentAmount)
        );
        assert!(
            deploy.is_valid.get().is_none(),
            "deploy should not have run expensive `is_valid` call"
        );
    }

    #[test]
    fn not_acceptable_due_to_excessive_payment_amount() {
        let mut rng = crate::new_rng();
        let chain_name = "net-1";
        let deploy_config = DeployConfig::default();
        let amount = U512::from(deploy_config.block_gas_limit + 1);

        let payment = ExecutableDeployItem::ModuleBytes {
            module_bytes: Bytes::new(),
            args: runtime_args! {
                "amount" => amount
            },
        };

        // Create an empty session object that is not transfer to ensure
        // that the payment amount is checked.
        let session = ExecutableDeployItem::StoredContractByName {
            name: "".to_string(),
            entry_point: "".to_string(),
            args: Default::default(),
        };

        let mut deploy = create_deploy(
            &mut rng,
            deploy_config.max_ttl,
            deploy_config.max_dependencies.into(),
            chain_name,
        );

        deploy.payment = payment;
        deploy.session = session;

        let expected_error = DeployConfigurationFailure::ExceededBlockGasLimit {
            block_gas_limit: deploy_config.block_gas_limit,
            got: amount,
        };

        assert_eq!(
            deploy.is_config_compliant(chain_name, &deploy_config, DEFAULT_MAX_ASSOCIATED_KEYS),
            Err(expected_error)
        );
        assert!(
            deploy.is_valid.get().is_none(),
            "deploy should not have run expensive `is_valid` call"
        );
    }

    #[test]
    fn transfer_acceptable_regardless_of_excessive_payment_amount() {
        let mut rng = crate::new_rng();
        let secret_key = SecretKey::random(&mut rng);
        let chain_name = "net-1";
        let deploy_config = DeployConfig::default();
        let amount = U512::from(deploy_config.block_gas_limit + 1);

        let payment = ExecutableDeployItem::ModuleBytes {
            module_bytes: Bytes::new(),
            args: runtime_args! {
                "amount" => amount
            },
        };

        let transfer_args = {
            let mut transfer_args = RuntimeArgs::new();
            let value =
                CLValue::from_t(U512::from(MAX_PAYMENT_AMOUNT)).expect("should create CLValue");
            transfer_args.insert_cl_value(ARG_AMOUNT, value);
            transfer_args
        };

        let deploy = Deploy::new(
            Timestamp::now(),
            deploy_config.max_ttl,
            1,
            vec![],
            chain_name.to_string(),
            payment,
            ExecutableDeployItem::Transfer {
                args: transfer_args,
            },
            &secret_key,
            None,
        );

        assert_eq!(
            Ok(()),
            deploy.is_config_compliant(chain_name, &deploy_config, DEFAULT_MAX_ASSOCIATED_KEYS)
        )
    }

    #[test]
    fn not_acceptable_due_to_excessive_approvals() {
        let mut rng = crate::new_rng();
        let chain_name = "net-1";
        let deploy_config = DeployConfig::default();
        let deploy = create_deploy(
            &mut rng,
            deploy_config.max_ttl,
            deploy_config.max_dependencies as usize,
            chain_name,
        );
        // This test is to ensure a given limit is being checked.
        // Therefore, set the limit to one less than the approvals in the deploy.
        let max_associated_keys = (deploy.approvals.len() - 1) as u32;
        assert_eq!(
            Err(DeployConfigurationFailure::ExcessiveApprovals {
                got: deploy.approvals.len() as u32,
                max_associated_keys: (deploy.approvals.len() - 1) as u32
            }),
            deploy.is_config_compliant(chain_name, &deploy_config, max_associated_keys)
        )
    }

    #[test]
    fn not_acceptable_due_to_missing_transfer_amount() {
        let mut rng = crate::new_rng();
        let chain_name = "net-1";
        let deploy_config = DeployConfig::default();
        let mut deploy = create_deploy(
            &mut rng,
            deploy_config.max_ttl,
            deploy_config.max_dependencies as usize,
            chain_name,
        );

        let transfer_args = RuntimeArgs::default();
        let session = ExecutableDeployItem::Transfer {
            args: transfer_args,
        };
        deploy.session = session;

        assert_eq!(
            Err(DeployConfigurationFailure::MissingTransferAmount),
            deploy.is_config_compliant(chain_name, &deploy_config, DEFAULT_MAX_ASSOCIATED_KEYS)
        )
    }

    #[test]
    fn not_acceptable_due_to_mangled_transfer_amount() {
        let mut rng = crate::new_rng();
        let chain_name = "net-1";
        let deploy_config = DeployConfig::default();
        let mut deploy = create_deploy(
            &mut rng,
            deploy_config.max_ttl,
            deploy_config.max_dependencies as usize,
            chain_name,
        );

        let transfer_args = runtime_args! {
            "amount" => "mangled-amount",
            "source" => PublicKey::random(&mut rng).to_account_hash(),
            "target" => PublicKey::random(&mut rng).to_account_hash(),
        };
        let session = ExecutableDeployItem::Transfer {
            args: transfer_args,
        };
        deploy.session = session;

        assert_eq!(
            Err(DeployConfigurationFailure::FailedToParseTransferAmount),
            deploy.is_config_compliant(chain_name, &deploy_config, DEFAULT_MAX_ASSOCIATED_KEYS)
        )
    }

    #[test]
    fn not_acceptable_due_to_insufficient_transfer_amount() {
        let mut rng = crate::new_rng();
        let chain_name = "net-1";
        let deploy_config = DeployConfig::default();
        let mut deploy = create_deploy(
            &mut rng,
            deploy_config.max_ttl,
            deploy_config.max_dependencies as usize,
            chain_name,
        );

        let amount = deploy_config.native_transfer_minimum_motes - 1;
        let insufficient_amount = U512::from(amount);

        let transfer_args = runtime_args! {
            "amount" => insufficient_amount,
            "source" => PublicKey::random(&mut rng).to_account_hash(),
            "target" => PublicKey::random(&mut rng).to_account_hash(),
        };
        let session = ExecutableDeployItem::Transfer {
            args: transfer_args,
        };
        deploy.session = session;

        assert_eq!(
            Err(DeployConfigurationFailure::InsufficientTransferAmount {
                minimum: U512::from(deploy_config.native_transfer_minimum_motes),
                attempted: insufficient_amount,
            }),
            deploy.is_config_compliant(chain_name, &deploy_config, DEFAULT_MAX_ASSOCIATED_KEYS)
        )
    }
}<|MERGE_RESOLUTION|>--- conflicted
+++ resolved
@@ -3,12 +3,8 @@
 
 use std::{
     array::TryFromSliceError,
-<<<<<<< HEAD
     cmp,
-    collections::HashMap,
-=======
     collections::{BTreeSet, HashMap},
->>>>>>> a7f6a648
     error::Error as StdError,
     fmt::{self, Debug, Display, Formatter},
     hash,
@@ -38,12 +34,7 @@
     bytesrepr::{self, FromBytes, ToBytes},
     runtime_args,
     system::standard_payment::ARG_AMOUNT,
-<<<<<<< HEAD
-    AsymmetricType, EraId, ExecutionResult, Motes, PublicKey, RuntimeArgs, SecretKey, Signature,
-    U512,
-=======
     ExecutionResult, Motes, PublicKey, RuntimeArgs, SecretKey, Signature, U512,
->>>>>>> a7f6a648
 };
 
 use super::{BlockHash, Item, Tag, TimeDiff, Timestamp};
@@ -96,13 +87,8 @@
         header,
         payment,
         session,
-<<<<<<< HEAD
-        approvals: vec![approval],
+        approvals,
         is_valid: OnceCell::new(),
-=======
-        approvals,
-        is_valid: None,
->>>>>>> a7f6a648
     }
 });
 
@@ -765,13 +751,8 @@
             header,
             payment,
             session,
-<<<<<<< HEAD
-            approvals: vec![],
+            approvals: BTreeSet::new(),
             is_valid: OnceCell::new(),
-=======
-            approvals: BTreeSet::new(),
-            is_valid: None,
->>>>>>> a7f6a648
         };
 
         deploy.sign(secret_key);
