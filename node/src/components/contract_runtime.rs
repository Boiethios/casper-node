--- conflicted
+++ resolved
@@ -30,7 +30,6 @@
         self, genesis::GenesisError, ChainspecRegistry, EngineConfig, EngineState, GenesisSuccess,
         SystemContractRegistry, UpgradeConfig, UpgradeSuccess,
     },
-<<<<<<< HEAD
     shared::{system_config::SystemConfig, wasm_config::WasmConfig},
 };
 use casper_hashing::Digest;
@@ -39,24 +38,12 @@
     global_state::{
         shared::CorrelationId,
         storage::{
-            state::lmdb::LmdbGlobalState,
-            transaction_source::lmdb::LmdbEnvironment,
-            trie::{TrieOrChunk, TrieOrChunkId},
+            state::lmdb::LmdbGlobalState, transaction_source::lmdb::LmdbEnvironment,
             trie_store::lmdb::LmdbTrieStore,
         },
     },
 };
-use casper_types::{bytesrepr::Bytes, ProtocolVersion, Timestamp};
-=======
-    shared::{newtypes::CorrelationId, system_config::SystemConfig, wasm_config::WasmConfig},
-    storage::{
-        global_state::lmdb::LmdbGlobalState, transaction_source::lmdb::LmdbEnvironment,
-        trie_store::lmdb::LmdbTrieStore,
-    },
-};
-use casper_hashing::Digest;
 use casper_types::{bytesrepr::Bytes, EraId, ProtocolVersion, Timestamp};
->>>>>>> c7be00fc
 
 use crate::{
     components::{fetcher::FetchResponse, Component, ComponentState},
@@ -888,14 +875,15 @@
 
 #[cfg(test)]
 mod tests {
-    use casper_execution_engine::{
-        shared::{
-            additive_map::AdditiveMap, newtypes::CorrelationId, system_config::SystemConfig,
-            transform::Transform, wasm_config::WasmConfig,
+    use casper_execution_engine::shared::{system_config::SystemConfig, wasm_config::WasmConfig};
+    use casper_hashing::{ChunkWithProof, Digest};
+    use casper_storage::global_state::{
+        shared::{transform::Transform, AdditiveMap, CorrelationId},
+        storage::{
+            state::StateProvider,
+            trie::{Pointer, Trie},
         },
-        storage::trie::{Pointer, Trie},
     };
-    use casper_hashing::{ChunkWithProof, Digest};
     use casper_types::{
         account::AccountHash, bytesrepr, CLValue, Key, ProtocolVersion, StoredValue,
     };
@@ -973,10 +961,7 @@
             &Registry::default(),
         )
         .unwrap();
-        let empty_state_root = contract_runtime
-            .engine_state()
-            .get_state()
-            .empty_state_root_hash();
+        let empty_state_root = contract_runtime.engine_state().get_state().empty_root();
         let mut effects: AdditiveMap<Key, Transform> = AdditiveMap::new();
         for TestPair(key, value) in test_pair {
             assert!(effects.insert(key, Transform::Write(value)).is_none());
