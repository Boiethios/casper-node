//! Contract Runtime component.

mod config;
mod error;
mod metrics;
mod operations;
mod types;

use once_cell::sync::Lazy;
use std::{
    collections::BTreeMap,
    fmt::{self, Debug, Formatter},
    path::Path,
    sync::{Arc, Mutex},
    time::Instant,
};

use datasize::DataSize;
use lmdb::DatabaseFlags;
use prometheus::Registry;
use serde::Serialize;
use tracing::{debug, info, trace};

use casper_execution_engine::{
    core::engine_state::{
        self, genesis::GenesisSuccess, EngineConfig, EngineState, GetEraValidatorsError,
        GetEraValidatorsRequest, UpgradeConfig, UpgradeSuccess,
    },
    shared::{newtypes::CorrelationId, system_config::SystemConfig, wasm_config::WasmConfig},
    storage::{
        global_state::lmdb::LmdbGlobalState, transaction_source::lmdb::LmdbEnvironment, trie::Trie,
        trie_store::lmdb::LmdbTrieStore,
    },
};
use casper_hashing::Digest;
use casper_types::{EraId, Key, ProtocolVersion, StoredValue};

use crate::{
    components::{contract_runtime::types::StepEffectAndUpcomingEraValidators, Component},
    effect::{
        announcements::{ContractRuntimeAnnouncement, ControlAnnouncement},
        requests::ContractRuntimeRequest,
        EffectBuilder, EffectExt, Effects,
    },
    fatal,
    types::{BlockHash, BlockHeader, Chainspec, Deploy, FinalizedBlock},
    NodeRng,
};
pub(crate) use config::Config;
pub(crate) use error::{BlockExecutionError, ConfigError};
use metrics::Metrics;
pub use operations::execute_finalized_block;
pub(crate) use types::{BlockAndExecutionEffects, EraValidatorsRequest};

/// Maximum number of resource intensive tasks that can be run in parallel.
///
/// TODO: Fine tune this constant to the machine executing the node.
const MAX_PARALLEL_INTENSIVE_TASKS: usize = 4;

/// Semaphore enforcing maximum number of parallel resource intensive tasks.
static INTENSIVE_TASKS_SEMAPHORE: Lazy<tokio::sync::Semaphore> =
    Lazy::new(|| tokio::sync::Semaphore::new(MAX_PARALLEL_INTENSIVE_TASKS));

/// Asynchronously runs a resource intensive task.
/// At most `MAX_PARALLEL_INTENSIVE_TASKS` are being run in parallel at any time.
///
/// The task is a closure that takes no arguments and returns a value.
/// This function returns a future for that value.
async fn run_intensive_task<T, V>(task: T) -> V
where
    T: 'static + Send + FnOnce() -> V,
    V: 'static + Send,
{
    // This will never panic since the semaphore is never closed.
    let _permit = INTENSIVE_TASKS_SEMAPHORE.acquire().await.unwrap();
    tokio::task::spawn_blocking(task)
        .await
        .expect("task panicked")
}

/// State to use to construct the next block in the blockchain. Includes the state root hash for the
/// execution engine as well as certain values the next header will be based on.
#[derive(DataSize, Debug, Clone, Serialize)]
pub struct ExecutionPreState {
    /// The height of the next `Block` to be constructed. Note that this must match the height of
    /// the `FinalizedBlock` used to generate the block.
    next_block_height: u64,
    /// The state root to use when executing deploys.
    pre_state_root_hash: Digest,
    /// The parent hash of the next `Block`.
    parent_hash: BlockHash,
    /// The accumulated seed for the pseudo-random number generator to be incorporated into the
    /// next `Block`, where additional entropy will be introduced.
    parent_seed: Digest,
}

impl ExecutionPreState {
    pub(crate) fn new(
        next_block_height: u64,
        pre_state_root_hash: Digest,
        parent_hash: BlockHash,
        parent_seed: Digest,
    ) -> Self {
        ExecutionPreState {
            next_block_height,
            pre_state_root_hash,
            parent_hash,
            parent_seed,
        }
    }

    /// Creates instance of `ExecutionPreState` from given block header nad merkle tree hash
    /// activation point.
    pub fn from_block_header(
        block_header: &BlockHeader,
        merkle_tree_hash_activation: EraId,
    ) -> Self {
        ExecutionPreState {
            pre_state_root_hash: *block_header.state_root_hash(),
            next_block_height: block_header.height() + 1,
            parent_hash: block_header.hash(merkle_tree_hash_activation),
            parent_seed: block_header.accumulated_seed(),
        }
    }

    /// Returns the height of the next `Block` to be constructed. Note that this must match the
    /// height of the `FinalizedBlock` used to generate the block.
    pub(crate) fn next_block_height(&self) -> u64 {
        self.next_block_height
    }
}

type ExecQueue = Arc<Mutex<BTreeMap<u64, (FinalizedBlock, Vec<Deploy>, Vec<Deploy>)>>>;

/// The contract runtime components.
#[derive(DataSize)]
pub(crate) struct ContractRuntime {
    execution_pre_state: Arc<Mutex<ExecutionPreState>>,
    engine_state: Arc<EngineState<LmdbGlobalState>>,
    metrics: Arc<Metrics>,
    protocol_version: ProtocolVersion,
    merkle_tree_hash_activation: EraId,

    /// Finalized blocks waiting for their pre-state hash to start executing.
    exec_queue: ExecQueue,
}

impl Debug for ContractRuntime {
    fn fmt(&self, f: &mut Formatter<'_>) -> fmt::Result {
        f.debug_struct("ContractRuntime").finish()
    }
}

impl<REv> Component<REv> for ContractRuntime
where
    REv: From<ContractRuntimeRequest>
        + From<ContractRuntimeAnnouncement>
        + From<ControlAnnouncement>
        + Send,
{
    type Event = ContractRuntimeRequest;
    type ConstructionError = ConfigError;

    fn handle_event(
        &mut self,
        effect_builder: EffectBuilder<REv>,
        _rng: &mut NodeRng,
        event: Self::Event,
    ) -> Effects<Self::Event> {
        match event {
            ContractRuntimeRequest::CommitGenesis {
                chainspec,
                responder,
            } => {
                let result = self.commit_genesis(&chainspec);
                responder.respond(result).ignore()
            }
            ContractRuntimeRequest::Upgrade {
                upgrade_config,
                responder,
            } => responder
                .respond(self.commit_upgrade(*upgrade_config))
                .ignore(),
            ContractRuntimeRequest::Query {
                query_request,
                responder,
            } => {
                trace!(?query_request, "query");
                let engine_state = Arc::clone(&self.engine_state);
                let metrics = Arc::clone(&self.metrics);
                async move {
                    let correlation_id = CorrelationId::new();
                    let start = Instant::now();
                    let result = engine_state.run_query(correlation_id, query_request);
                    metrics.run_query.observe(start.elapsed().as_secs_f64());
                    trace!(?result, "query result");
                    responder.respond(result).await
                }
                .ignore()
            }
            ContractRuntimeRequest::GetBalance {
                balance_request,
                responder,
            } => {
                trace!(?balance_request, "balance");
                let engine_state = Arc::clone(&self.engine_state);
                let metrics = Arc::clone(&self.metrics);
                async move {
                    let correlation_id = CorrelationId::new();
                    let start = Instant::now();
                    let result = engine_state.get_purse_balance(
                        correlation_id,
                        balance_request.state_hash(),
                        balance_request.purse_uref(),
                    );
                    metrics.get_balance.observe(start.elapsed().as_secs_f64());
                    trace!(?result, "balance result");
                    responder.respond(result).await
                }
                .ignore()
            }
            ContractRuntimeRequest::IsBonded {
                state_root_hash,
                era_id,
                protocol_version,
                public_key: validator_key,
                responder,
            } => {
                trace!(era=%era_id, public_key = %validator_key, "is validator bonded request");
                let engine_state = Arc::clone(&self.engine_state);
                let metrics = Arc::clone(&self.metrics);
                let request = GetEraValidatorsRequest::new(state_root_hash, protocol_version);
                async move {
                    let correlation_id = CorrelationId::new();
                    let start = Instant::now();
                    let era_validators = engine_state.get_era_validators(correlation_id, request);
                    metrics
                        .get_validator_weights
                        .observe(start.elapsed().as_secs_f64());
                    trace!(?era_validators, "is validator bonded result");
                    let is_bonded =
                        era_validators.and_then(|validator_map| match validator_map.get(&era_id) {
                            None => Err(GetEraValidatorsError::EraValidatorsMissing),
                            Some(era_validators) => Ok(era_validators.contains_key(&validator_key)),
                        });
                    responder.respond(is_bonded).await
                }
                .ignore()
            }
            ContractRuntimeRequest::GetEraValidators { request, responder } => {
                trace!(?request, "get era validators request");
                let engine_state = Arc::clone(&self.engine_state);
                let metrics = Arc::clone(&self.metrics);
                // Increment the counter to track the amount of times GetEraValidators was
                // requested.
                async move {
                    let correlation_id = CorrelationId::new();
                    let start = Instant::now();
                    let era_validators =
                        engine_state.get_era_validators(correlation_id, request.into());
                    metrics
                        .get_era_validators
                        .observe(start.elapsed().as_secs_f64());
                    trace!(?era_validators, "get era validators response");
                    responder.respond(era_validators).await
                }
                .ignore()
            }
            ContractRuntimeRequest::GetTrie {
                trie_key,
                responder,
            } => {
                trace!(?trie_key, "get_trie request");
                let engine_state = Arc::clone(&self.engine_state);
                let metrics = Arc::clone(&self.metrics);
                async move {
                    let correlation_id = CorrelationId::new();
                    let start = Instant::now();
                    let result = engine_state.get_trie(correlation_id, trie_key);
                    metrics.get_trie.observe(start.elapsed().as_secs_f64());
                    trace!(?result, "get_trie response");
                    responder.respond(result).await
                }
                .ignore()
            }
            ContractRuntimeRequest::PutTrie { trie, responder } => {
                trace!(?trie, "put_trie request");
                let engine_state = Arc::clone(&self.engine_state);
                let metrics = Arc::clone(&self.metrics);
                async move {
                    let correlation_id = CorrelationId::new();
                    let start = Instant::now();
                    let result = engine_state
                        .put_trie_and_find_missing_descendant_trie_keys(correlation_id, &*trie);
                    // PERF: this *could* be called only periodically.
                    if let Err(lmdb_error) = engine_state.flush_environment() {
                        fatal!(
                            effect_builder,
                            "error flushing lmdb environment {:?}",
                            lmdb_error
                        )
                        .await;
                    } else {
                        metrics.put_trie.observe(start.elapsed().as_secs_f64());
                        trace!(?result, "put_trie response");
                        responder.respond(result).await
                    }
                }
                .ignore()
            }
            ContractRuntimeRequest::ExecuteBlock {
                protocol_version,
                execution_pre_state,
                finalized_block,
                deploys,
                transfers,
                responder,
            } => {
                trace!(
                    ?protocol_version,
                    ?execution_pre_state,
                    ?finalized_block,
                    ?deploys,
                    "execute block request"
                );
                let engine_state = Arc::clone(&self.engine_state);
                let metrics = Arc::clone(&self.metrics);
                let merkle_tree_hash_activation = self.merkle_tree_hash_activation();
                async move {
                    let result = run_intensive_task(move || {
                        execute_finalized_block(
                            engine_state.as_ref(),
                            Some(metrics),
                            protocol_version,
                            execution_pre_state,
                            finalized_block,
                            deploys,
                            transfers,
                            merkle_tree_hash_activation,
                        )
                    })
                    .await;
                    trace!(?result, "execute block response");
                    responder.respond(result).await
                }
                .ignore()
            }
            ContractRuntimeRequest::EnqueueBlockForExecution {
                finalized_block,
                deploys,
                transfers,
            } => {
                info!(?finalized_block, "enqueuing finalized block for execution");
                let mut effects = Effects::new();
                let engine_state = Arc::clone(&self.engine_state);
                let metrics = Arc::clone(&self.metrics);
                let exec_queue = Arc::clone(&self.exec_queue);
                let execution_pre_state = Arc::clone(&self.execution_pre_state);
                let protocol_version = self.protocol_version;
                if self.execution_pre_state.lock().unwrap().next_block_height
                    == finalized_block.height()
                {
                    effects.extend(
                        Self::execute_finalized_block_or_requeue(
                            engine_state,
                            metrics,
                            exec_queue,
                            execution_pre_state,
                            effect_builder,
                            protocol_version,
                            finalized_block,
                            deploys,
                            transfers,
                            self.merkle_tree_hash_activation(),
                        )
                        .ignore(),
                    )
                } else {
                    exec_queue.lock().unwrap().insert(
                        finalized_block.height(),
                        (finalized_block, deploys, transfers),
                    );
                }
                effects
            }
            ContractRuntimeRequest::GetBids {
                get_bids_request,
                responder,
            } => {
                trace!(?get_bids_request, "get bids request");
                let engine_state = Arc::clone(&self.engine_state);
                let metrics = Arc::clone(&self.metrics);
                async move {
                    let correlation_id = CorrelationId::new();
                    let start = Instant::now();
                    let result = engine_state.get_bids(correlation_id, get_bids_request);
                    metrics.get_bids.observe(start.elapsed().as_secs_f64());
                    trace!(?result, "get bids result");
                    responder.respond(result).await
                }
                .ignore()
            }
            ContractRuntimeRequest::FindMissingDescendantTrieKeys {
                trie_key,
                responder,
            } => {
                trace!(?trie_key, "find missing descendant trie keys");
                let engine_state = Arc::clone(&self.engine_state);
                let metrics = Arc::clone(&self.metrics);
                async move {
                    let correlation_id = CorrelationId::new();
                    let start = Instant::now();
                    let result =
                        engine_state.missing_trie_keys(correlation_id, vec![trie_key], false);
                    metrics
                        .missing_trie_keys
                        .observe(start.elapsed().as_secs_f64());
                    trace!(?result, "find missing descendant trie keys");
                    responder.respond(result).await
                }
                .ignore()
            }
        }
    }
}

impl ContractRuntime {
    #[allow(clippy::too_many_arguments)]
    pub(crate) fn new(
        protocol_version: ProtocolVersion,
        storage_dir: &Path,
        contract_runtime_config: &Config,
        wasm_config: WasmConfig,
        system_config: SystemConfig,
        max_associated_keys: u32,
        max_runtime_call_stack_height: u32,
        registry: &Registry,
        merkle_tree_hash_activation: EraId,
    ) -> Result<Self, ConfigError> {
        // TODO: This is bogus, get rid of this
        let execution_pre_state = Arc::new(Mutex::new(ExecutionPreState {
            pre_state_root_hash: Default::default(),
            next_block_height: 0,
            parent_hash: Default::default(),
            parent_seed: Default::default(),
        }));

        let environment = Arc::new(LmdbEnvironment::new(
            storage_dir,
            contract_runtime_config.max_global_state_size(),
            contract_runtime_config.max_readers(),
            contract_runtime_config.manual_sync_enabled(),
        )?);

        let trie_store = Arc::new(LmdbTrieStore::new(
            &environment,
            None,
            DatabaseFlags::empty(),
        )?);

        let global_state = LmdbGlobalState::empty(environment, trie_store)?;
        let engine_config = EngineConfig::new(
            contract_runtime_config.max_query_depth(),
            max_associated_keys,
            max_runtime_call_stack_height,
            wasm_config,
            system_config,
        );

        let engine_state = Arc::new(EngineState::new(global_state, engine_config));

        let metrics = Arc::new(Metrics::new(registry)?);

        Ok(ContractRuntime {
            execution_pre_state,
            protocol_version,
            exec_queue: Arc::new(Mutex::new(BTreeMap::new())),
            engine_state,
            metrics,
            merkle_tree_hash_activation,
        })
    }

<<<<<<< HEAD
    fn merkle_tree_hash_activation(&self) -> EraId {
        self.merkle_tree_hash_activation
    }

    /// Commits a genesis using a chainspec
    pub(crate) fn commit_genesis(
        &self,
        chainspec: &Chainspec,
    ) -> Result<GenesisSuccess, engine_state::Error> {
=======
    /// Commits a genesis request.
    fn commit_genesis(&self, chainspec: &Chainspec) -> Result<GenesisSuccess, engine_state::Error> {
>>>>>>> a5d8d482
        let correlation_id = CorrelationId::new();
        let genesis_config_hash = chainspec.hash();
        let protocol_version = chainspec.protocol_config.version;
        // Transforms a chainspec into a valid genesis config for execution engine.
        let ee_config = chainspec.into();
        let result = self.engine_state.commit_genesis(
            correlation_id,
            genesis_config_hash,
            protocol_version,
            &ee_config,
        );
        self.engine_state.flush_environment()?;
        result
    }

    fn commit_upgrade(
        &self,
        upgrade_config: UpgradeConfig,
    ) -> Result<UpgradeSuccess, engine_state::Error> {
        debug!(?upgrade_config, "upgrade");
        let start = Instant::now();
        let result = self
            .engine_state
            .commit_upgrade(CorrelationId::new(), upgrade_config);
        self.engine_state.flush_environment()?;
        self.metrics
            .commit_upgrade
            .observe(start.elapsed().as_secs_f64());
        debug!(?result, "upgrade result");
        result
    }

    /// Retrieve trie keys for the integrity check.
    pub(crate) fn trie_store_check(
        &self,
        trie_keys: Vec<Digest>,
    ) -> Result<Vec<Digest>, engine_state::Error> {
        let correlation_id = CorrelationId::new();
        let start = Instant::now();
        let result = self
            .engine_state
            .missing_trie_keys(correlation_id, trie_keys, true);
        self.metrics
            .missing_trie_keys
            .observe(start.elapsed().as_secs_f64());
        result
    }

    pub(crate) fn set_initial_state(&mut self, sequential_block_state: ExecutionPreState) {
        *self.execution_pre_state.lock().unwrap() = sequential_block_state;
    }

    #[allow(clippy::too_many_arguments)]
    async fn execute_finalized_block_or_requeue<REv>(
        engine_state: Arc<EngineState<LmdbGlobalState>>,
        metrics: Arc<Metrics>,
        exec_queue: ExecQueue,
        execution_pre_state: Arc<Mutex<ExecutionPreState>>,
        effect_builder: EffectBuilder<REv>,
        protocol_version: ProtocolVersion,
        finalized_block: FinalizedBlock,
        deploys: Vec<Deploy>,
        transfers: Vec<Deploy>,
        merkle_tree_hash_activation: EraId,
    ) where
        REv: From<ContractRuntimeRequest>
            + From<ContractRuntimeAnnouncement>
            + From<ControlAnnouncement>
            + Send,
    {
        let current_execution_pre_state = execution_pre_state.lock().unwrap().clone();
        let BlockAndExecutionEffects {
            block,
            execution_results,
            maybe_step_effect_and_upcoming_era_validators,
        } = match run_intensive_task(move || {
            execute_finalized_block(
                engine_state.as_ref(),
                Some(metrics),
                protocol_version,
                current_execution_pre_state,
                finalized_block,
                deploys,
                transfers,
                merkle_tree_hash_activation,
            )
        })
        .await
        {
            Ok(block_and_execution_effects) => block_and_execution_effects,
            Err(error) => return fatal!(effect_builder, "{}", error).await,
        };

        let new_execution_pre_state =
            ExecutionPreState::from_block_header(block.header(), merkle_tree_hash_activation);
        *execution_pre_state.lock().unwrap() = new_execution_pre_state.clone();

        let current_era_id = block.header().era_id();

        effect_builder
            .announce_new_linear_chain_block(block, execution_results)
            .await;

        if let Some(StepEffectAndUpcomingEraValidators {
            step_execution_journal,
            upcoming_era_validators,
        }) = maybe_step_effect_and_upcoming_era_validators
        {
            effect_builder
                .announce_commit_step_success(current_era_id, step_execution_journal)
                .await;

            effect_builder
                .announce_upcoming_era_validators(current_era_id, upcoming_era_validators)
                .await;
        }

        // If the child is already finalized, start execution.
        let next_block = {
            // needed to help this async block impl Send (the MutexGuard lives too long)
            let queue = &mut *exec_queue.lock().expect("mutex poisoned");
            queue.remove(&new_execution_pre_state.next_block_height)
        };
        if let Some((finalized_block, deploys, transfers)) = next_block {
            effect_builder
                .enqueue_block_for_execution(finalized_block, deploys, transfers)
                .await
        }
    }

<<<<<<< HEAD
    // TODO: Deduplicate this and execute_finalized_block_or_requeue.
    #[allow(clippy::too_many_arguments)]
    pub(crate) fn execute_finalized_block<REv>(
        &mut self,
        effect_builder: EffectBuilder<REv>,
        protocol_version: ProtocolVersion,
        current_execution_pre_state: ExecutionPreState,
        finalized_block: FinalizedBlock,
        deploys: Vec<Deploy>,
        transfers: Vec<Deploy>,
        merkle_tree_hash_activation: EraId,
    ) -> Result<(Block, Effects<ContractRuntimeRequest>), BlockExecutionError>
    where
        REv: From<ContractRuntimeRequest>
            + From<ContractRuntimeAnnouncement>
            + From<ControlAnnouncement>
            + Send,
    {
        let BlockAndExecutionEffects {
            block,
            execution_results,
            maybe_step_effect_and_upcoming_era_validators,
        } = execute_finalized_block(
            self.engine_state.as_ref(),
            Some(Arc::clone(&self.metrics)),
            protocol_version,
            current_execution_pre_state,
            finalized_block,
            deploys,
            transfers,
            merkle_tree_hash_activation,
        )?;

        let new_execution_pre_state =
            ExecutionPreState::from_block_header(block.header(), merkle_tree_hash_activation);
        *self.execution_pre_state.lock().unwrap() = new_execution_pre_state.clone();

        let current_era_id = block.header().era_id();

        let mut effects =
            announcements::linear_chain_block(effect_builder, block.clone(), execution_results)
                .ignore();

        if let Some(StepEffectAndUpcomingEraValidators {
            step_execution_journal,
            upcoming_era_validators,
        }) = maybe_step_effect_and_upcoming_era_validators
        {
            effects.extend(
                announcements::step_success(effect_builder, current_era_id, step_execution_journal)
                    .ignore(),
            );
            effects.extend(
                announcements::upcoming_era_validators(
                    effect_builder,
                    current_era_id,
                    upcoming_era_validators,
                )
                .ignore(),
            );
        }

        // If the child is already finalized, start execution.
        let next_block = {
            // needed to help this async block impl Send (the MutexGuard lives too long)
            let queue = &mut *self.exec_queue.lock().expect("mutex poisoned");
            queue.remove(&new_execution_pre_state.next_block_height)
        };
        if let Some((finalized_block, deploys, transfers)) = next_block {
            effects.extend(
                effect_builder
                    .enqueue_block_for_execution(finalized_block, deploys, transfers)
                    .ignore(),
            );
        }
        Ok((block, effects))
    }

=======
>>>>>>> a5d8d482
    /// Read a [Trie<Key, StoredValue>] from the trie store.
    pub(crate) fn get_trie(
        &self,
        trie_key: Digest,
    ) -> Result<Option<Trie<Key, StoredValue>>, engine_state::Error> {
        let correlation_id = CorrelationId::new();
        let start = Instant::now();
        let result = self.engine_state.get_trie(correlation_id, trie_key);
        self.metrics.get_trie.observe(start.elapsed().as_secs_f64());
        result
    }

    /// Returns the engine state, for testing only.
    #[cfg(test)]
    pub(crate) fn engine_state(&self) -> &Arc<EngineState<LmdbGlobalState>> {
        &self.engine_state
    }
}<|MERGE_RESOLUTION|>--- conflicted
+++ resolved
@@ -481,20 +481,12 @@
         })
     }
 
-<<<<<<< HEAD
     fn merkle_tree_hash_activation(&self) -> EraId {
         self.merkle_tree_hash_activation
     }
 
-    /// Commits a genesis using a chainspec
-    pub(crate) fn commit_genesis(
-        &self,
-        chainspec: &Chainspec,
-    ) -> Result<GenesisSuccess, engine_state::Error> {
-=======
     /// Commits a genesis request.
     fn commit_genesis(&self, chainspec: &Chainspec) -> Result<GenesisSuccess, engine_state::Error> {
->>>>>>> a5d8d482
         let correlation_id = CorrelationId::new();
         let genesis_config_hash = chainspec.hash();
         let protocol_version = chainspec.protocol_config.version;
@@ -625,87 +617,6 @@
         }
     }
 
-<<<<<<< HEAD
-    // TODO: Deduplicate this and execute_finalized_block_or_requeue.
-    #[allow(clippy::too_many_arguments)]
-    pub(crate) fn execute_finalized_block<REv>(
-        &mut self,
-        effect_builder: EffectBuilder<REv>,
-        protocol_version: ProtocolVersion,
-        current_execution_pre_state: ExecutionPreState,
-        finalized_block: FinalizedBlock,
-        deploys: Vec<Deploy>,
-        transfers: Vec<Deploy>,
-        merkle_tree_hash_activation: EraId,
-    ) -> Result<(Block, Effects<ContractRuntimeRequest>), BlockExecutionError>
-    where
-        REv: From<ContractRuntimeRequest>
-            + From<ContractRuntimeAnnouncement>
-            + From<ControlAnnouncement>
-            + Send,
-    {
-        let BlockAndExecutionEffects {
-            block,
-            execution_results,
-            maybe_step_effect_and_upcoming_era_validators,
-        } = execute_finalized_block(
-            self.engine_state.as_ref(),
-            Some(Arc::clone(&self.metrics)),
-            protocol_version,
-            current_execution_pre_state,
-            finalized_block,
-            deploys,
-            transfers,
-            merkle_tree_hash_activation,
-        )?;
-
-        let new_execution_pre_state =
-            ExecutionPreState::from_block_header(block.header(), merkle_tree_hash_activation);
-        *self.execution_pre_state.lock().unwrap() = new_execution_pre_state.clone();
-
-        let current_era_id = block.header().era_id();
-
-        let mut effects =
-            announcements::linear_chain_block(effect_builder, block.clone(), execution_results)
-                .ignore();
-
-        if let Some(StepEffectAndUpcomingEraValidators {
-            step_execution_journal,
-            upcoming_era_validators,
-        }) = maybe_step_effect_and_upcoming_era_validators
-        {
-            effects.extend(
-                announcements::step_success(effect_builder, current_era_id, step_execution_journal)
-                    .ignore(),
-            );
-            effects.extend(
-                announcements::upcoming_era_validators(
-                    effect_builder,
-                    current_era_id,
-                    upcoming_era_validators,
-                )
-                .ignore(),
-            );
-        }
-
-        // If the child is already finalized, start execution.
-        let next_block = {
-            // needed to help this async block impl Send (the MutexGuard lives too long)
-            let queue = &mut *self.exec_queue.lock().expect("mutex poisoned");
-            queue.remove(&new_execution_pre_state.next_block_height)
-        };
-        if let Some((finalized_block, deploys, transfers)) = next_block {
-            effects.extend(
-                effect_builder
-                    .enqueue_block_for_execution(finalized_block, deploys, transfers)
-                    .ignore(),
-            );
-        }
-        Ok((block, effects))
-    }
-
-=======
->>>>>>> a5d8d482
     /// Read a [Trie<Key, StoredValue>] from the trie store.
     pub(crate) fn get_trie(
         &self,
