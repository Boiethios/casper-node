//! Consensus service is a component that will be communicating with the reactor.
//! It will receive events (like incoming message event or create new message event)
//! and propagate them to the underlying consensus protocol.
//! It tries to know as little as possible about the underlying consensus. The only thing
//! it assumes is the concept of era/epoch and that each era runs separate consensus instance.
//! Most importantly, it doesn't care about what messages it's forwarding.

use std::{
    collections::{HashMap, HashSet},
    convert::TryInto,
    fmt::{self, Debug, Formatter},
    rc::Rc,
};

use anyhow::Error;
use blake2::{
    digest::{Update, VariableOutput},
    VarBlake2b,
};
use datasize::DataSize;
use itertools::Itertools;
use prometheus::Registry;
use rand::Rng;
use tracing::{error, info, trace, warn};

use casper_execution_engine::shared::motes::Motes;
use casper_types::{
    auction::{ValidatorWeights, DEFAULT_UNBONDING_DELAY},
    ProtocolVersion,
};

use crate::{
    components::{
        chainspec_loader::Chainspec,
        consensus::{
            candidate_block::CandidateBlock,
            cl_context::{ClContext, Keypair},
            consensus_protocol::{
                BlockContext, ConsensusProtocol, ConsensusProtocolResult, EraEnd,
                FinalizedBlock as CpFinalizedBlock,
            },
            metrics::ConsensusMetrics,
            traits::NodeIdT,
            Config, ConsensusMessage, Event, ReactorEventT,
        },
    },
    crypto::{
        asymmetric_key::{self, PublicKey, SecretKey, Signature},
        hash::Digest,
    },
    effect::{EffectBuilder, EffectExt, Effects, Responder},
    types::{BlockHash, BlockHeader, CryptoRngCore, FinalizedBlock, ProtoBlock, Timestamp},
    utils::WithDir,
};

pub use self::era::{Era, EraId};
use crate::components::contract_runtime::ValidatorWeightsByEraIdRequest;

mod era;

<<<<<<< HEAD
=======
/// The unbonding period, in number of eras. After this many eras, a former validator is allowed to
/// withdraw their stake, so their signature can't be trusted anymore.
///
/// A node keeps `2 * BONDED_ERAS` past eras around, because the oldest bonded era could still
/// receive blocks that refer to `BONDED_ERAS` before that.
const BONDED_ERAS: u64 = DEFAULT_UNBONDING_DELAY - AUCTION_DELAY;

type ConsensusConstructor<I> = dyn Fn(
    Digest,                                       // the era's unique instance ID
    Vec<(PublicKey, Motes)>,                      // validator stakes
    &HashSet<PublicKey>,                          // slashed validators that are banned in this era
    &Chainspec,                                   // the network's chainspec
    Option<&dyn ConsensusProtocol<I, ClContext>>, // previous era's consensus instance
    Timestamp,                                    // start time for this era
    u64,                                          // random seed
) -> Box<dyn ConsensusProtocol<I, ClContext>>;

>>>>>>> d33249bb
#[derive(DataSize)]
pub struct EraSupervisor<I> {
    /// A map of active consensus protocols.
    /// A value is a trait so that we can run different consensus protocol instances per era.
    ///
    /// This map always contains exactly `2 * bonded_eras + 1` entries, with the last one being the
    /// current one.
    active_eras: HashMap<EraId, Era<I>>,
    pub(super) secret_signing_key: Rc<SecretKey>,
    pub(super) public_signing_key: PublicKey,
    current_era: EraId,
    chainspec: Chainspec,
    #[data_size(skip)] // Negligible for most closures, zero for functions.
    new_consensus: Box<ConsensusConstructor<I>>,
    node_start_time: Timestamp,
    /// The unbonding period, in number of eras. After this many eras, a former validator is
    /// allowed to withdraw their stake, so their signature can't be trusted anymore.
    ///
    /// A node keeps `2 * bonded_eras` past eras around, because the oldest bonded era could still
    /// receive blocks that refer to `bonded_eras` before that.
    bonded_eras: u64,
    #[data_size(skip)]
    metrics: ConsensusMetrics,
}

impl<I> Debug for EraSupervisor<I> {
    fn fmt(&self, formatter: &mut Formatter) -> fmt::Result {
        let ae: Vec<_> = self.active_eras.keys().collect();
        write!(formatter, "EraSupervisor {{ active_eras: {:?}, .. }}", ae)
    }
}

impl<I> EraSupervisor<I>
where
    I: NodeIdT,
{
    /// Creates a new `EraSupervisor`, starting in era 0.
    #[allow(clippy::too_many_arguments)]
    pub(crate) fn new<REv: ReactorEventT<I>>(
        timestamp: Timestamp,
        config: WithDir<Config>,
        effect_builder: EffectBuilder<REv>,
        validator_stakes: Vec<(PublicKey, Motes)>,
        chainspec: &Chainspec,
        genesis_state_root_hash: Digest,
        registry: &Registry,
        new_consensus: Box<ConsensusConstructor<I>>,
        mut rng: &mut dyn CryptoRngCore,
    ) -> Result<(Self, Effects<Event<I>>), Error> {
        let (root, config) = config.into_parts();
        let secret_signing_key = Rc::new(config.secret_key_path.load(root)?);
        let public_signing_key = PublicKey::from(secret_signing_key.as_ref());
        let bonded_eras: u64 = DEFAULT_UNBONDING_DELAY - chainspec.genesis.auction_delay;
        let metrics = ConsensusMetrics::new(registry)
            .expect("failure to setup and register ConsensusMetrics");

        let mut era_supervisor = Self {
            active_eras: Default::default(),
            secret_signing_key,
            public_signing_key,
            current_era: EraId(0),
            chainspec: chainspec.clone(),
            new_consensus,
            node_start_time: Timestamp::now(),
            bonded_eras,
            metrics,
        };

        let results = era_supervisor.new_era(
            EraId(0),
            timestamp,
            validator_stakes,
            vec![], // no banned validators in era 0
            0,      // hardcoded seed for era 0
            chainspec.genesis.highway_config.genesis_era_start_timestamp,
            0, // the first block has height 0
            genesis_state_root_hash,
        );
        let effects = era_supervisor
            .handling_wrapper(effect_builder, &mut rng)
            .handle_consensus_results(EraId(0), results);

        Ok((era_supervisor, effects))
    }

    /// Returns a temporary container with this `EraSupervisor`, `EffectBuilder` and random number
    /// generator, for handling events.
    pub(super) fn handling_wrapper<'a, REv: ReactorEventT<I>>(
        &'a mut self,
        effect_builder: EffectBuilder<REv>,
        rng: &'a mut dyn CryptoRngCore,
    ) -> EraSupervisorHandlingWrapper<'a, I, REv> {
        EraSupervisorHandlingWrapper {
            era_supervisor: self,
            effect_builder,
            rng,
        }
    }

    fn booking_block_height(&self, era_id: EraId) -> u64 {
        // The booking block for era N is the last block of era N - AUCTION_DELAY - 1
        // To find it, we get the start height of era N - AUCTION_DELAY and subtract 1
        let after_booking_era_id = EraId(
            era_id
                .0
                .saturating_sub(self.chainspec.genesis.auction_delay),
        );
        self.active_eras
            .get(&after_booking_era_id)
            .expect("should have era after booking block")
            .start_height
            .saturating_sub(1)
    }

    fn key_block_height(&self, _era_id: EraId, start_height: u64) -> u64 {
        // the switch block of the previous era
        // TODO: consider defining the key block as a block further in the past
        start_height.saturating_sub(1)
    }

    fn era_seed(booking_block_hash: BlockHash, key_block_seed: Digest) -> u64 {
        let mut result = [0; Digest::LENGTH];
        let mut hasher = VarBlake2b::new(Digest::LENGTH).expect("should create hasher");

        hasher.update(booking_block_hash);
        hasher.update(key_block_seed);

        hasher.finalize_variable(|slice| {
            result.copy_from_slice(slice);
        });

        u64::from_le_bytes(result[0..std::mem::size_of::<u64>()].try_into().unwrap())
    }

    /// Starts a new era; panics if it already exists.
    #[allow(clippy::too_many_arguments)] // FIXME
    fn new_era(
        &mut self,
        era_id: EraId,
        timestamp: Timestamp,
        validator_stakes: Vec<(PublicKey, Motes)>,
        newly_slashed: Vec<PublicKey>,
        seed: u64,
        start_time: Timestamp,
        start_height: u64,
        state_root_hash: Digest,
    ) -> Vec<ConsensusProtocolResult<I, ClContext>> {
        if self.active_eras.contains_key(&era_id) {
            panic!("{} already exists", era_id);
        }
        self.current_era = era_id;

        info!(
            ?validator_stakes,
            %start_time,
            %timestamp,
            %start_height,
            era = era_id.0,
            "starting era",
        );

        let slashed = era_id
            .iter_other(self.bonded_eras)
            .flat_map(|e_id| &self.active_eras[&e_id].newly_slashed)
            .chain(&newly_slashed)
            .cloned()
            .collect();

        // Activate the era if this node was already running when the era began, it is still
        // ongoing based on its minimum duration, and we are one of the validators.
        let our_id = self.public_signing_key;
        let should_activate = if self.node_start_time >= start_time {
            info!(
                era = era_id.0,
                %self.node_start_time, "not voting; node was not started before the era began",
            );
            false
        } else if !validator_stakes.iter().any(|(v, _)| *v == our_id) {
            info!(era = era_id.0, %our_id, "not voting; not a validator");
            false
        } else {
            info!(era = era_id.0, "start voting");
            true
        };

        let prev_era = era_id
            .checked_sub(1)
            .and_then(|last_era_id| self.active_eras.get(&last_era_id));

        let mut consensus = (self.new_consensus)(
            instance_id(&self.chainspec, state_root_hash, start_height),
            validator_stakes,
            &slashed,
            &self.chainspec,
            prev_era.map(|era| &*era.consensus),
            start_time,
            seed,
        );

        let results = if should_activate {
            let secret = Keypair::new(Rc::clone(&self.secret_signing_key), our_id);
            consensus.activate_validator(our_id, secret, timestamp)
        } else {
            Vec::new()
        };

        let era = Era::new(consensus, start_height, newly_slashed, slashed);
        let _ = self.active_eras.insert(era_id, era);

        // Remove the era that has become obsolete now. We keep 2 * bonded_eras past eras because
        // the oldest bonded era could still receive blocks that refer to bonded_eras before that.
        if let Some(obsolete_era_id) = era_id.checked_sub(2 * self.bonded_eras + 1) {
            trace!(era = obsolete_era_id.0, "removing obsolete era");
            self.active_eras.remove(&obsolete_era_id);
        }

        results
    }

    /// Returns the current era.
    fn current_era_mut(&mut self) -> &mut Era<I> {
        self.active_eras
            .get_mut(&self.current_era)
            .expect("current era does not exist")
    }

    /// Returns `true` if the specified era is active and bonded.
    fn is_bonded(&self, era_id: EraId) -> bool {
        era_id.0 + self.bonded_eras >= self.current_era.0 && era_id <= self.current_era
    }

    /// Inspect the active eras.
    #[cfg(test)]
    pub(crate) fn active_eras(&self) -> &HashMap<EraId, Era<I>> {
        &self.active_eras
    }
}

/// A mutable `EraSupervisor` reference, together with an `EffectBuilder`.
///
/// This is a short-lived convenience type to avoid passing the effect builder through lots of
/// message calls, and making every method individually generic in `REv`. It is only instantiated
/// for the duration of handling a single event.
pub(super) struct EraSupervisorHandlingWrapper<'a, I, REv: 'static> {
    pub(super) era_supervisor: &'a mut EraSupervisor<I>,
    pub(super) effect_builder: EffectBuilder<REv>,
    pub(super) rng: &'a mut dyn CryptoRngCore,
}

impl<'a, I, REv> EraSupervisorHandlingWrapper<'a, I, REv>
where
    I: NodeIdT,
    REv: ReactorEventT<I>,
{
    /// Applies `f` to the consensus protocol of the specified era.
    fn delegate_to_era<F>(&mut self, era_id: EraId, f: F) -> Effects<Event<I>>
    where
        F: FnOnce(
            &mut dyn ConsensusProtocol<I, ClContext>,
            &mut dyn CryptoRngCore,
        ) -> Vec<ConsensusProtocolResult<I, ClContext>>,
    {
        match self.era_supervisor.active_eras.get_mut(&era_id) {
            None => {
                if era_id > self.era_supervisor.current_era {
                    info!(era = era_id.0, "received message for future era");
                } else {
                    info!(era = era_id.0, "received message for obsolete era");
                }
                Effects::new()
            }
            Some(era) => {
                let results = f(&mut *era.consensus, self.rng);
                self.handle_consensus_results(era_id, results)
            }
        }
    }

    pub(super) fn handle_timer(
        &mut self,
        era_id: EraId,
        timestamp: Timestamp,
    ) -> Effects<Event<I>> {
        self.delegate_to_era(era_id, move |consensus, rng| {
            consensus.handle_timer(timestamp, rng)
        })
    }

    pub(super) fn handle_message(&mut self, sender: I, msg: ConsensusMessage) -> Effects<Event<I>> {
        match msg {
            ConsensusMessage::Protocol { era_id, payload } => {
                // If the era is already unbonded, only accept new evidence, because still-bonded
                // eras could depend on that.
                let evidence_only = !self.era_supervisor.is_bonded(era_id);
                self.delegate_to_era(era_id, move |consensus, rng| {
                    consensus.handle_message(sender, payload, evidence_only, rng)
                })
            }
            ConsensusMessage::EvidenceRequest { era_id, pub_key } => {
                if !self.era_supervisor.is_bonded(era_id) {
                    trace!(era = era_id.0, "not handling message; era too old");
                    return Effects::new();
                }
                era_id
                    .iter_bonded(self.era_supervisor.bonded_eras)
                    .flat_map(|e_id| {
                        self.delegate_to_era(e_id, |consensus, _| {
                            consensus.request_evidence(sender.clone(), &pub_key)
                        })
                    })
                    .collect()
            }
        }
    }

    pub(super) fn handle_new_proto_block(
        &mut self,
        era_id: EraId,
        proto_block: ProtoBlock,
        block_context: BlockContext,
    ) -> Effects<Event<I>> {
        if !self.era_supervisor.is_bonded(era_id) {
            warn!(era = era_id.0, "new proto block in outdated era");
            return Effects::new();
        }
        let mut effects = self
            .effect_builder
            .announce_proposed_proto_block(proto_block.clone())
            .ignore();
        let accusations = era_id
            .iter_bonded(self.era_supervisor.bonded_eras)
            .flat_map(|e_id| self.era(e_id).consensus.validators_with_evidence())
            .unique()
            .filter(|pub_key| !self.era(era_id).slashed.contains(pub_key))
            .cloned()
            .collect();
        let candidate_block = CandidateBlock::new(proto_block, accusations);
        effects.extend(self.delegate_to_era(era_id, move |consensus, rng| {
            consensus.propose(candidate_block, block_context, rng)
        }));
        effects
    }

    pub(super) fn handle_linear_chain_block(
        &mut self,
        block_header: BlockHeader,
        responder: Responder<Signature>,
    ) -> Effects<Event<I>> {
        // TODO - we should only sign if we're a validator for the given era ID.
        let signature = asymmetric_key::sign(
            block_header.hash().inner(),
            &self.era_supervisor.secret_signing_key,
            &self.era_supervisor.public_signing_key,
            self.rng,
        );
        let mut effects = responder.respond(signature).ignore();
        if block_header.era_id() < self.era_supervisor.current_era {
            trace!(era_id = %block_header.era_id(), "executed block in old era");
            return effects;
        }
        if block_header.switch_block() {
            // if the block is a switch block, we have to get the validators for the new era and
            // create it, before we can say we handled the block
            let new_era_id = block_header.era_id().successor();
            let request = ValidatorWeightsByEraIdRequest::new(
                (*block_header.state_root_hash()).into(),
                new_era_id,
                ProtocolVersion::V1_0_0,
            );
            let key_block_height = self
                .era_supervisor
                .key_block_height(new_era_id, block_header.height() + 1);
            let booking_block_height = self.era_supervisor.booking_block_height(new_era_id);
            let effect = self
                .effect_builder
                .create_new_era(request, booking_block_height, key_block_height)
                .event(
                    move |(validators, booking_block, key_block)| Event::CreateNewEra {
                        block_header: Box::new(block_header),
                        booking_block_hash: booking_block
                            .map_or_else(|| Err(booking_block_height), |block| Ok(*block.hash())),
                        key_block_seed: key_block.map_or_else(
                            || Err(key_block_height),
                            |block| Ok(block.header().accumulated_seed()),
                        ),
                        get_validators_result: validators,
                    },
                );
            effects.extend(effect);
        } else {
            // if it's not a switch block, we can already declare it handled
            effects.extend(
                self.effect_builder
                    .announce_block_handled(block_header)
                    .ignore(),
            );
        }
        effects
    }

    pub(super) fn handle_create_new_era(
        &mut self,
        block_header: BlockHeader,
        booking_block_hash: BlockHash,
        key_block_seed: Digest,
        validator_weights: ValidatorWeights,
    ) -> Effects<Event<I>> {
        let validator_stakes = validator_weights
            .into_iter()
            .filter_map(|(key, stake)| match key.try_into() {
                Ok(key) => Some((key, Motes::new(stake))),
                Err(error) => {
                    warn!(%error, "error converting the bonded key");
                    None
                }
            })
            .collect();
        self.era_supervisor
            .current_era_mut()
            .consensus
            .deactivate_validator();
        let newly_slashed = block_header
            .era_end()
            .expect("switch block must have era_end")
            .equivocators
            .clone();
        let era_id = block_header.era_id().successor();
        info!(era = era_id.0, "era created");
        let seed = EraSupervisor::<I>::era_seed(booking_block_hash, key_block_seed);
        trace!(%seed, "the seed for {}: {}", era_id, seed);
        let results = self.era_supervisor.new_era(
            era_id,
            Timestamp::now(), // TODO: This should be passed in.
            validator_stakes,
            newly_slashed,
            seed,
            block_header.timestamp(),
            block_header.height() + 1,
            *block_header.state_root_hash(),
        );
        let mut effects = self.handle_consensus_results(era_id, results);
        effects.extend(
            self.effect_builder
                .announce_block_handled(block_header)
                .ignore(),
        );
        effects
    }

    pub(super) fn resolve_validity(
        &mut self,
        era_id: EraId,
        _sender: I, // TODO: Disconnect from sender if invalid.
        proto_block: ProtoBlock,
        valid: bool,
    ) -> Effects<Event<I>> {
        self.era_supervisor.metrics.proposed_block();
        let mut effects = Effects::new();
        let candidate_blocks = if let Some(era) = self.era_supervisor.active_eras.get_mut(&era_id) {
            era.resolve_validity(&proto_block, valid)
        } else {
            return effects;
        };
        for candidate_block in candidate_blocks {
            effects.extend(self.delegate_to_era(era_id, |consensus, rng| {
                consensus.resolve_validity(&candidate_block, valid, rng)
            }));
        }
        if valid {
            effects.extend(
                self.effect_builder
                    .announce_proposed_proto_block(proto_block)
                    .ignore(),
            );
        }
        effects
    }

    fn handle_consensus_results<T>(&mut self, era_id: EraId, results: T) -> Effects<Event<I>>
    where
        T: IntoIterator<Item = ConsensusProtocolResult<I, ClContext>>,
    {
        results
            .into_iter()
            .flat_map(|result| self.handle_consensus_result(era_id, result))
            .collect()
    }

    /// Returns `true` if any of the most recent eras has evidence against the validator with key
    /// `pub_key`.
    fn has_evidence(&self, era_id: EraId, pub_key: PublicKey) -> bool {
        era_id
            .iter_bonded(self.era_supervisor.bonded_eras)
            .any(|eid| self.era(eid).consensus.has_evidence(&pub_key))
    }

    /// Returns the era with the specified ID. Panics if it does not exist.
    fn era(&self, era_id: EraId) -> &Era<I> {
        &self.era_supervisor.active_eras[&era_id]
    }

    /// Returns the era with the specified ID mutably. Panics if it does not exist.
    fn era_mut(&mut self, era_id: EraId) -> &mut Era<I> {
        self.era_supervisor.active_eras.get_mut(&era_id).unwrap()
    }

    fn handle_consensus_result(
        &mut self,
        era_id: EraId,
        consensus_result: ConsensusProtocolResult<I, ClContext>,
    ) -> Effects<Event<I>> {
        match consensus_result {
            ConsensusProtocolResult::InvalidIncomingMessage(_, sender, error) => {
                // TODO: we will probably want to disconnect from the sender here
                error!(
                    %sender,
                    %error,
                    "invalid incoming message to consensus instance"
                );
                Default::default()
            }
            ConsensusProtocolResult::CreatedGossipMessage(out_msg) => {
                // TODO: we'll want to gossip instead of broadcast here
                self.effect_builder
                    .broadcast_message(era_id.message(out_msg).into())
                    .ignore()
            }
            ConsensusProtocolResult::CreatedTargetedMessage(out_msg, to) => self
                .effect_builder
                .send_message(to, era_id.message(out_msg).into())
                .ignore(),
            ConsensusProtocolResult::ScheduleTimer(timestamp) => {
                let timediff = timestamp.saturating_sub(Timestamp::now());
                self.effect_builder
                    .set_timeout(timediff.into())
                    .event(move |_| Event::Timer { era_id, timestamp })
            }
            ConsensusProtocolResult::CreateNewBlock { block_context } => self
                .effect_builder
                .request_proto_block(block_context, self.rng.gen())
                .event(move |(proto_block, block_context)| Event::NewProtoBlock {
                    era_id,
                    proto_block,
                    block_context,
                }),
            ConsensusProtocolResult::FinalizedBlock(CpFinalizedBlock {
                value,
                timestamp,
                height,
                rewards,
                equivocators,
                proposer,
            }) => {
                self.era_mut(era_id).add_accusations(&equivocators);
                self.era_mut(era_id).add_accusations(value.accusations());
                // If this is the era's last block, it contains rewards. Everyone who is accused in
                // the block or seen as equivocating via the consensus protocol gets slashed.
                let era_end = rewards.map(|rewards| EraEnd {
                    rewards,
                    equivocators: self.era(era_id).accusations(),
                });
                let finalized_block = FinalizedBlock::new(
                    value.proto_block().clone(),
                    timestamp,
                    era_end,
                    era_id,
                    self.era(era_id).start_height + height,
                    proposer,
                );
                self.era_supervisor
                    .metrics
                    .finalized_block(&finalized_block);
                // Announce the finalized proto block.
                let mut effects = self
                    .effect_builder
                    .announce_finalized_block(finalized_block.clone())
                    .ignore();
                // Request execution of the finalized block.
                effects.extend(self.effect_builder.execute_block(finalized_block).ignore());
                effects
            }
            ConsensusProtocolResult::ValidateConsensusValue(sender, candidate_block) => {
                if !self.era_supervisor.is_bonded(era_id) {
                    return Effects::new();
                }
                let proto_block = candidate_block.proto_block().clone();
                let missing_evidence: Vec<PublicKey> = candidate_block
                    .accusations()
                    .iter()
                    .filter(|pub_key| !self.has_evidence(era_id, **pub_key))
                    .cloned()
                    .collect();
                let mut effects = Effects::new();
                for pub_key in missing_evidence.iter().cloned() {
                    let msg = ConsensusMessage::EvidenceRequest { era_id, pub_key };
                    effects.extend(
                        self.effect_builder
                            .send_message(sender.clone(), msg.into())
                            .ignore(),
                    );
                }
                self.era_mut(era_id)
                    .add_candidate(candidate_block, missing_evidence);
                effects.extend(
                    self.effect_builder
                        .validate_block(sender.clone(), proto_block)
                        .event(move |(valid, proto_block)| Event::ResolveValidity {
                            era_id,
                            sender,
                            proto_block,
                            valid,
                        }),
                );
                effects
            }
            ConsensusProtocolResult::NewEvidence(pub_key) => {
                let mut effects = Effects::new();
                for e_id in (era_id.0..=(era_id.0 + self.era_supervisor.bonded_eras)).map(EraId) {
                    let candidate_blocks =
                        if let Some(era) = self.era_supervisor.active_eras.get_mut(&e_id) {
                            era.resolve_evidence(&pub_key)
                        } else {
                            continue;
                        };
                    for candidate_block in candidate_blocks {
                        effects.extend(self.delegate_to_era(e_id, |consensus, rng| {
                            consensus.resolve_validity(&candidate_block, true, rng)
                        }));
                    }
                }
                effects
            }
            ConsensusProtocolResult::SendEvidence(sender, pub_key) => era_id
                .iter_other(self.era_supervisor.bonded_eras)
                .flat_map(|e_id| {
                    self.delegate_to_era(e_id, |consensus, _| {
                        consensus.request_evidence(sender.clone(), &pub_key)
                    })
                })
                .collect(),
        }
    }
}

/// Computes the instance ID for an era, given the state root hash, block height and chainspec.
fn instance_id(chainspec: &Chainspec, state_root_hash: Digest, block_height: u64) -> Digest {
    let mut result = [0; Digest::LENGTH];
    let mut hasher = VarBlake2b::new(Digest::LENGTH).expect("should create hasher");

    hasher.update(&chainspec.genesis.name);
    hasher.update(chainspec.genesis.timestamp.millis().to_le_bytes());
    hasher.update(state_root_hash);

    for upgrade_point in chainspec
        .upgrades
        .iter()
        .take_while(|up| up.activation_point.height <= block_height)
    {
        hasher.update(upgrade_point.activation_point.height.to_le_bytes());
        if let Some(bytes) = upgrade_point.upgrade_installer_bytes.as_ref() {
            hasher.update(bytes);
        }
        if let Some(bytes) = upgrade_point.upgrade_installer_args.as_ref() {
            hasher.update(bytes);
        }
    }

    hasher.finalize_variable(|slice| {
        result.copy_from_slice(slice);
    });
    result.into()
}<|MERGE_RESOLUTION|>--- conflicted
+++ resolved
@@ -58,15 +58,6 @@
 
 mod era;
 
-<<<<<<< HEAD
-=======
-/// The unbonding period, in number of eras. After this many eras, a former validator is allowed to
-/// withdraw their stake, so their signature can't be trusted anymore.
-///
-/// A node keeps `2 * BONDED_ERAS` past eras around, because the oldest bonded era could still
-/// receive blocks that refer to `BONDED_ERAS` before that.
-const BONDED_ERAS: u64 = DEFAULT_UNBONDING_DELAY - AUCTION_DELAY;
-
 type ConsensusConstructor<I> = dyn Fn(
     Digest,                                       // the era's unique instance ID
     Vec<(PublicKey, Motes)>,                      // validator stakes
@@ -77,7 +68,6 @@
     u64,                                          // random seed
 ) -> Box<dyn ConsensusProtocol<I, ClContext>>;
 
->>>>>>> d33249bb
 #[derive(DataSize)]
 pub struct EraSupervisor<I> {
     /// A map of active consensus protocols.
