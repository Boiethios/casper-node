use std::{collections::BTreeMap, sync::Arc, time::Instant};

use itertools::Itertools;
use tracing::{debug, trace};

use casper_execution_engine::{
    core::engine_state::{
        self, step::EvictItem, DeployItem, EngineState, ExecuteRequest,
        ExecutionResult as EngineExecutionResult, GetEraValidatorsRequest, RewardItem, StepError,
        StepRequest, StepSuccess,
    },
    shared::{additive_map::AdditiveMap, newtypes::CorrelationId, transform::Transform},
    storage::global_state::lmdb::LmdbGlobalState,
};
use casper_hashing::Digest;
use casper_types::{DeployHash, EraId, ExecutionResult, Key, ProtocolVersion, PublicKey, U512};

use crate::{
    components::{
        consensus::EraReport,
        contract_runtime::{
            error::BlockExecutionError, types::StepEffectAndUpcomingEraValidators,
            BlockAndExecutionEffects, ExecutionPreState, Metrics,
        },
    },
    types::{Block, Deploy, DeployHeader, FinalizedBlock},
};
use casper_execution_engine::{
    core::{engine_state::execution_result::ExecutionResults, execution},
    storage::global_state::{CommitProvider, StateProvider},
};

/// Executes a finalized block.
pub fn execute_finalized_block(
    engine_state: &EngineState<LmdbGlobalState>,
    metrics: Option<Arc<Metrics>>,
    protocol_version: ProtocolVersion,
    execution_pre_state: ExecutionPreState,
    finalized_block: FinalizedBlock,
    deploys: Vec<Deploy>,
    transfers: Vec<Deploy>,
) -> Result<BlockAndExecutionEffects, BlockExecutionError> {
    if finalized_block.height() != execution_pre_state.next_block_height {
        return Err(BlockExecutionError::WrongBlockHeight {
            finalized_block: Box::new(finalized_block),
            execution_pre_state: Box::new(execution_pre_state),
        });
    }
    let ExecutionPreState {
        pre_state_root_hash,
        parent_hash,
        parent_seed,
        next_block_height: _,
    } = execution_pre_state;
    let mut state_root_hash = pre_state_root_hash;
    let mut execution_results: Vec<(_, DeployHeader, ExecutionResult)> =
        Vec::with_capacity(deploys.len() + transfers.len());
    // Run any deploys that must be executed
    let block_time = finalized_block.timestamp().millis();
    let start = Instant::now();

    // Create a new EngineState that reads from LMDB but only caches changes in memory.
    let scratch_state = engine_state.get_scratch_engine_state();

    for deploy in deploys.into_iter().chain(transfers) {
        let deploy_hash = *deploy.id();
        let deploy_header = deploy.header().clone();
        let execute_request = ExecuteRequest::new(
            state_root_hash,
            block_time,
            vec![DeployItem::from(deploy)],
            protocol_version,
            finalized_block.proposer().clone(),
        );

        // TODO: this is currently working coincidentally because we are passing only one
        // deploy_item per exec. The execution results coming back from the ee lacks the
        // mapping between deploy_hash and execution result, and this outer logic is
        // enriching it with the deploy hash. If we were passing multiple deploys per exec
        // the relation between the deploy and the execution results would be lost.
        let result = execute(&scratch_state, metrics.clone(), execute_request)?;

        trace!(?deploy_hash, ?result, "deploy execution result");
        // As for now a given state is expected to exist.
        let (state_hash, execution_result) = commit_execution_effects(
            &scratch_state,
            metrics.clone(),
            state_root_hash,
            deploy_hash.into(),
            result,
        )?;
        execution_results.push((deploy_hash, deploy_header, execution_result));
        state_root_hash = state_hash;
    }

    if let Some(metrics) = metrics.as_ref() {
        metrics.exec_block.observe(start.elapsed().as_secs_f64());
    }

    // If the finalized block has an era report, run the auction contract and get the upcoming era
    // validators
    let maybe_step_effect_and_upcoming_era_validators =
        if let Some(era_report) = finalized_block.era_report() {
            let StepSuccess {
                post_state_hash,
                execution_journal: step_execution_journal,
            } = commit_step(
                engine_state,
                metrics.clone(),
                protocol_version,
                state_root_hash,
                era_report,
                finalized_block.timestamp().millis(),
                finalized_block.era_id().successor(),
            )?;
            state_root_hash = post_state_hash;
            let upcoming_era_validators = engine_state.get_era_validators(
                CorrelationId::new(),
                GetEraValidatorsRequest::new(state_root_hash, protocol_version),
            )?;
            Some(StepEffectAndUpcomingEraValidators {
                step_execution_journal,
                upcoming_era_validators,
            })
        } else {
            None
        };

    // Finally, the new state-root-hash from the cumulative changes to global state is returned when
    // they are written to LMDB.
    state_root_hash =
        engine_state.write_scratch_to_lmdb(state_root_hash, scratch_state.into_inner())?;

    // Flush once, after all deploys have been executed.
    engine_state.flush_environment()?;

    // Update the metric.
    let block_height = finalized_block.height();
    if let Some(metrics) = metrics.as_ref() {
        metrics.chain_height.set(block_height as i64);
    }

    let next_era_validator_weights: Option<BTreeMap<PublicKey, U512>> =
        maybe_step_effect_and_upcoming_era_validators
            .as_ref()
            .and_then(
                |StepEffectAndUpcomingEraValidators {
                     upcoming_era_validators,
                     ..
                 }| {
                    upcoming_era_validators
                        .get(&finalized_block.era_id().successor())
                        .cloned()
                },
            );
    let block = Block::new(
        parent_hash,
        parent_seed,
        state_root_hash,
        finalized_block,
        next_era_validator_weights,
        protocol_version,
    )?;

    Ok(BlockAndExecutionEffects {
        block,
        execution_results,
        maybe_step_effect_and_upcoming_era_validators,
    })
}

/// Commits the execution effects.
<<<<<<< HEAD
fn commit_execution_effects<S>(
    engine_state: &EngineState<S>,
    metrics: Option<Arc<ContractRuntimeMetrics>>,
=======
fn commit_execution_effects(
    engine_state: &EngineState<LmdbGlobalState>,
    metrics: Option<Arc<Metrics>>,
>>>>>>> 6cc7134b
    state_root_hash: Digest,
    deploy_hash: DeployHash,
    execution_results: ExecutionResults,
) -> Result<(Digest, ExecutionResult), BlockExecutionError>
where
    S: StateProvider + CommitProvider,
    S::Error: Into<execution::Error>,
{
    let ee_execution_result = execution_results
        .into_iter()
        .exactly_one()
        .map_err(|_| BlockExecutionError::MoreThanOneExecutionResult)?;
    let json_execution_result = ExecutionResult::from(&ee_execution_result);

    let execution_effect: AdditiveMap<Key, Transform> = match ee_execution_result {
        EngineExecutionResult::Success {
            execution_journal,
            cost,
            ..
        } => {
            // We do want to see the deploy hash and cost in the logs.
            // We don't need to see the effects in the logs.
            debug!(?deploy_hash, %cost, "execution succeeded");
            execution_journal
        }
        EngineExecutionResult::Failure {
            error,
            execution_journal,
            cost,
            ..
        } => {
            // Failure to execute a contract is a user error, not a system error.
            // We do want to see the deploy hash, error, and cost in the logs.
            // We don't need to see the effects in the logs.
            debug!(?deploy_hash, ?error, %cost, "execution failure");
            execution_journal
        }
    }
    .into();
    let new_state_root =
        commit_transforms(engine_state, metrics, state_root_hash, execution_effect)?;
    Ok((new_state_root, json_execution_result))
}

<<<<<<< HEAD
fn commit_transforms<S>(
    engine_state: &EngineState<S>,
    metrics: Option<Arc<ContractRuntimeMetrics>>,
=======
fn commit_transforms(
    engine_state: &EngineState<LmdbGlobalState>,
    metrics: Option<Arc<Metrics>>,
>>>>>>> 6cc7134b
    state_root_hash: Digest,
    effects: AdditiveMap<Key, Transform>,
) -> Result<Digest, engine_state::Error>
where
    S: StateProvider + CommitProvider,
    S::Error: Into<execution::Error>,
{
    trace!(?state_root_hash, ?effects, "commit");
    let correlation_id = CorrelationId::new();
    let start = Instant::now();
    let result = engine_state.apply_effect(correlation_id, state_root_hash, effects);
    if let Some(metrics) = metrics {
        metrics.apply_effect.observe(start.elapsed().as_secs_f64());
    }
    trace!(?result, "commit result");
    result.map(Digest::from)
}

<<<<<<< HEAD
fn execute<S>(
    engine_state: &EngineState<S>,
    metrics: Option<Arc<ContractRuntimeMetrics>>,
=======
fn execute(
    engine_state: &EngineState<LmdbGlobalState>,
    metrics: Option<Arc<Metrics>>,
>>>>>>> 6cc7134b
    execute_request: ExecuteRequest,
) -> Result<ExecutionResults, engine_state::Error>
where
    S: StateProvider + CommitProvider,
    S::Error: Into<execution::Error>,
{
    trace!(?execute_request, "execute");
    let correlation_id = CorrelationId::new();
    let start = Instant::now();
    let result = engine_state.run_execute(correlation_id, execute_request);
    if let Some(metrics) = metrics {
        metrics.run_execute.observe(start.elapsed().as_secs_f64());
    }
    trace!(?result, "execute result");
    result
}

fn commit_step(
    engine_state: &EngineState<LmdbGlobalState>,
    maybe_metrics: Option<Arc<Metrics>>,
    protocol_version: ProtocolVersion,
    pre_state_root_hash: Digest,
    era_report: &EraReport<PublicKey>,
    era_end_timestamp_millis: u64,
    next_era_id: EraId,
) -> Result<StepSuccess, StepError> {
    // Extract the rewards and the inactive validators if this is a switch block
    let EraReport {
        equivocators,
        rewards,
        inactive_validators,
    } = era_report;

    let reward_items = rewards
        .iter()
        .map(|(vid, value)| RewardItem::new(vid.clone(), *value))
        .collect();

    // Both inactive validators and equivocators are evicted
    let evict_items = inactive_validators
        .iter()
        .chain(equivocators)
        .cloned()
        .map(EvictItem::new)
        .collect();

    let step_request = StepRequest {
        pre_state_hash: pre_state_root_hash,
        protocol_version,
        reward_items,
        // Note: The Casper Network does not slash, but another network could
        slash_items: vec![],
        evict_items,
        next_era_id,
        era_end_timestamp_millis,
    };

    // Have the EE commit the step.
    let correlation_id = CorrelationId::new();
    let start = Instant::now();
    let result = engine_state.commit_step(correlation_id, step_request);
    if let Some(metrics) = maybe_metrics {
        let elapsed = start.elapsed().as_secs_f64();
        metrics.commit_step.observe(elapsed);
        metrics.latest_commit_step.set(elapsed);
    }
    trace!(?result, "step response");
    result
}<|MERGE_RESOLUTION|>--- conflicted
+++ resolved
@@ -170,15 +170,9 @@
 }
 
 /// Commits the execution effects.
-<<<<<<< HEAD
 fn commit_execution_effects<S>(
     engine_state: &EngineState<S>,
-    metrics: Option<Arc<ContractRuntimeMetrics>>,
-=======
-fn commit_execution_effects(
-    engine_state: &EngineState<LmdbGlobalState>,
     metrics: Option<Arc<Metrics>>,
->>>>>>> 6cc7134b
     state_root_hash: Digest,
     deploy_hash: DeployHash,
     execution_results: ExecutionResults,
@@ -223,15 +217,9 @@
     Ok((new_state_root, json_execution_result))
 }
 
-<<<<<<< HEAD
 fn commit_transforms<S>(
     engine_state: &EngineState<S>,
-    metrics: Option<Arc<ContractRuntimeMetrics>>,
-=======
-fn commit_transforms(
-    engine_state: &EngineState<LmdbGlobalState>,
     metrics: Option<Arc<Metrics>>,
->>>>>>> 6cc7134b
     state_root_hash: Digest,
     effects: AdditiveMap<Key, Transform>,
 ) -> Result<Digest, engine_state::Error>
@@ -250,15 +238,9 @@
     result.map(Digest::from)
 }
 
-<<<<<<< HEAD
 fn execute<S>(
     engine_state: &EngineState<S>,
-    metrics: Option<Arc<ContractRuntimeMetrics>>,
-=======
-fn execute(
-    engine_state: &EngineState<LmdbGlobalState>,
     metrics: Option<Arc<Metrics>>,
->>>>>>> 6cc7134b
     execute_request: ExecuteRequest,
 ) -> Result<ExecutionResults, engine_state::Error>
 where
