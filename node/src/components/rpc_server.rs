//! JSON-RPC server
//!
//! The JSON-RPC server provides clients with an API for querying state and
//! sending commands to the node.
//!
//! The actual server is run in backgrounded tasks. RPCs requests are translated into reactor
//! requests to various components.
//!
//! This module currently provides both halves of what is required for an API server:
//! a component implementation that interfaces with other components via being plugged into a
//! reactor, and an external facing http server that exposes various uri routes and converts
//! JSON-RPC requests into the appropriate component events.
//!
//! For the list of supported RPC methods, see:
//! <https://github.com/CasperLabs/ceps/blob/master/text/0009-client-api.md#rpcs>

mod config;
mod event;
mod http_server;
pub mod rpcs;

use std::{convert::Infallible, fmt::Debug};

use datasize::DataSize;
use futures::join;

use casper_execution_engine::{
    core::engine_state::{
        self, BalanceRequest, BalanceResult, GetEraValidatorsError, QueryRequest, QueryResult,
    },
    storage::protocol_data::ProtocolData,
};
use casper_types::{auction::EraValidators, Key, ProtocolVersion, URef};

use self::rpcs::chain::BlockIdentifier;

use super::Component;
use crate::{
    components::contract_runtime::EraValidatorsRequest,
    crypto::hash::Digest,
    effect::{
        announcements::RpcServerAnnouncement,
        requests::{
            ChainspecLoaderRequest, ContractRuntimeRequest, LinearChainRequest, MetricsRequest,
            NetworkInfoRequest, RpcRequest, StorageRequest,
        },
        EffectBuilder, EffectExt, Effects, Responder,
    },
    types::{NodeId, StatusFeed},
    utils::{self, ListeningError},
    NodeRng,
};

pub use config::Config;
pub(crate) use event::Event;

/// A helper trait capturing all of this components Request type dependencies.
pub trait ReactorEventT:
    From<Event>
    + From<RpcRequest<NodeId>>
    + From<RpcServerAnnouncement>
    + From<ChainspecLoaderRequest>
    + From<ContractRuntimeRequest>
    + From<LinearChainRequest<NodeId>>
    + From<MetricsRequest>
    + From<NetworkInfoRequest<NodeId>>
    + From<StorageRequest>
    + Send
{
}

impl<REv> ReactorEventT for REv where
    REv: From<Event>
        + From<RpcRequest<NodeId>>
        + From<RpcServerAnnouncement>
        + From<ChainspecLoaderRequest>
        + From<ContractRuntimeRequest>
        + From<LinearChainRequest<NodeId>>
        + From<MetricsRequest>
        + From<NetworkInfoRequest<NodeId>>
        + From<StorageRequest>
        + Send
        + 'static
{
}

#[derive(DataSize, Debug)]
pub(crate) struct RpcServer {}

impl RpcServer {
    pub(crate) fn new<REv>(
        config: Config,
        effect_builder: EffectBuilder<REv>,
    ) -> Result<Self, ListeningError>
    where
        REv: ReactorEventT,
    {
        let builder = utils::start_listening(&config.address)?;
        tokio::spawn(http_server::run(builder, effect_builder));

        Ok(RpcServer {})
    }
}

impl RpcServer {
    fn handle_protocol_data<REv: ReactorEventT>(
        &mut self,
        effect_builder: EffectBuilder<REv>,
        protocol_version: ProtocolVersion,
        responder: Responder<Result<Option<Box<ProtocolData>>, engine_state::Error>>,
    ) -> Effects<Event> {
        effect_builder
            .get_protocol_data(protocol_version)
            .event(move |result| Event::QueryProtocolDataResult {
                result,
                main_responder: responder,
            })
    }

    fn handle_query<REv: ReactorEventT>(
        &mut self,
        effect_builder: EffectBuilder<REv>,
        state_root_hash: Digest,
        base_key: Key,
        path: Vec<String>,
        responder: Responder<Result<QueryResult, engine_state::Error>>,
    ) -> Effects<Event> {
        let query = QueryRequest::new(state_root_hash.into(), base_key, path);
        effect_builder
            .query_global_state(query)
            .event(move |result| Event::QueryGlobalStateResult {
                result,
                main_responder: responder,
            })
    }

    fn handle_era_validators<REv: ReactorEventT>(
        &mut self,
        effect_builder: EffectBuilder<REv>,
        state_root_hash: Digest,
        protocol_version: ProtocolVersion,
        responder: Responder<Result<EraValidators, GetEraValidatorsError>>,
    ) -> Effects<Event> {
        let request = EraValidatorsRequest::new(state_root_hash.into(), protocol_version);
        effect_builder
            .get_era_validators(request)
            .event(move |result| Event::QueryEraValidatorsResult {
                result,
                main_responder: responder,
            })
    }

    fn handle_get_balance<REv: ReactorEventT>(
        &mut self,
        effect_builder: EffectBuilder<REv>,
        state_root_hash: Digest,
        purse_uref: URef,
        responder: Responder<Result<BalanceResult, engine_state::Error>>,
    ) -> Effects<Event> {
        let query = BalanceRequest::new(state_root_hash.into(), purse_uref);
        effect_builder
            .get_balance(query)
            .event(move |result| Event::GetBalanceResult {
                result,
                main_responder: responder,
            })
    }
}

impl<REv> Component<REv> for RpcServer
where
    REv: ReactorEventT,
{
    type Event = Event;
    type ConstructionError = Infallible;

    fn handle_event(
        &mut self,
        effect_builder: EffectBuilder<REv>,
        _rng: &mut NodeRng,
        event: Self::Event,
    ) -> Effects<Self::Event> {
        match event {
            Event::RpcRequest(RpcRequest::SubmitDeploy { deploy, responder }) => effect_builder
                .announce_deploy_received(deploy, Some(responder))
                .ignore(),
            Event::RpcRequest(RpcRequest::GetBlock {
                maybe_id: Some(BlockIdentifier::Hash(hash)),
                responder,
            }) => effect_builder
                .get_block_with_metadata(hash)
                .event(move |result| Event::GetBlockResult {
                    maybe_id: Some(BlockIdentifier::Hash(hash)),
                    result: Box::new(result),
                    main_responder: responder,
                }),
            Event::RpcRequest(RpcRequest::GetBlock {
                maybe_id: Some(BlockIdentifier::Height(height)),
                responder,
            }) => effect_builder
<<<<<<< HEAD
                .get_block_at_height_with_metadata(height)
=======
                .get_block_at_height_from_storage(height)
>>>>>>> 3945eab0
                .event(move |result| Event::GetBlockResult {
                    maybe_id: Some(BlockIdentifier::Height(height)),
                    result: Box::new(result),
                    main_responder: responder,
                }),
            Event::RpcRequest(RpcRequest::GetBlock {
                maybe_id: None,
                responder,
            }) => effect_builder
<<<<<<< HEAD
                .get_highest_block_with_metadata()
=======
                .get_highest_block_from_storage()
>>>>>>> 3945eab0
                .event(move |result| Event::GetBlockResult {
                    maybe_id: None,
                    result: Box::new(result),
                    main_responder: responder,
                }),
            Event::RpcRequest(RpcRequest::GetBlockTransfers {
                block_hash,
                responder,
            }) => effect_builder
                .get_block_transfers_from_storage(block_hash)
                .event(move |result| Event::GetBlockTransfersResult {
                    block_hash,
                    result: Box::new(result),
                    main_responder: responder,
                }),
            Event::RpcRequest(RpcRequest::QueryProtocolData {
                protocol_version,
                responder,
            }) => self.handle_protocol_data(effect_builder, protocol_version, responder),
            Event::RpcRequest(RpcRequest::QueryGlobalState {
                state_root_hash,
                base_key,
                path,
                responder,
            }) => self.handle_query(effect_builder, state_root_hash, base_key, path, responder),
            Event::RpcRequest(RpcRequest::QueryEraValidators {
                state_root_hash,
                protocol_version,
                responder,
            }) => self.handle_era_validators(
                effect_builder,
                state_root_hash,
                protocol_version,
                responder,
            ),
            Event::RpcRequest(RpcRequest::GetBalance {
                state_root_hash,
                purse_uref,
                responder,
            }) => self.handle_get_balance(effect_builder, state_root_hash, purse_uref, responder),
            Event::RpcRequest(RpcRequest::GetDeploy { hash, responder }) => effect_builder
                .get_deploy_and_metadata_from_storage(hash)
                .event(move |result| Event::GetDeployResult {
                    hash,
                    result: Box::new(result),
                    main_responder: responder,
                }),
            Event::RpcRequest(RpcRequest::GetPeers { responder }) => effect_builder
                .network_peers()
                .event(move |peers| Event::GetPeersResult {
                    peers,
                    main_responder: responder,
                }),
            Event::RpcRequest(RpcRequest::GetStatus { responder }) => async move {
                let (last_added_block, peers, chainspec_info) = join!(
                    effect_builder.get_highest_block_from_storage(),
                    effect_builder.network_peers(),
                    effect_builder.get_chainspec_info()
                );
                let status_feed = StatusFeed::new(last_added_block, peers, chainspec_info);
                responder.respond(status_feed).await;
            }
            .ignore(),
            Event::RpcRequest(RpcRequest::GetMetrics { responder }) => effect_builder
                .get_metrics()
                .event(move |text| Event::GetMetricsResult {
                    text,
                    main_responder: responder,
                }),
            Event::GetBlockResult {
                maybe_id: _,
                result,
                main_responder,
            } => main_responder.respond(*result).ignore(),
            Event::GetBlockTransfersResult {
                result,
                main_responder,
                ..
            } => main_responder.respond(*result).ignore(),
            Event::QueryProtocolDataResult {
                result,
                main_responder,
            } => main_responder.respond(result).ignore(),
            Event::QueryGlobalStateResult {
                result,
                main_responder,
            } => main_responder.respond(result).ignore(),
            Event::QueryEraValidatorsResult {
                result,
                main_responder,
            } => main_responder.respond(result).ignore(),
            Event::GetBalanceResult {
                result,
                main_responder,
            } => main_responder.respond(result).ignore(),
            Event::GetDeployResult {
                hash: _,
                result,
                main_responder,
            } => main_responder.respond(*result).ignore(),
            Event::GetPeersResult {
                peers,
                main_responder,
            } => main_responder.respond(peers).ignore(),
            Event::GetMetricsResult {
                text,
                main_responder,
            } => main_responder.respond(text).ignore(),
        }
    }
}<|MERGE_RESOLUTION|>--- conflicted
+++ resolved
@@ -198,11 +198,7 @@
                 maybe_id: Some(BlockIdentifier::Height(height)),
                 responder,
             }) => effect_builder
-<<<<<<< HEAD
                 .get_block_at_height_with_metadata(height)
-=======
-                .get_block_at_height_from_storage(height)
->>>>>>> 3945eab0
                 .event(move |result| Event::GetBlockResult {
                     maybe_id: Some(BlockIdentifier::Height(height)),
                     result: Box::new(result),
@@ -212,11 +208,7 @@
                 maybe_id: None,
                 responder,
             }) => effect_builder
-<<<<<<< HEAD
                 .get_highest_block_with_metadata()
-=======
-                .get_highest_block_from_storage()
->>>>>>> 3945eab0
                 .event(move |result| Event::GetBlockResult {
                     maybe_id: None,
                     result: Box::new(result),
