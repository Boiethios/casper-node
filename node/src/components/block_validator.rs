//! Block validator
//!
//! The block validator checks whether all the deploys included in the block payload exist, either
//! locally or on the network.
//!
//! When multiple requests are made to validate the same block payload, they will eagerly return
//! true if valid, but only fail if all sources have been exhausted. This is only relevant when
//! calling for validation of the same proposed block multiple times at the same time.

mod keyed_counter;
#[cfg(test)]
mod tests;

use std::{
    collections::{hash_map::Entry, BTreeMap, BTreeSet, HashMap},
    fmt::Debug,
    sync::Arc,
};

use datasize::DataSize;
use derive_more::{Display, From};
use itertools::Itertools;
use smallvec::{smallvec, SmallVec};
use tracing::{debug, info, warn};

use casper_types::{Chainspec, Deploy, DeployApproval, DeployFootprint, DeployHash, Timestamp};

use crate::{
    components::{
        consensus::{ClContext, ProposedBlock},
        fetcher::{EmptyValidationMetadata, FetchedData},
        Component,
    },
    effect::{
        requests::{BlockValidationRequest, FetcherRequest, StorageRequest},
        EffectBuilder, EffectExt, Effects, Responder,
    },
    types::{
        appendable_block::AppendableBlock, DeployHashWithApprovals, DeployOrTransferHash,
        LegacyDeploy, NodeId,
    },
    NodeRng,
};
use keyed_counter::KeyedCounter;

const COMPONENT_NAME: &str = "block_validator";

impl ProposedBlock<ClContext> {
    fn timestamp(&self) -> Timestamp {
        self.context().timestamp()
    }

    fn deploy_hashes(&self) -> impl Iterator<Item = &DeployHash> + '_ {
        self.value().deploy_hashes()
    }

    fn transfer_hashes(&self) -> impl Iterator<Item = &DeployHash> + '_ {
        self.value().transfer_hashes()
    }

    fn deploys_and_transfers_iter(
        &self,
    ) -> impl Iterator<Item = (DeployOrTransferHash, BTreeSet<DeployApproval>)> + '_ {
        let deploys = self.value().deploys().iter().map(|dwa| {
            (
                DeployOrTransferHash::Deploy(*dwa.deploy_hash()),
                dwa.approvals().clone(),
            )
        });
        let transfers = self.value().transfers().iter().map(|dwa| {
            (
                DeployOrTransferHash::Transfer(*dwa.deploy_hash()),
                dwa.approvals().clone(),
            )
        });
        deploys.chain(transfers)
    }
}

/// Block validator component event.
#[derive(Debug, From, Display)]
pub(crate) enum Event {
    /// A request made of the block validator component.
    #[from]
    Request(BlockValidationRequest),

    /// A deploy has been successfully found.
    #[display(fmt = "{} found", dt_hash)]
    DeployFound {
        dt_hash: DeployOrTransferHash,
        deploy_footprint: Box<DeployFootprint>,
    },

    /// A request to find a specific deploy, potentially from a peer, failed.
    #[display(fmt = "{} missing", _0)]
    DeployMissing(DeployOrTransferHash),

    /// Deploy was invalid. Unable to convert to a deploy type.
    #[display(fmt = "{} invalid", _0)]
    CannotConvertDeploy(DeployOrTransferHash),
}

/// State of the current process of block validation.
///
/// Tracks whether or not there are deploys still missing and who is interested in the final result.
#[derive(DataSize, Debug)]
pub(crate) struct BlockValidationState {
    /// Appendable block ensuring that the deploys satisfy the validity conditions.
    appendable_block: AppendableBlock,
    /// The set of approvals contains approvals from deploys that would be finalized with the
    /// block.
    missing_deploys: HashMap<DeployOrTransferHash, BTreeSet<DeployApproval>>,
    /// A list of responders that are awaiting an answer.
    responders: SmallVec<[Responder<bool>; 2]>,
}

impl BlockValidationState {
    fn respond<REv>(&mut self, value: bool) -> Effects<REv> {
        self.responders
            .drain(..)
            .flat_map(|responder| responder.respond(value).ignore())
            .collect()
    }
}

#[derive(DataSize, Debug)]
pub(crate) struct BlockValidator {
    /// Chainspec loaded for deploy validation.
    #[data_size(skip)]
    chainspec: Arc<Chainspec>,
    /// State of validation of a specific block.
    validation_states: HashMap<ProposedBlock<ClContext>, BlockValidationState>,
    /// Number of requests for a specific deploy hash still in flight.
    in_flight: KeyedCounter<DeployHash>,
}

impl BlockValidator {
    /// Creates a new block validator instance.
    pub(crate) fn new(chainspec: Arc<Chainspec>) -> Self {
        BlockValidator {
            chainspec,
            validation_states: HashMap::new(),
            in_flight: KeyedCounter::default(),
        }
    }

    /// Prints a log message about an invalid block with duplicated deploys.
    fn log_block_with_replay(&self, sender: NodeId, block: &ProposedBlock<ClContext>) {
        let mut deploy_counts = BTreeMap::new();
        for (dt_hash, _) in block.deploys_and_transfers_iter() {
            *deploy_counts.entry(dt_hash).or_default() += 1;
        }
        let duplicates = deploy_counts
            .into_iter()
            .filter_map(|(dt_hash, count): (DeployOrTransferHash, usize)| {
                (count > 1).then(|| format!("{} * {}", count, dt_hash))
            })
            .join(", ");
        info!(
            peer_id=?sender, %duplicates,
            "received invalid block containing duplicated deploys"
        );
    }
}

impl<REv> Component<REv> for BlockValidator
where
    REv: From<Event>
        + From<BlockValidationRequest>
        + From<FetcherRequest<LegacyDeploy>>
        + From<StorageRequest>
        + Send,
{
    type Event = Event;

    fn handle_event(
        &mut self,
        effect_builder: EffectBuilder<REv>,
        _rng: &mut NodeRng,
        event: Self::Event,
    ) -> Effects<Self::Event> {
        let mut effects = Effects::new();
        match event {
            Event::Request(BlockValidationRequest {
                block,
                sender,
                responder,
            }) => {
                debug!(?block, "validating proposed block");
                if block.deploy_hashes().count()
                    > self.chainspec.transaction_config.block_max_deploy_count as usize
                {
                    return responder.respond(false).ignore();
                }
                if block.transfer_hashes().count()
                    > self.chainspec.transaction_config.block_max_native_count as usize
                {
                    return responder.respond(false).ignore();
                }

                let deploy_count = block.deploy_hashes().count() + block.transfer_hashes().count();
                if deploy_count == 0 {
                    // If there are no deploys, return early.
                    return responder.respond(true).ignore();
                }

                // Collect the deploys in a map. If they are fewer now, then there was a duplicate!
                let block_deploys: HashMap<_, _> = block.deploys_and_transfers_iter().collect();
                if block_deploys.len() != deploy_count {
                    self.log_block_with_replay(sender, &block);
                    return responder.respond(false).ignore();
                }

                let block_timestamp = block.timestamp();
<<<<<<< HEAD
                let state = self
                    .validation_states
                    .entry(block)
                    .or_insert(BlockValidationState {
                        appendable_block: AppendableBlock::new(
                            self.chainspec.transaction_config,
                            block_timestamp,
                        ),
                        missing_deploys: block_deploys.clone(),
                        responders: smallvec![],
                    });
=======
                let state = match self.validation_states.entry(block) {
                    Entry::Occupied(entry) => {
                        let state = entry.into_mut();
                        debug!(?state, "already validating this proposed block");
                        state
                    }
                    Entry::Vacant(entry) => {
                        let state = BlockValidationState {
                            appendable_block: AppendableBlock::new(
                                self.chainspec.deploy_config,
                                block_timestamp,
                            ),
                            missing_deploys: block_deploys.clone(),
                            responders: smallvec![],
                        };
                        entry.insert(state)
                    }
                };
>>>>>>> ea3a10df

                if state.missing_deploys.is_empty() {
                    debug!(
                        block_timestamp = %state.appendable_block.timestamp(),
                        "no missing deploys - block validation complete"
                    );
                    // Block has already been validated successfully or has no deploys.
                    return responder.respond(true).ignore();
                }

                // We register ourselves as someone interested in the ultimate validation result.
                state.responders.push(responder);

                effects.extend(block_deploys.into_iter().flat_map(|(dt_hash, _)| {
                    // For every request, increase the number of in-flight...
                    self.in_flight.inc(&dt_hash.into());
                    // ...then request it.
                    fetch_deploy(effect_builder, dt_hash, sender)
                }));
            }
            Event::DeployFound {
                dt_hash,
                deploy_footprint,
            } => {
                // We successfully found a hash. Decrease the number of outstanding requests.
                self.in_flight.dec(&dt_hash.into());

                // If a deploy is received for a given block that makes that block invalid somehow,
                // mark it for removal.
                let mut invalid = Vec::new();

                // Our first pass updates all validation states, crossing off the found deploy.
                for (key, state) in self.validation_states.iter_mut() {
                    if let Some(approvals) = state.missing_deploys.remove(&dt_hash) {
                        // If the deploy is of the wrong type or would be invalid for this block,
                        // notify everyone still waiting on it that all is lost.
                        let add_result = match dt_hash {
                            DeployOrTransferHash::Deploy(hash) => {
                                state.appendable_block.add_deploy(
                                    DeployHashWithApprovals::new(hash, approvals.clone()),
                                    &deploy_footprint,
                                )
                            }
                            DeployOrTransferHash::Transfer(hash) => {
                                state.appendable_block.add_transfer(
                                    DeployHashWithApprovals::new(hash, approvals.clone()),
                                    &deploy_footprint,
                                )
                            }
                        };
                        if let Err(err) = add_result {
                            info!(block = ?key, %dt_hash, ?deploy_footprint, ?err, "block invalid");
                            invalid.push(key.clone());
                        }
                        debug!(
                            block_timestamp = %state.appendable_block.timestamp(),
                            deploy_hash = %dt_hash,
                            missing_deploy_count = %state.missing_deploys.len(),
                            "found deploy for block validation"
                        );
                    }
                }

                // Now we remove all states that have finished and notify the requesters.
                self.validation_states.retain(|key, state| {
                    if invalid.contains(key) {
                        effects.extend(state.respond(false));
                        return false;
                    }
                    if state.missing_deploys.is_empty() {
                        // This one is done and valid.
                        effects.extend(state.respond(true));
                        debug!(
                            block_timestamp = %state.appendable_block.timestamp(),
                            "no further missing deploys - block validation complete"
                        );
                        return false;
                    }
                    true
                });
            }
            Event::DeployMissing(dt_hash) => {
                info!(%dt_hash, "request to download deploy timed out");
                // A deploy failed to fetch. If there is still hope (i.e. other outstanding
                // requests), we just ignore this little accident.
                if self.in_flight.dec(&dt_hash.into()) != 0 {
                    return Effects::new();
                }

                self.validation_states.retain(|key, state| {
                    if !state.missing_deploys.contains_key(&dt_hash) {
                        return true;
                    }

                    // Notify everyone still waiting on it that all is lost.
                    info!(block = ?key, %dt_hash, "could not validate the deploy. block is invalid");
                    // This validation state contains a deploy hash we failed to fetch from all
                    // sources, it can never succeed.
                    effects.extend(state.respond(false));
                    false
                });
            }
            Event::CannotConvertDeploy(dt_hash) => {
                // Deploy is invalid. There's no point waiting for other in-flight requests to
                // finish.
                self.in_flight.dec(&dt_hash.into());

                self.validation_states.retain(|key, state| {
                    if state.missing_deploys.contains_key(&dt_hash) {
                        // Notify everyone still waiting on it that all is lost.
                        info!(
                            block = ?key, %dt_hash,
                            "could not convert deploy to deploy type. block is invalid"
                        );
                        // This validation state contains a failed deploy hash, it can never
                        // succeed.
                        effects.extend(state.respond(false));
                        false
                    } else {
                        true
                    }
                });
            }
        }
        effects
    }

    fn name(&self) -> &str {
        COMPONENT_NAME
    }
}

/// Returns effects that fetch the deploy and validate it.
fn fetch_deploy<REv>(
    effect_builder: EffectBuilder<REv>,
    dt_hash: DeployOrTransferHash,
    sender: NodeId,
) -> Effects<Event>
where
    REv: From<Event> + From<FetcherRequest<LegacyDeploy>> + Send,
{
    async move {
        let deploy_hash: DeployHash = dt_hash.into();
        let deploy = match effect_builder
            .fetch::<LegacyDeploy>(deploy_hash, sender, Box::new(EmptyValidationMetadata))
            .await
        {
            Ok(FetchedData::FromStorage { item }) | Ok(FetchedData::FromPeer { item, .. }) => {
                Deploy::from(*item)
            }
            Err(fetcher_error) => {
                warn!(
                    "Could not fetch deploy with deploy hash {}: {}",
                    deploy_hash, fetcher_error
                );
                return Event::DeployMissing(dt_hash);
            }
        };
        if DeployOrTransferHash::new(&deploy) != dt_hash {
            warn!(
                deploy = ?deploy,
                expected_deploy_or_transfer_hash = ?dt_hash,
                actual_deploy_or_transfer_hash = ?DeployOrTransferHash::new(&deploy),
                "Deploy has incorrect transfer hash"
            );
            return Event::CannotConvertDeploy(dt_hash);
        }
        match deploy.footprint() {
            Ok(deploy_footprint) => Event::DeployFound {
                dt_hash,
                deploy_footprint: Box::new(deploy_footprint),
            },
            Err(error) => {
                warn!(
                    deploy = ?deploy,
                    deploy_or_transfer_hash = ?dt_hash,
                    ?error,
                    "Could not convert deploy",
                );
                Event::CannotConvertDeploy(dt_hash)
            }
        }
    }
    .event(std::convert::identity)
}<|MERGE_RESOLUTION|>--- conflicted
+++ resolved
@@ -212,19 +212,6 @@
                 }
 
                 let block_timestamp = block.timestamp();
-<<<<<<< HEAD
-                let state = self
-                    .validation_states
-                    .entry(block)
-                    .or_insert(BlockValidationState {
-                        appendable_block: AppendableBlock::new(
-                            self.chainspec.transaction_config,
-                            block_timestamp,
-                        ),
-                        missing_deploys: block_deploys.clone(),
-                        responders: smallvec![],
-                    });
-=======
                 let state = match self.validation_states.entry(block) {
                     Entry::Occupied(entry) => {
                         let state = entry.into_mut();
@@ -234,7 +221,7 @@
                     Entry::Vacant(entry) => {
                         let state = BlockValidationState {
                             appendable_block: AppendableBlock::new(
-                                self.chainspec.deploy_config,
+                                self.chainspec.transaction_config,
                                 block_timestamp,
                             ),
                             missing_deploys: block_deploys.clone(),
@@ -243,7 +230,6 @@
                         entry.insert(state)
                     }
                 };
->>>>>>> ea3a10df
 
                 if state.missing_deploys.is_empty() {
                     debug!(
@@ -273,7 +259,7 @@
 
                 // If a deploy is received for a given block that makes that block invalid somehow,
                 // mark it for removal.
-                let mut invalid = Vec::new();
+                let mut invalid: Vec<ProposedBlock<ClContext>> = Vec::new();
 
                 // Our first pass updates all validation states, crossing off the found deploy.
                 for (key, state) in self.validation_states.iter_mut() {
