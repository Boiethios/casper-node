//! Unit tests for the storage component.

use std::{borrow::Cow, collections::HashMap};

use lmdb::Transaction;
use rand::{prelude::SliceRandom, Rng};
use semver::Version;
use serde::{de::DeserializeOwned, Deserialize, Serialize};
use smallvec::smallvec;

use casper_types::{EraId, ExecutionResult, ProtocolVersion, PublicKey, SecretKey};

use super::{Config, Storage};
use crate::{
    components::storage::lmdb_ext::WriteTransactionExt,
    effect::{
        requests::{StateStoreRequest, StorageRequest},
        Multiple,
    },
    testing::{ComponentHarness, TestRng, UnitTestEvent},
    types::{
        Block, BlockHash, BlockSignatures, Deploy, DeployHash, DeployMetadata, FinalitySignature,
    },
    utils::WithDir,
};

fn new_config(harness: &ComponentHarness<UnitTestEvent>) -> Config {
    const MIB: usize = 1024 * 1024;

    // Restrict all stores to 50 mibibytes, to catch issues before filling up the entire disk.
    Config {
        path: harness.tmp.path().join("storage"),
        max_block_store_size: 50 * MIB,
        max_deploy_store_size: 50 * MIB,
        max_deploy_metadata_store_size: 50 * MIB,
        max_state_store_size: 50 * MIB,
    }
}

/// Storage component test fixture.
///
/// Creates a storage component in a temporary directory.
///
/// # Panics
///
/// Panics if setting up the storage fixture fails.
fn storage_fixture(harness: &ComponentHarness<UnitTestEvent>) -> Storage {
    let cfg = new_config(harness);
    Storage::new(
        &WithDir::new(harness.tmp.path(), cfg),
        None,
<<<<<<< HEAD
        ProtocolVersion::from_parts(1, 0, 0),
=======
        Version::new(1, 0, 0),
>>>>>>> 31d7de47
    )
    .expect("could not create storage component fixture")
}

/// Storage component test fixture.
///
/// Creates a storage component in a temporary directory, but with a hard reset to a specified era.
///
/// # Panics
///
/// Panics if setting up the storage fixture fails.
fn storage_fixture_with_hard_reset(
    harness: &ComponentHarness<UnitTestEvent>,
    reset_era_id: EraId,
) -> Storage {
    let cfg = new_config(harness);
    Storage::new(
        &WithDir::new(harness.tmp.path(), cfg),
        Some(reset_era_id),
<<<<<<< HEAD
        ProtocolVersion::from_parts(1, 1, 0),
=======
        Version::new(1, 1, 0),
>>>>>>> 31d7de47
    )
    .expect("could not create storage component fixture")
}

/// Creates a random block with a specific block height.
fn random_block_at_height(rng: &mut TestRng, height: u64) -> Box<Block> {
    let mut block = Box::new(Block::random(rng));
    block.set_height(height);
    block
}

/// Requests block at a specific height from a storage component.
fn get_block_at_height(
    harness: &mut ComponentHarness<UnitTestEvent>,
    storage: &mut Storage,
    height: u64,
) -> Option<Block> {
    let response = harness.send_request(storage, |responder| {
        StorageRequest::GetBlockAtHeight { height, responder }.into()
    });
    assert!(harness.is_idle());
    response
}

/// Loads a block from a storage component.
fn get_block(
    harness: &mut ComponentHarness<UnitTestEvent>,
    storage: &mut Storage,
    block_hash: BlockHash,
) -> Option<Block> {
    let response = harness.send_request(storage, move |responder| {
        StorageRequest::GetBlock {
            block_hash,
            responder,
        }
        .into()
    });
    assert!(harness.is_idle());
    response
}

/// Loads a set of deploys from a storage component.
fn get_deploys(
    harness: &mut ComponentHarness<UnitTestEvent>,
    storage: &mut Storage,
    deploy_hashes: Multiple<DeployHash>,
) -> Vec<Option<Deploy>> {
    let response = harness.send_request(storage, move |responder| {
        StorageRequest::GetDeploys {
            deploy_hashes: deploy_hashes.to_vec(),
            responder,
        }
        .into()
    });
    assert!(harness.is_idle());
    response
}

/// Loads a deploy with associated metadata from the storage component.
fn get_deploy_and_metadata(
    harness: &mut ComponentHarness<UnitTestEvent>,
    storage: &mut Storage,
    deploy_hash: DeployHash,
) -> Option<(Deploy, DeployMetadata)> {
    let response = harness.send_request(storage, |responder| {
        StorageRequest::GetDeployAndMetadata {
            deploy_hash,
            responder,
        }
        .into()
    });
    assert!(harness.is_idle());
    response
}

/// Requests the highest block from a storage component.
fn get_highest_block(
    harness: &mut ComponentHarness<UnitTestEvent>,
    storage: &mut Storage,
) -> Option<Block> {
    let response = harness.send_request(storage, |responder| {
        StorageRequest::GetHighestBlock { responder }.into()
    });
    assert!(harness.is_idle());
    response
}

/// Loads state from the storage component.
fn load_state<T>(
    harness: &mut ComponentHarness<UnitTestEvent>,
    storage: &mut Storage,
    key: Cow<'static, [u8]>,
) -> Option<T>
where
    T: DeserializeOwned,
{
    let response: Option<Vec<u8>> = harness.send_request(storage, move |responder| {
        StateStoreRequest::Load { key, responder }.into()
    });
    assert!(harness.is_idle());

    // NOTE: Unfortunately, the deserialization logic is duplicated here from the effect builder.
    response.map(|raw| bincode::deserialize(&raw).expect("deserialization failed"))
}

/// Stores a block in a storage component.
fn put_block(
    harness: &mut ComponentHarness<UnitTestEvent>,
    storage: &mut Storage,
    block: Box<Block>,
) -> bool {
    let response = harness.send_request(storage, move |responder| {
        StorageRequest::PutBlock { block, responder }.into()
    });
    assert!(harness.is_idle());
    response
}

/// Stores a deploy in a storage component.
fn put_deploy(
    harness: &mut ComponentHarness<UnitTestEvent>,
    storage: &mut Storage,
    deploy: Box<Deploy>,
) -> bool {
    let response = harness.send_request(storage, move |responder| {
        StorageRequest::PutDeploy { deploy, responder }.into()
    });
    assert!(harness.is_idle());
    response
}

/// Stores execution results in a storage component.
fn put_execution_results(
    harness: &mut ComponentHarness<UnitTestEvent>,
    storage: &mut Storage,
    block_hash: BlockHash,
    execution_results: HashMap<DeployHash, ExecutionResult>,
) {
    let response = harness.send_request(storage, move |responder| {
        StorageRequest::PutExecutionResults {
            block_hash: Box::new(block_hash),
            execution_results,
            responder,
        }
        .into()
    });
    assert!(harness.is_idle());
    response
}

/// Saves state from the storage component.
fn save_state<T>(
    harness: &mut ComponentHarness<UnitTestEvent>,
    storage: &mut Storage,
    key: Cow<'static, [u8]>,
    value: &T,
) where
    T: Serialize,
{
    // NOTE: Unfortunately, the serialization logic is duplicated here from the effect builder.
    let data = bincode::serialize(value).expect("serialization failed");
    harness.send_request(storage, move |responder| {
        StateStoreRequest::Save {
            key,
            responder,
            data,
        }
        .into()
    });
    assert!(harness.is_idle());
}

#[test]
fn get_block_of_non_existing_block_returns_none() {
    let mut harness = ComponentHarness::default();
    let mut storage = storage_fixture(&harness);

    let block_hash = BlockHash::random(&mut harness.rng);
    let response = get_block(&mut harness, &mut storage, block_hash);

    assert!(response.is_none());
    assert!(harness.is_idle());
}

#[test]
fn can_put_and_get_block() {
    let mut harness = ComponentHarness::default();
    let mut storage = storage_fixture(&harness);

    // Create a random block, store and load it.
    let block = Box::new(Block::random(&mut harness.rng));

    let was_new = put_block(&mut harness, &mut storage, block.clone());
    assert!(was_new, "putting block should have returned `true`");

    // Storing the same block again should work, but yield a result of `true`.
    let was_new_second_time = put_block(&mut harness, &mut storage, block.clone());
    assert!(
        was_new_second_time,
        "storing block the second time should have returned `true`"
    );

    let response = get_block(&mut harness, &mut storage, *block.hash());
    assert_eq!(response.as_ref(), Some(&*block));

    // Also ensure we can retrieve just the header.
    let response = harness.send_request(&mut storage, |responder| {
        StorageRequest::GetBlockHeader {
            block_hash: *block.hash(),
            responder,
        }
        .into()
    });

    assert_eq!(response.as_ref(), Some(block.header()));
}

#[test]
fn test_get_block_header_and_finality_signatures_by_height() {
    let mut harness = ComponentHarness::default();
    let mut storage = storage_fixture(&harness);

    // Create a random block, store and load it.
    let block = Block::random(&mut harness.rng);
    let mut block_signatures = BlockSignatures::new(block.header().hash(), block.header().era_id());

    {
        let alice_secret_key = SecretKey::ed25519([1; SecretKey::ED25519_LENGTH]);
        let FinalitySignature {
            public_key,
            signature,
            ..
        } = FinalitySignature::new(
            block.header().hash(),
            block.header().era_id(),
            &alice_secret_key,
            PublicKey::from(&alice_secret_key),
        );
        block_signatures.insert_proof(public_key, signature);
    }

    {
        let bob_secret_key = SecretKey::ed25519([2; SecretKey::ED25519_LENGTH]);
        let FinalitySignature {
            public_key,
            signature,
            ..
        } = FinalitySignature::new(
            block.header().hash(),
            block.header().era_id(),
            &bob_secret_key,
            PublicKey::from(&bob_secret_key),
        );
        block_signatures.insert_proof(public_key, signature);
    }

    let was_new = put_block(&mut harness, &mut storage, Box::new(block.clone()));
    assert!(was_new, "putting block should have returned `true`");

    let mut txn = storage
        .env
        .begin_rw_txn()
        .expect("Could not start transaction");
    let was_new = txn
        .put_value(
            storage.block_metadata_db,
            &block.hash(),
            &block_signatures,
            true,
        )
        .expect("should put value into LMDB");
    assert!(
        was_new,
        "putting block signatures should have returned `true`"
    );
    txn.commit().expect("Could not commit transaction");

    {
        let block_header = storage
            .read_block_header_by_hash(block.hash())
            .expect("should not throw exception")
            .expect("should not be None");
        assert_eq!(
            block_header,
            block.header().clone(),
            "Should have retrieved expected block header"
        );
    }

    {
        let block_header_with_metadata = storage
            .read_block_header_and_finality_signatures_by_height(block.header().height())
            .expect("should not throw exception")
            .expect("should not be None");
        assert_eq!(
            block_header_with_metadata.block_header,
            block.header().clone(),
            "Should have retrieved expected block header"
        );
        assert_eq!(
            block_header_with_metadata.block_signatures, block_signatures,
            "Should have retrieved expected block signatures"
        );
    }
}

#[test]
fn can_retrieve_block_by_height() {
    let mut harness = ComponentHarness::default();
    let mut storage = storage_fixture(&harness);

    // Create a random block, load and store it.
    let block_33 = random_block_at_height(&mut harness.rng, 33);
    let block_14 = random_block_at_height(&mut harness.rng, 14);
    let block_99 = random_block_at_height(&mut harness.rng, 99);

    // Both block at ID and highest block should return `None` initially.
    assert!(get_block_at_height(&mut harness, &mut storage, 0).is_none());
    assert!(get_highest_block(&mut harness, &mut storage).is_none());
    assert!(get_block_at_height(&mut harness, &mut storage, 14).is_none());
    assert!(get_block_at_height(&mut harness, &mut storage, 33).is_none());
    assert!(get_block_at_height(&mut harness, &mut storage, 99).is_none());

    // Inserting 33 changes this.
    let was_new = put_block(&mut harness, &mut storage, block_33.clone());
    assert!(was_new);

    assert_eq!(
        get_highest_block(&mut harness, &mut storage).as_ref(),
        Some(&*block_33)
    );
    assert!(get_block_at_height(&mut harness, &mut storage, 0).is_none());
    assert!(get_block_at_height(&mut harness, &mut storage, 14).is_none());
    assert_eq!(
        get_block_at_height(&mut harness, &mut storage, 33).as_ref(),
        Some(&*block_33)
    );
    assert!(get_block_at_height(&mut harness, &mut storage, 99).is_none());

    // Inserting block with height 14, no change in highest.
    let was_new = put_block(&mut harness, &mut storage, block_14.clone());
    assert!(was_new);

    assert_eq!(
        get_highest_block(&mut harness, &mut storage).as_ref(),
        Some(&*block_33)
    );
    assert!(get_block_at_height(&mut harness, &mut storage, 0).is_none());
    assert_eq!(
        get_block_at_height(&mut harness, &mut storage, 14).as_ref(),
        Some(&*block_14)
    );
    assert_eq!(
        get_block_at_height(&mut harness, &mut storage, 33).as_ref(),
        Some(&*block_33)
    );
    assert!(get_block_at_height(&mut harness, &mut storage, 99).is_none());

    // Inserting block with height 99, changes highest.
    let was_new = put_block(&mut harness, &mut storage, block_99.clone());
    assert!(was_new);

    assert_eq!(
        get_highest_block(&mut harness, &mut storage).as_ref(),
        Some(&*block_99)
    );
    assert!(get_block_at_height(&mut harness, &mut storage, 0).is_none());
    assert_eq!(
        get_block_at_height(&mut harness, &mut storage, 14).as_ref(),
        Some(&*block_14)
    );
    assert_eq!(
        get_block_at_height(&mut harness, &mut storage, 33).as_ref(),
        Some(&*block_33)
    );
    assert_eq!(
        get_block_at_height(&mut harness, &mut storage, 99).as_ref(),
        Some(&*block_99)
    );
}

#[test]
#[should_panic(expected = "duplicate entries")]
fn different_block_at_height_is_fatal() {
    let mut harness = ComponentHarness::default();
    let mut storage = storage_fixture(&harness);

    // Create two different blocks at the same height.
    let block_44_a = random_block_at_height(&mut harness.rng, 44);
    let block_44_b = random_block_at_height(&mut harness.rng, 44);

    let was_new = put_block(&mut harness, &mut storage, block_44_a.clone());
    assert!(was_new);

    let was_new = put_block(&mut harness, &mut storage, block_44_a);
    assert!(was_new);

    // Putting a different block with the same height should now crash.
    put_block(&mut harness, &mut storage, block_44_b);
}

#[test]
fn get_vec_of_non_existing_deploy_returns_nones() {
    let mut harness = ComponentHarness::default();
    let mut storage = storage_fixture(&harness);

    let deploy_id = DeployHash::random(&mut harness.rng);
    let response = get_deploys(&mut harness, &mut storage, smallvec![deploy_id]);
    assert_eq!(response, vec![None]);

    // Also verify that we can retrieve using an empty set of deploy hashes.
    let response = get_deploys(&mut harness, &mut storage, smallvec![]);
    assert!(response.is_empty());
}

#[test]
fn can_retrieve_store_and_load_deploys() {
    let mut harness = ComponentHarness::default();
    let mut storage = storage_fixture(&harness);

    // Create a random deploy, store and load it.
    let deploy = Box::new(Deploy::random(&mut harness.rng));

    let was_new = put_deploy(&mut harness, &mut storage, deploy.clone());
    assert!(was_new, "putting deploy should have returned `true`");

    // Storing the same deploy again should work, but yield a result of `false`.
    let was_new_second_time = put_deploy(&mut harness, &mut storage, deploy.clone());
    assert!(
        !was_new_second_time,
        "storing deploy the second time should have returned `false`"
    );

    // Retrieve the stored deploy.
    let response = get_deploys(&mut harness, &mut storage, smallvec![*deploy.id()]);
    assert_eq!(response, vec![Some(deploy.as_ref().clone())]);

    // Also ensure we can retrieve just the header.
    let response = harness.send_request(&mut storage, |responder| {
        StorageRequest::GetDeployHeaders {
            deploy_hashes: vec![*deploy.id()],
            responder,
        }
        .into()
    });
    assert_eq!(response, vec![Some(deploy.header().clone())]);

    // Finally try to get the metadata as well. Since we did not store any, we expect empty default
    // metadata to present.
    let (deploy_response, metadata_response) = harness
        .send_request(&mut storage, |responder| {
            StorageRequest::GetDeployAndMetadata {
                deploy_hash: *deploy.id(),
                responder,
            }
            .into()
        })
        .expect("no deploy with metadata returned");

    assert_eq!(deploy_response, *deploy);
    assert_eq!(metadata_response, DeployMetadata::default());
}

#[test]
fn storing_and_loading_a_lot_of_deploys_does_not_exhaust_handles() {
    let mut harness = ComponentHarness::default();
    let mut storage = storage_fixture(&harness);

    let total = 1000;
    let batch_size = 25;

    let mut deploy_hashes = Vec::new();

    for _ in 0..total {
        let deploy = Box::new(Deploy::random(&mut harness.rng));
        deploy_hashes.push(*deploy.id());
        put_deploy(&mut harness, &mut storage, deploy);
    }

    // Shuffle deploy hashes around to get a random order.
    deploy_hashes.as_mut_slice().shuffle(&mut harness.rng);

    // Retrieve all from storage, ensuring they are found.
    for chunk in deploy_hashes.chunks(batch_size) {
        let result = get_deploys(&mut harness, &mut storage, chunk.iter().cloned().collect());
        assert!(result.iter().all(Option::is_some));
    }
}

#[test]
fn store_execution_results_for_two_blocks() {
    let mut harness = ComponentHarness::default();
    let mut storage = storage_fixture(&harness);

    let deploy = Deploy::random(&mut harness.rng);

    let block_hash_a = BlockHash::random(&mut harness.rng);
    let block_hash_b = BlockHash::random(&mut harness.rng);

    // Store the deploy.
    put_deploy(&mut harness, &mut storage, Box::new(deploy.clone()));

    // Ensure deploy exists.
    assert_eq!(
        get_deploys(&mut harness, &mut storage, smallvec![*deploy.id()]),
        vec![Some(deploy.clone())]
    );

    // Put first execution result.
    let first_result: ExecutionResult = harness.rng.gen();
    let mut first_results = HashMap::new();
    first_results.insert(*deploy.id(), first_result.clone());
    put_execution_results(&mut harness, &mut storage, block_hash_a, first_results);

    // Retrieve and check if correct.
    let (first_deploy, first_metadata) =
        get_deploy_and_metadata(&mut harness, &mut storage, *deploy.id())
            .expect("missing on first attempt");
    assert_eq!(first_deploy, deploy);
    let mut expected_per_block_results = HashMap::new();
    expected_per_block_results.insert(block_hash_a, first_result);
    assert_eq!(first_metadata.execution_results, expected_per_block_results);

    // Add second result for the same deploy, different block.
    let second_result: ExecutionResult = harness.rng.gen();
    let mut second_results = HashMap::new();
    second_results.insert(*deploy.id(), second_result.clone());
    put_execution_results(&mut harness, &mut storage, block_hash_b, second_results);

    // Retrieve the deploy again, should now contain both.
    let (second_deploy, second_metadata) =
        get_deploy_and_metadata(&mut harness, &mut storage, *deploy.id())
            .expect("missing on second attempt");
    assert_eq!(second_deploy, deploy);
    expected_per_block_results.insert(block_hash_b, second_result);
    assert_eq!(
        second_metadata.execution_results,
        expected_per_block_results
    );
}

#[test]
fn store_random_execution_results() {
    let mut harness = ComponentHarness::default();
    let mut storage = storage_fixture(&harness);

    // We store results for two different blocks. Each block will have five deploys executed in it,
    // with two of these deploys being shared by both blocks, while the remaining three are unique
    // per block.
    let block_hash_a = BlockHash::random(&mut harness.rng);
    let block_hash_b = BlockHash::random(&mut harness.rng);

    // Create the shared deploys.
    let shared_deploys = vec![
        Deploy::random(&mut harness.rng),
        Deploy::random(&mut harness.rng),
    ];

    // Store shared deploys.
    for deploy in &shared_deploys {
        put_deploy(&mut harness, &mut storage, Box::new(deploy.clone()));
    }

    // We collect the expected result per deploy in parallel to adding them.
    let mut expected_outcome = HashMap::new();

    fn setup_block(
        harness: &mut ComponentHarness<UnitTestEvent>,
        storage: &mut Storage,
        expected_outcome: &mut HashMap<DeployHash, HashMap<BlockHash, ExecutionResult>>,
        block_hash: &BlockHash,
        shared_deploys: &[Deploy],
    ) {
        let unique_count = 3;

        // Results for a single block.
        let mut block_results = HashMap::new();

        // Add three unique deploys to block.
        for _ in 0..unique_count {
            let deploy = Deploy::random(&mut harness.rng);

            // Store unique deploy.
            put_deploy(harness, storage, Box::new(deploy.clone()));

            let execution_result: ExecutionResult = harness.rng.gen();

            // Insert deploy results for the unique block-deploy combination.
            let mut map = HashMap::new();
            map.insert(*block_hash, execution_result.clone());
            expected_outcome.insert(*deploy.id(), map);

            // Add to our expected outcome.
            block_results.insert(*deploy.id(), execution_result);
        }

        // Insert the shared deploys as well.
        for shared_deploy in shared_deploys {
            let execution_result: ExecutionResult = harness.rng.gen();

            // Insert the new result and ensure it is not present yet.
            let result = block_results.insert(*shared_deploy.id(), execution_result.clone());
            assert!(result.is_none());

            // Insert into expected outcome.
            let deploy_expected = expected_outcome.entry(*shared_deploy.id()).or_default();
            let prev = deploy_expected.insert(*block_hash, execution_result.clone());
            // Ensure we are not replacing something.
            assert!(prev.is_none());
        }

        // We should have all results for our block collected for the input.
        assert_eq!(block_results.len(), unique_count + shared_deploys.len());

        // Now we can submit the block's execution results.
        put_execution_results(harness, storage, *block_hash, block_results);
    }

    setup_block(
        &mut harness,
        &mut storage,
        &mut expected_outcome,
        &block_hash_a,
        &shared_deploys,
    );

    setup_block(
        &mut harness,
        &mut storage,
        &mut expected_outcome,
        &block_hash_b,
        &shared_deploys,
    );

    // At this point, we are all set up and ready to receive results. Iterate over every deploy and
    // see if its execution-data-per-block matches our expectations.
    for (deploy_hash, raw_meta) in expected_outcome.iter() {
        let (deploy, metadata) = get_deploy_and_metadata(&mut harness, &mut storage, *deploy_hash)
            .expect("missing deploy");

        assert_eq!(deploy_hash, deploy.id());

        assert_eq!(raw_meta, &metadata.execution_results);
    }
}

#[test]
fn store_execution_results_twice_for_same_block_deploy_pair() {
    let mut harness = ComponentHarness::default();
    let mut storage = storage_fixture(&harness);

    let block_hash = BlockHash::random(&mut harness.rng);
    let deploy_hash = DeployHash::random(&mut harness.rng);

    let mut exec_result_1 = HashMap::new();
    exec_result_1.insert(deploy_hash, harness.rng.gen());

    let mut exec_result_2 = HashMap::new();
    exec_result_2.insert(deploy_hash, harness.rng.gen());

    put_execution_results(&mut harness, &mut storage, block_hash, exec_result_1);

    // Storing a second execution result for the same deploy on the same block should panic.
    put_execution_results(&mut harness, &mut storage, block_hash, exec_result_2);
}

#[test]
fn store_identical_execution_results() {
    let mut harness = ComponentHarness::default();
    let mut storage = storage_fixture(&harness);

    let block_hash = BlockHash::random(&mut harness.rng);
    let deploy_hash = DeployHash::random(&mut harness.rng);

    let mut exec_result = HashMap::new();
    exec_result.insert(deploy_hash, harness.rng.gen());

    put_execution_results(&mut harness, &mut storage, block_hash, exec_result.clone());

    // We should be fine storing the exact same result twice.
    put_execution_results(&mut harness, &mut storage, block_hash, exec_result);
}

/// Example state used in storage.
#[derive(Clone, Debug, Deserialize, Eq, PartialEq, Serialize)]
struct StateData {
    a: Vec<u32>,
    b: i32,
}

#[test]
fn store_and_load_state_data() {
    let key1 = b"sample-key-1".to_vec();
    let key2 = b"exkey-2".to_vec();

    let mut harness = ComponentHarness::default();
    let mut storage = storage_fixture(&harness);

    // Initially, both keys should return nothing.
    let load1 = load_state::<StateData>(&mut harness, &mut storage, key1.clone().into());
    let load2 = load_state::<StateData>(&mut harness, &mut storage, key2.clone().into());

    assert!(load1.is_none());
    assert!(load2.is_none());

    let data1 = StateData { a: vec![1], b: -1 };
    let data2 = StateData { a: vec![], b: 2 };

    // Store one after another.
    save_state(&mut harness, &mut storage, key1.clone().into(), &data1);
    let load1 = load_state::<StateData>(&mut harness, &mut storage, key1.clone().into());
    let load2 = load_state::<StateData>(&mut harness, &mut storage, key2.clone().into());

    assert_eq!(load1, Some(data1.clone()));
    assert!(load2.is_none());

    save_state(&mut harness, &mut storage, key2.clone().into(), &data2);
    let load1 = load_state::<StateData>(&mut harness, &mut storage, key1.clone().into());
    let load2 = load_state::<StateData>(&mut harness, &mut storage, key2.clone().into());

    assert_eq!(load1, Some(data1));
    assert_eq!(load2, Some(data2.clone()));

    // Overwrite `data1` in store.
    save_state(&mut harness, &mut storage, key1.clone().into(), &data2);
    let load1 = load_state::<StateData>(&mut harness, &mut storage, key1.into());
    let load2 = load_state::<StateData>(&mut harness, &mut storage, key2.into());

    assert_eq!(load1, Some(data2.clone()));
    assert_eq!(load2, Some(data2));
}

#[test]
fn persist_state_data() {
    let key = b"sample-key-1".to_vec();

    let mut harness = ComponentHarness::default();
    let mut storage = storage_fixture(&harness);

    let load = load_state::<StateData>(&mut harness, &mut storage, key.clone().into());
    assert!(load.is_none());

    let data = StateData {
        a: vec![1, 2, 3, 4, 5, 6],
        b: -1,
    };

    // Store one after another.
    save_state(&mut harness, &mut storage, key.clone().into(), &data);
    let load = load_state::<StateData>(&mut harness, &mut storage, key.clone().into());
    assert_eq!(load, Some(data.clone()));

    let (on_disk, rng) = harness.into_parts();
    let mut harness = ComponentHarness::builder()
        .on_disk(on_disk)
        .rng(rng)
        .build();
    let mut storage = storage_fixture(&harness);

    let load = load_state::<StateData>(&mut harness, &mut storage, key.into());
    assert_eq!(load, Some(data));
}

#[test]
fn test_legacy_interface() {
    let mut harness = ComponentHarness::default();
    let mut storage = storage_fixture(&harness);

    let deploy = Box::new(Deploy::random(&mut harness.rng));
    let was_new = put_deploy(&mut harness, &mut storage, deploy.clone());
    assert!(was_new);

    // Ensure we get the deploy we expect.
    let result = storage.handle_legacy_direct_deploy_request(*deploy.id());
    assert_eq!(result, Some(*deploy));

    // A non-existant deploy should simply return `None`.
    assert!(storage
        .handle_legacy_direct_deploy_request(DeployHash::random(&mut harness.rng))
        .is_none())
}

#[test]
fn persist_blocks_deploys_and_deploy_metadata_across_instantiations() {
    let mut harness = ComponentHarness::default();
    let mut storage = storage_fixture(&harness);

    // Create some sample data.
    let deploy = Deploy::random(&mut harness.rng);
    let block = random_block_at_height(&mut harness.rng, 42);
    let execution_result: ExecutionResult = harness.rng.gen();

    put_deploy(&mut harness, &mut storage, Box::new(deploy.clone()));
    put_block(&mut harness, &mut storage, block.clone());
    let mut execution_results = HashMap::new();
    execution_results.insert(*deploy.id(), execution_result.clone());
    put_execution_results(&mut harness, &mut storage, *block.hash(), execution_results);

    assert_eq!(
        get_block_at_height(&mut harness, &mut storage, 42).expect("block not indexed properly"),
        *block
    );

    // After storing everything, destroy the harness and component, then rebuild using the same
    // directory as backing.
    let (on_disk, rng) = harness.into_parts();
    let mut harness = ComponentHarness::builder()
        .on_disk(on_disk)
        .rng(rng)
        .build();
    let mut storage = storage_fixture(&harness);

    let actual_block = get_block(&mut harness, &mut storage, *block.hash())
        .expect("missing block we stored earlier");
    assert_eq!(actual_block, *block);

    let actual_deploys = get_deploys(&mut harness, &mut storage, smallvec![*deploy.id()]);
    assert_eq!(actual_deploys, vec![Some(deploy.clone())]);

    let (_, deploy_metadata) = get_deploy_and_metadata(&mut harness, &mut storage, *deploy.id())
        .expect("missing deploy we stored earlier");

    let execution_results = deploy_metadata.execution_results;
    assert_eq!(execution_results.len(), 1);
    assert_eq!(execution_results[block.hash()], execution_result);

    assert_eq!(
        get_block_at_height(&mut harness, &mut storage, 42).expect("block index was not restored"),
        *block
    );
}

#[test]
fn should_hard_reset() {
    let blocks_count = 8_usize;
    let blocks_per_era = 3;
    let mut harness = ComponentHarness::default();
    let mut storage = storage_fixture(&harness);

    // Create and store 8 blocks, 0-2 in era 0, 3-5 in era 1, and 6,7 in era 2.
    let blocks: Vec<Block> = (0..blocks_count)
        .map(|height| {
            let is_switch = height % blocks_per_era == blocks_per_era - 1;
            Block::random_with_specifics(
                &mut harness.rng,
                EraId::from(height as u64 / 3),
                height as u64,
                is_switch,
            )
        })
        .collect();

    for block in &blocks {
        assert!(put_block(
            &mut harness,
            &mut storage,
            Box::new(block.clone())
        ));
    }
    // Check the highest block is #7.
    assert_eq!(
        Some(blocks[blocks_count - 1].clone()),
        get_highest_block(&mut harness, &mut storage)
    );

    // Initialize a new storage with a hard reset to era 2, effectively hiding blocks 6 and 7.
    let mut storage = storage_fixture_with_hard_reset(&harness, EraId::from(2));
    // Check the highest block is #5.
    assert_eq!(
        Some(blocks[blocks_count - blocks_per_era].clone()),
        get_highest_block(&mut harness, &mut storage)
    );

    // Initialize a new storage with a hard reset to era 1, effectively hiding blocks 3-7.
    let mut storage = storage_fixture_with_hard_reset(&harness, EraId::from(1));
    // Check the highest block is #2.
    assert_eq!(
        Some(blocks[blocks_count - (2 * blocks_per_era)].clone()),
        get_highest_block(&mut harness, &mut storage)
    );

    // Initialize a new storage with a hard reset to era 0, effectively hiding all blocks.
    let mut storage = storage_fixture_with_hard_reset(&harness, EraId::from(0));
    // Check the highest block is `None`.
    assert!(get_highest_block(&mut harness, &mut storage).is_none());
}<|MERGE_RESOLUTION|>--- conflicted
+++ resolved
@@ -4,7 +4,6 @@
 
 use lmdb::Transaction;
 use rand::{prelude::SliceRandom, Rng};
-use semver::Version;
 use serde::{de::DeserializeOwned, Deserialize, Serialize};
 use smallvec::smallvec;
 
@@ -49,11 +48,7 @@
     Storage::new(
         &WithDir::new(harness.tmp.path(), cfg),
         None,
-<<<<<<< HEAD
         ProtocolVersion::from_parts(1, 0, 0),
-=======
-        Version::new(1, 0, 0),
->>>>>>> 31d7de47
     )
     .expect("could not create storage component fixture")
 }
@@ -73,11 +68,7 @@
     Storage::new(
         &WithDir::new(harness.tmp.path(), cfg),
         Some(reset_era_id),
-<<<<<<< HEAD
         ProtocolVersion::from_parts(1, 1, 0),
-=======
-        Version::new(1, 1, 0),
->>>>>>> 31d7de47
     )
     .expect("could not create storage component fixture")
 }
