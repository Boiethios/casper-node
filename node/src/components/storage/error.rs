use std::{io, path::PathBuf};

use thiserror::Error;
use tracing::error;

use casper_types::{bytesrepr, crypto, DeployHash, Digest, EraId};

use super::lmdb_ext::LmdbExtError;
use crate::types::{
<<<<<<< HEAD
    error::BlockValidationError, BlockHash, BlockHashAndHeight, BlockHeader, DeployHash,
    FinalitySignature, FinalitySignatureId, VersionedBlockBody,
=======
    error::BlockValidationError, BlockBody, BlockHash, BlockHashAndHeight, BlockHeader,
    FinalitySignature, FinalitySignatureId,
>>>>>>> 78db4ef0
};

/// A fatal storage component error.
///
/// An error of this kinds indicates that storage is corrupted or otherwise irrecoverably broken, at
/// least for the moment. It should usually be followed by swift termination of the node.
#[derive(Debug, Error)]
pub enum FatalStorageError {
    /// Failure to create the root database directory.
    #[error("failed to create database directory `{}`: {}", .0.display(), .1)]
    CreateDatabaseDirectory(PathBuf, io::Error),
    /// Found a duplicate block-at-height index entry.
    #[error("duplicate entries for block at height {height}: {first} / {second}")]
    DuplicateBlockIndex {
        /// Height at which duplicate was found.
        height: u64,
        /// First block hash encountered at `height`.
        first: BlockHash,
        /// Second block hash encountered at `height`.
        second: BlockHash,
    },
    /// Found a duplicate switch-block-at-era-id index entry.
    #[error("duplicate entries for switch block at era id {era_id}: {first} / {second}")]
    DuplicateEraIdIndex {
        /// Era ID at which duplicate was found.
        era_id: EraId,
        /// First block hash encountered at `era_id`.
        first: BlockHash,
        /// Second block hash encountered at `era_id`.
        second: BlockHash,
    },
    /// Found a duplicate switch-block-at-era-id index entry.
    #[error("duplicate entries for blocks for deploy {deploy_hash}: {first} / {second}")]
    DuplicateDeployIndex {
        /// Deploy hash at which duplicate was found.
        deploy_hash: DeployHash,
        /// First block hash encountered at `deploy_hash`.
        first: BlockHashAndHeight,
        /// Second block hash encountered at `deploy_hash`.
        second: BlockHashAndHeight,
    },
    /// LMDB error while operating.
    #[error("internal database error: {0}")]
    InternalStorage(#[from] LmdbExtError),
    /// An internal DB error - blocks should be overwritten.
    #[error("failed overwriting block")]
    FailedToOverwriteBlock,
    /// Filesystem error while trying to move file.
    #[error("unable to move file {source_path} to {dest_path}: {original_error}")]
    UnableToMoveFile {
        /// The path to the file that should have been moved.
        source_path: PathBuf,
        /// The path where the file should have been moved to.
        dest_path: PathBuf,
        /// The original `io::Error` from `fs::rename`.
        original_error: io::Error,
    },
    /// Mix of missing and found storage files.
    #[error("expected files to exist: {missing_files:?}.")]
    MissingStorageFiles {
        /// The files that were not be found in the storage directory.
        missing_files: Vec<PathBuf>,
    },
    /// Error when validating a block.
    #[error(transparent)]
    BlockValidation(#[from] BlockValidationError),
    /// A block header was not stored under its hash.
    #[error(
        "Block header not stored under its hash. \
         Queried block hash bytes: {queried_block_hash_bytes:x?}, \
         Found block header hash bytes: {found_block_header_hash:x?}, \
         Block header: {block_header}"
    )]
    BlockHeaderNotStoredUnderItsHash {
        /// The queried block hash.
        queried_block_hash_bytes: Vec<u8>,
        /// The actual header of the block hash.
        found_block_header_hash: BlockHash,
        /// The block header found in storage.
        block_header: Box<BlockHeader>,
    },
    /// Block body did not have a block header.
    #[error(
        "No block header corresponding to block body found in LMDB. \
         Block body hash: {block_body_hash:?}, \
         Block body: {block_body:?}"
    )]
    NoBlockHeaderForBlockBody {
        /// The block body hash.
        block_body_hash: Digest,
        /// The block body.
        block_body: Box<VersionedBlockBody>,
    },
    /// Could not verify finality signatures for block.
    #[error("{0} in signature verification. Database is corrupted.")]
    SignatureVerification(crypto::Error),
    /// Corrupted block signature index.
    #[error(
        "Block signatures not indexed by their block hash. \
         Key bytes in LMDB: {raw_key:x?}, \
         Block hash bytes in record: {block_hash_bytes:x?}"
    )]
    CorruptedBlockSignatureIndex {
        /// The key in the block signature index.
        raw_key: Vec<u8>,
        /// The block hash of the signatures found in the index.
        block_hash_bytes: Vec<u8>,
    },
    /// Switch block does not contain era end.
    #[error("switch block does not contain era end: {0:?}")]
    InvalidSwitchBlock(Box<BlockHeader>),
    /// A block body was found to have more parts than expected.
    #[error(
        "Found an unexpected part of a block body in the database: \
        {part_hash:?}"
    )]
    UnexpectedBlockBodyPart {
        /// The block body with the issue.
        block_body_hash: Digest,
        /// The hash of the superfluous body part.
        part_hash: Digest,
    },
    /// Failed to serialize an item that was found in local storage.
    #[error("failed to serialized stored item")]
    StoredItemSerializationFailure(#[source] bincode::Error),
    /// We tried to store finalized approvals for a nonexistent deploy.
    #[error(
        "Tried to store FinalizedApprovals for a nonexistent deploy. Deploy hash: {deploy_hash:?}"
    )]
    UnexpectedFinalizedApprovals {
        /// The missing deploy hash.
        deploy_hash: DeployHash,
    },
    /// `ToBytes` serialization failure of an item that should never fail to serialize.
    #[error("unexpected serialization failure: {0}")]
    UnexpectedSerializationFailure(bytesrepr::Error),
    /// `ToBytes` deserialization failure of an item that should never fail to serialize.
    #[error("unexpected deserialization failure: {0}")]
    UnexpectedDeserializationFailure(bytesrepr::Error),
    /// Stored finalized approvals hashes count doesn't match number of deploys.
    #[error(
        "stored finalized approvals hashes count doesn't match number of deploys: \
        block hash: {block_hash}, expected: {expected}, actual: {actual}"
    )]
    ApprovalsHashesLengthMismatch {
        /// The block hash.
        block_hash: BlockHash,
        /// The number of deploys in the block.
        expected: usize,
        /// The number of approvals hashes.
        actual: usize,
    },
    /// Error initializing metrics.
    #[error("failed to initialize metrics for storage: {0}")]
    Prometheus(#[from] prometheus::Error),
}

// We wholesale wrap lmdb errors and treat them as internal errors here.
impl From<lmdb::Error> for FatalStorageError {
    fn from(err: lmdb::Error) -> Self {
        LmdbExtError::from(err).into()
    }
}

impl From<Box<BlockValidationError>> for FatalStorageError {
    fn from(err: Box<BlockValidationError>) -> Self {
        Self::BlockValidation(*err)
    }
}

/// An error that may occur when handling a get request.
///
/// Wraps a fatal error, callers should check whether the variant is of the fatal or non-fatal kind.
#[derive(Debug, Error)]
pub(super) enum GetRequestError {
    /// A fatal error occurred.
    #[error(transparent)]
    Fatal(#[from] FatalStorageError),
    /// Failed to serialized an item ID on an incoming item request.
    #[error("failed to deserialize incoming item id")]
    MalformedIncomingItemId(#[source] bincode::Error),
    #[error(
        "id information not matching the finality signature: \
        requested id: {requested_id},\
        signature: {finality_signature}"
    )]
    FinalitySignatureIdMismatch {
        // the ID requested
        requested_id: Box<FinalitySignatureId>,
        // the finality signature read from storage
        finality_signature: Box<FinalitySignature>,
    },
}<|MERGE_RESOLUTION|>--- conflicted
+++ resolved
@@ -7,13 +7,10 @@
 
 use super::lmdb_ext::LmdbExtError;
 use crate::types::{
-<<<<<<< HEAD
-    error::BlockValidationError, BlockHash, BlockHashAndHeight, BlockHeader, DeployHash,
-    FinalitySignature, FinalitySignatureId, VersionedBlockBody,
-=======
-    error::BlockValidationError, BlockBody, BlockHash, BlockHashAndHeight, BlockHeader,
-    FinalitySignature, FinalitySignatureId,
->>>>>>> 78db4ef0
+    error::BlockValidationError, error::BlockValidationError, BlockBody, BlockHash, BlockHash,
+    BlockHashAndHeight, BlockHashAndHeight, BlockHeader, BlockHeader, DeployHash,
+    FinalitySignature, FinalitySignature, FinalitySignatureId, FinalitySignatureId,
+    VersionedBlockBody,
 };
 
 /// A fatal storage component error.
