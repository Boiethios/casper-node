--- conflicted
+++ resolved
@@ -88,14 +88,9 @@
     protocol::Message,
     reactor::ReactorEvent,
     types::{
-<<<<<<< HEAD
         AvailableBlockRange, Block, BlockBody, BlockHash, BlockHeader, BlockHeaderWithMetadata,
         BlockSignatures, BlockWithMetadata, Deploy, DeployHash, DeployMetadata,
-=======
-        error::BlockValidationError, AvailableBlockRange, Block, BlockBody, BlockHash, BlockHeader,
-        BlockHeaderWithMetadata, BlockSignatures, BlockWithMetadata, Deploy, DeployHash,
-        DeployMetadata, DeployWithFinalizedApprovals, FinalizedApprovals, FinalizedApprovalsWithId,
->>>>>>> 18aa381b
+        DeployWithFinalizedApprovals, FinalizedApprovals, FinalizedApprovalsWithId,
         HashingAlgorithmVersion, Item, MerkleBlockBody, MerkleBlockBodyPart, MerkleLinkedListNode,
         NodeId, TimeDiff,
     },
@@ -147,7 +142,6 @@
     "sse_index",
 ];
 
-<<<<<<< HEAD
 /// Storage component.
 #[derive(DataSize, Debug)]
 pub struct Storage {
@@ -155,189 +149,6 @@
     storage: Arc<StorageInner>,
     /// Semaphore guarding the maximum number of storage accesses running in parallel.
     sync_task_limiter: Arc<Semaphore>,
-=======
-/// A fatal storage component error.
-///
-/// An error of this kinds indicates that storage is corrupted or otherwise irrecoverably broken, at
-/// least for the moment. It should usually be followed by swift termination of the node.
-#[derive(Debug, Error)]
-pub enum FatalStorageError {
-    /// Failure to create the root database directory.
-    #[error("failed to create database directory `{}`: {}", .0.display(), .1)]
-    CreateDatabaseDirectory(PathBuf, io::Error),
-    /// Found a duplicate block-at-height index entry.
-    #[error("duplicate entries for block at height {height}: {first} / {second}")]
-    DuplicateBlockIndex {
-        /// Height at which duplicate was found.
-        height: u64,
-        /// First block hash encountered at `height`.
-        first: BlockHash,
-        /// Second block hash encountered at `height`.
-        second: BlockHash,
-    },
-    /// Found a duplicate switch-block-at-era-id index entry.
-    #[error("duplicate entries for switch block at era id {era_id}: {first} / {second}")]
-    DuplicateEraIdIndex {
-        /// Era ID at which duplicate was found.
-        era_id: EraId,
-        /// First block hash encountered at `era_id`.
-        first: BlockHash,
-        /// Second block hash encountered at `era_id`.
-        second: BlockHash,
-    },
-    /// Found a duplicate switch-block-at-era-id index entry.
-    #[error("duplicate entries for blocks for deploy {deploy_hash}: {first} / {second}")]
-    DuplicateDeployIndex {
-        /// Deploy hash at which duplicate was found.
-        deploy_hash: DeployHash,
-        /// First block hash encountered at `deploy_hash`.
-        first: BlockHash,
-        /// Second block hash encountered at `deploy_hash`.
-        second: BlockHash,
-    },
-    /// LMDB error while operating.
-    #[error("internal database error: {0}")]
-    InternalStorage(#[from] LmdbExtError),
-    /// Filesystem error while trying to move file.
-    #[error("unable to move file {source_path} to {dest_path}: {original_error}")]
-    UnableToMoveFile {
-        /// The path to the file that should have been moved.
-        source_path: PathBuf,
-        /// The path where the file should have been moved to.
-        dest_path: PathBuf,
-        /// The original `io::Error` from `fs::rename`.
-        original_error: io::Error,
-    },
-    /// Mix of missing and found storage files.
-    #[error("expected files to exist: {missing_files:?}.")]
-    MissingStorageFiles {
-        /// The files that were not be found in the storage directory.
-        missing_files: Vec<PathBuf>,
-    },
-    /// Error when validating a block.
-    #[error(transparent)]
-    BlockValidation(#[from] BlockValidationError),
-    /// A block header was not stored under its hash.
-    #[error(
-        "Block header not stored under its hash. \
-         Queried block hash bytes: {queried_block_hash_bytes:x?}, \
-         Found block header hash bytes: {found_block_header_hash:x?}, \
-         Block header: {block_header}"
-    )]
-    BlockHeaderNotStoredUnderItsHash {
-        /// The queried block hash.
-        queried_block_hash_bytes: Vec<u8>,
-        /// The actual header of the block hash.
-        found_block_header_hash: BlockHash,
-        /// The block header found in storage.
-        block_header: Box<BlockHeader>,
-    },
-    /// Block body did not have a block header.
-    #[error(
-        "No block header corresponding to block body found in LMDB. \
-         Block body hash: {block_body_hash:?}, \
-         Hashing algorithm version: {hashing_algorithm_version:?}, \
-         Block body: {block_body:?}"
-    )]
-    NoBlockHeaderForBlockBody {
-        /// The block body hash.
-        block_body_hash: Digest,
-        /// The hashing algorithm of the block body.
-        hashing_algorithm_version: HashingAlgorithmVersion,
-        /// The block body.
-        block_body: Box<BlockBody>,
-    },
-    /// Unexpected hashing algorithm version.
-    #[error(
-        "Unexpected hashing algorithm version. \
-         Expected: {expected_hashing_algorithm_version:?}, \
-         Actual: {actual_hashing_algorithm_version:?}"
-    )]
-    UnexpectedHashingAlgorithmVersion {
-        /// Expected hashing algorithm version.
-        expected_hashing_algorithm_version: HashingAlgorithmVersion,
-        /// Actual hashing algorithm version.
-        actual_hashing_algorithm_version: HashingAlgorithmVersion,
-    },
-    /// Could not find block body part.
-    #[error(
-        "Could not find block body part with Merkle linked list node hash: \
-         {merkle_linked_list_node_hash:?}"
-    )]
-    CouldNotFindBlockBodyPart {
-        /// The block hash queried.
-        block_hash: BlockHash,
-        /// The hash of the node in the Merkle linked list.
-        merkle_linked_list_node_hash: Digest,
-    },
-    /// Could not verify finality signatures for block.
-    #[error("{0} in signature verification. Database is corrupted.")]
-    SignatureVerification(crypto::Error),
-    /// Corrupted block signature index.
-    #[error(
-        "Block signatures not indexed by their block hash. \
-         Key bytes in LMDB: {raw_key:x?}, \
-         Block hash bytes in record: {block_hash_bytes:x?}"
-    )]
-    CorruptedBlockSignatureIndex {
-        /// The key in the block signature index.
-        raw_key: Vec<u8>,
-        /// The block hash of the signatures found in the index.
-        block_hash_bytes: Vec<u8>,
-    },
-    /// Switch block does not contain era end.
-    #[error("switch block does not contain era end: {0:?}")]
-    InvalidSwitchBlock(Box<BlockHeader>),
-    /// Insufficient or wrong finality signatures.
-    #[error(transparent)]
-    FinalitySignature(#[from] FinalitySignatureError),
-    /// A block body was found to have more parts than expected.
-    #[error(
-        "Found an unexpected part of a block body in the database: \
-        {part_hash:?}"
-    )]
-    UnexpectedBlockBodyPart {
-        /// The block body with the issue.
-        block_body_hash: Digest,
-        /// The hash of the superfluous body part.
-        part_hash: Digest,
-    },
-    /// Failed to serialize an item that was found in local storage.
-    #[error("failed to serialized stored item")]
-    StoredItemSerializationFailure(#[source] bincode::Error),
-    /// We tried to store finalized approvals for a nonexistent deploy.
-    #[error(
-        "Tried to store FinalizedApprovals for a nonexistent deploy. \
-        Deploy hash: {deploy_hash:?}"
-    )]
-    UnexpectedFinalizedApprovals {
-        /// The missing deploy hash.
-        deploy_hash: DeployHash,
-    },
-}
-
-// We wholesale wrap lmdb errors and treat them as internal errors here.
-impl From<lmdb::Error> for FatalStorageError {
-    fn from(err: lmdb::Error) -> Self {
-        LmdbExtError::from(err).into()
-    }
-}
-
-/// An error that may occur when handling a get request.
-///
-/// Wraps a fatal error, callers should check whether the variant is of the fatal or non-fatal kind.
-#[derive(Debug, Error)]
-enum GetRequestError {
-    /// A fatal error occurred.
-    #[error(transparent)]
-    Fatal(#[from] FatalStorageError),
-    /// Failed to serialized an item ID on an incoming item request.
-    #[error("failed to deserialize incoming item id")]
-    MalformedIncomingItemId(#[source] bincode::Error),
-    /// Received a get request for a gossiped address, which is unanswerable.
-    #[error("received a request for a gossiped address")]
-    GossipedAddressNotGettable,
->>>>>>> 18aa381b
 }
 
 /// The inner storage component.
@@ -381,17 +192,9 @@
     /// The state storage database.
     #[data_size(skip)]
     state_store_db: Database,
-<<<<<<< HEAD
-=======
     /// The finalized approvals database.
     #[data_size(skip)]
     finalized_approvals_db: Database,
-    /// A map of block height to block ID.
-    block_height_index: BTreeMap<u64, BlockHash>,
-    /// The height of the highest block from which this node has an unbroken sequence of full
-    /// blocks stored (and the corresponding global state).
-    lowest_available_block_height: u64,
->>>>>>> 18aa381b
     /// Highest block available when storage is constructed.
     highest_block_at_startup: u64,
     /// Various indices used by the component.
@@ -801,12 +604,8 @@
             deploy_metadata_db,
             transfer_db,
             state_store_db,
-<<<<<<< HEAD
-=======
             finalized_approvals_db,
-            block_height_index,
-            lowest_available_block_height,
->>>>>>> 18aa381b
+
             highest_block_at_startup,
             indices: RwLock::new(indices),
             enable_mem_deduplication: config.enable_mem_deduplication,
@@ -1363,20 +1162,15 @@
                 self.update_lowest_available_block_height(height)?;
                 responder.respond(()).ignore()
             }
-<<<<<<< HEAD
             StorageRequest::GetAvailableBlockRange { responder } => responder
                 .respond(self.get_available_block_range()?)
-=======
-            StorageRequest::GetAvailableBlockRange { responder } => {
-                responder.respond(self.get_available_block_range()).ignore()
-            }
+                .ignore(),
             StorageRequest::StoreFinalizedApprovals {
                 ref deploy_hash,
                 ref finalized_approvals,
                 responder,
             } => responder
                 .respond(self.store_finalized_approvals(deploy_hash, finalized_approvals)?)
->>>>>>> 18aa381b
                 .ignore(),
         })
     }
@@ -1917,14 +1711,15 @@
         deploy_hash: &DeployHash,
         finalized_approvals: &FinalizedApprovals,
     ) -> Result<(), FatalStorageError> {
-        let maybe_original_deploy = self.read_deploy_by_hash(*deploy_hash)?;
+        let mut txn = self.env.begin_rw_txn()?;
+        let maybe_original_deploy: Option<Deploy> = txn.get_value(self.deploy_db, &deploy_hash)?;
         let original_deploy =
             maybe_original_deploy.ok_or(FatalStorageError::UnexpectedFinalizedApprovals {
                 deploy_hash: *deploy_hash,
             })?;
+
         // Only store the finalized approvals if they are different from the original ones.
         if original_deploy.approvals() != finalized_approvals.as_ref() {
-            let mut txn = self.env.begin_rw_txn()?;
             let _ = txn.put_value(
                 self.finalized_approvals_db,
                 deploy_hash,
@@ -2394,10 +2189,12 @@
         deploy_hash: &DeployHash,
     ) -> Option<DeployMetadata> {
         let mut txn = self
+            .storage
             .env
             .begin_ro_txn()
             .expect("could not create RO transaction");
-        self.get_deploy_metadata(&mut txn, deploy_hash)
+        self.storage
+            .get_deploy_metadata(&mut txn, deploy_hash)
             .expect("could not retrieve deploy metadata from storage")
     }
 
@@ -2411,10 +2208,12 @@
         deploy_hash: &DeployHash,
     ) -> Option<DeployWithFinalizedApprovals> {
         let mut txn = self
+            .storage
             .env
             .begin_ro_txn()
             .expect("could not create RO transaction");
-        self.get_deploy_with_finalized_approvals(&mut txn, deploy_hash)
+        self.storage
+            .get_deploy_with_finalized_approvals(&mut txn, deploy_hash)
             .expect("could not retrieve a deploy with finalized approvals from storage")
     }
 
