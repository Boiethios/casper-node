--- conflicted
+++ resolved
@@ -37,13 +37,8 @@
         RpcWithOptionalParamsExt,
     },
     types::{
-<<<<<<< HEAD
-        json_compatibility::{Account, AuctionState, StoredValue},
+        json_compatibility::{Account as JsonAccount, AuctionState, StoredValue},
         Block, BlockHash, JsonBlockHeader,
-=======
-        json_compatibility::{Account as JsonAccount, AuctionState, StoredValue},
-        Block,
->>>>>>> 0dfc7b38
     },
 };
 
@@ -115,7 +110,7 @@
     Lazy::new(|| QueryGlobalStateResult {
         api_version: DOCS_EXAMPLE_PROTOCOL_VERSION,
         block_header: Some(JsonBlockHeader::doc_example().clone()),
-        stored_value: StoredValue::Account(Account::doc_example().clone()),
+        stored_value: StoredValue::Account(JsonAccount::doc_example().clone()),
         merkle_proof: MERKLE_PROOF.clone(),
     });
 /// Params for "state_get_item" RPC request.
