//! RPCs related to the block chain.

// TODO - remove once schemars stops causing warning.
#![allow(clippy::field_reassign_with_default)]

mod era_summary;

use std::{num::ParseIntError, str};

use futures::{future::BoxFuture, FutureExt};
use hex::FromHex;
use http::Response;
use hyper::Body;
use once_cell::sync::Lazy;
use schemars::JsonSchema;
use serde::{Deserialize, Serialize};
use tracing::info;
use warp_json_rpc::Builder;

use casper_hashing::Digest;
use casper_types::{Key, ProtocolVersion, Transfer};

use super::{
    docs::{DocExample, DOCS_EXAMPLE_PROTOCOL_VERSION},
    Error, ErrorCode, ReactorEventT, RpcRequest, RpcWithOptionalParams, RpcWithOptionalParamsExt,
};
use crate::{
    effect::EffectBuilder,
    reactor::QueueKind,
<<<<<<< HEAD
    rpcs::common::{self},
    types::{Block, BlockHash, BlockWithMetadata, Item, JsonBlock},
=======
    rpcs::common,
    types::{Block, BlockHash, BlockSignatures, Item, JsonBlock},
>>>>>>> 7d6100b3
};
pub use era_summary::EraSummary;
use era_summary::ERA_SUMMARY;

static GET_BLOCK_PARAMS: Lazy<GetBlockParams> = Lazy::new(|| GetBlockParams {
    block_identifier: BlockIdentifier::Hash(Block::doc_example().id()),
});
static GET_BLOCK_RESULT: Lazy<GetBlockResult> = Lazy::new(|| GetBlockResult {
    api_version: DOCS_EXAMPLE_PROTOCOL_VERSION,
    block: Some(JsonBlock::doc_example().clone()),
});
static GET_BLOCK_TRANSFERS_PARAMS: Lazy<GetBlockTransfersParams> =
    Lazy::new(|| GetBlockTransfersParams {
        block_identifier: BlockIdentifier::Hash(Block::doc_example().id()),
    });
static GET_BLOCK_TRANSFERS_RESULT: Lazy<GetBlockTransfersResult> =
    Lazy::new(|| GetBlockTransfersResult {
        api_version: DOCS_EXAMPLE_PROTOCOL_VERSION,
        block_hash: Some(Block::doc_example().id()),
        transfers: Some(vec![Transfer::default()]),
    });
static GET_STATE_ROOT_HASH_PARAMS: Lazy<GetStateRootHashParams> =
    Lazy::new(|| GetStateRootHashParams {
        block_identifier: BlockIdentifier::Height(Block::doc_example().header().height()),
    });
static GET_STATE_ROOT_HASH_RESULT: Lazy<GetStateRootHashResult> =
    Lazy::new(|| GetStateRootHashResult {
        api_version: DOCS_EXAMPLE_PROTOCOL_VERSION,
        state_root_hash: Some(*Block::doc_example().header().state_root_hash()),
    });
static GET_ERA_INFO_PARAMS: Lazy<GetEraInfoParams> = Lazy::new(|| GetEraInfoParams {
    block_identifier: BlockIdentifier::Hash(Block::doc_example().id()),
});
static GET_ERA_INFO_RESULT: Lazy<GetEraInfoResult> = Lazy::new(|| GetEraInfoResult {
    api_version: DOCS_EXAMPLE_PROTOCOL_VERSION,
    era_summary: Some(ERA_SUMMARY.clone()),
});

/// Identifier for possible ways to retrieve a block.
#[derive(Serialize, Deserialize, Debug, Clone, Copy, JsonSchema)]
#[serde(deny_unknown_fields)]
pub enum BlockIdentifier {
    /// Identify and retrieve the block with its hash.
    Hash(BlockHash),
    /// Identify and retrieve the block with its height.
    Height(u64),
}

impl str::FromStr for BlockIdentifier {
    type Err = ParseBlockIdentifierError;

    fn from_str(maybe_block_identifier: &str) -> Result<Self, Self::Err> {
        if maybe_block_identifier.is_empty() {
            return Err(ParseBlockIdentifierError::EmptyString);
        }

        if maybe_block_identifier.len() == (Digest::LENGTH * 2) {
            let hash = Digest::from_hex(maybe_block_identifier)
                .map_err(ParseBlockIdentifierError::FromHexError)?;
            Ok(BlockIdentifier::Hash(BlockHash::new(hash)))
        } else {
            let height = maybe_block_identifier
                .parse()
                .map_err(ParseBlockIdentifierError::ParseIntError)?;
            Ok(BlockIdentifier::Height(height))
        }
    }
}

/// Represents errors that can arise when parsing a [`BlockIdentifier`].
#[derive(thiserror::Error, Debug)]
pub enum ParseBlockIdentifierError {
    /// String was empty.
    #[error("Empty string is not a valid block identifier.")]
    EmptyString,
    /// Couldn't parse a height value.
    #[error("Unable to parse height from string. {0}")]
    ParseIntError(ParseIntError),
    /// Couldn't parse a blake2bhash.
    #[error("Unable to parse digest from string. {0}")]
    FromHexError(hex::FromHexError),
}

/// Params for "chain_get_block" RPC request.
#[derive(Serialize, Deserialize, Debug, JsonSchema)]
#[serde(deny_unknown_fields)]
pub struct GetBlockParams {
    /// The block hash.
    pub block_identifier: BlockIdentifier,
}

impl DocExample for GetBlockParams {
    fn doc_example() -> &'static Self {
        &*GET_BLOCK_PARAMS
    }
}

/// Result for "chain_get_block" RPC response.
#[derive(Serialize, Deserialize, Debug, JsonSchema)]
#[serde(deny_unknown_fields)]
pub struct GetBlockResult {
    /// The RPC API version.
    #[schemars(with = "String")]
    pub api_version: ProtocolVersion,
    /// The block, if found.
    pub block: Option<JsonBlock>,
}

impl DocExample for GetBlockResult {
    fn doc_example() -> &'static Self {
        &*GET_BLOCK_RESULT
    }
}

/// "chain_get_block" RPC.
pub struct GetBlock {}

impl RpcWithOptionalParams for GetBlock {
    const METHOD: &'static str = "chain_get_block";
    type OptionalRequestParams = GetBlockParams;
    type ResponseResult = GetBlockResult;
}

impl RpcWithOptionalParamsExt for GetBlock {
    fn handle_request<REv: ReactorEventT>(
        effect_builder: EffectBuilder<REv>,
        response_builder: Builder,
        maybe_params: Option<Self::OptionalRequestParams>,
        api_version: ProtocolVersion,
    ) -> BoxFuture<'static, Result<Response<Body>, Error>> {
        async move {
            // Get the block.
            let maybe_block_id = maybe_params.map(|params| params.block_identifier);
            let json_block = match get_block_with_metadata(maybe_block_id, effect_builder).await {
                Ok(Some(BlockWithMetadata {
                    block,
                    finality_signatures,
                })) => JsonBlock::new(block, Some(finality_signatures)),
                Ok(None) => {
                    let error = warp_json_rpc::Error::custom(
                        ErrorCode::NoSuchBlock as i64,
                        "block not known",
                    );
                    return Ok(response_builder.error(error)?);
                }
                Err(error) => return Ok(response_builder.error(error)?),
            };

            // Return the result.
            let result = Self::ResponseResult {
                api_version,
                block: Some(json_block),
            };
            Ok(response_builder.success(result)?)
        }
        .boxed()
    }
}

/// Params for "chain_get_block_transfers" RPC request.
#[derive(Serialize, Deserialize, Debug, JsonSchema)]
#[serde(deny_unknown_fields)]
pub struct GetBlockTransfersParams {
    /// The block hash.
    pub block_identifier: BlockIdentifier,
}

impl DocExample for GetBlockTransfersParams {
    fn doc_example() -> &'static Self {
        &*GET_BLOCK_TRANSFERS_PARAMS
    }
}

/// Result for "chain_get_block_transfers" RPC response.
#[derive(Serialize, Deserialize, Debug, JsonSchema)]
#[serde(deny_unknown_fields)]
pub struct GetBlockTransfersResult {
    /// The RPC API version.
    #[schemars(with = "String")]
    pub api_version: ProtocolVersion,
    /// The block hash, if found.
    pub block_hash: Option<BlockHash>,
    /// The block's transfers, if found.
    pub transfers: Option<Vec<Transfer>>,
}

impl GetBlockTransfersResult {
    /// Create an instance of GetBlockTransfersResult.
    pub fn new(
        api_version: ProtocolVersion,
        block_hash: Option<BlockHash>,
        transfers: Option<Vec<Transfer>>,
    ) -> Self {
        GetBlockTransfersResult {
            api_version,
            block_hash,
            transfers,
        }
    }
}

impl DocExample for GetBlockTransfersResult {
    fn doc_example() -> &'static Self {
        &*GET_BLOCK_TRANSFERS_RESULT
    }
}

/// "chain_get_block_transfers" RPC.
pub struct GetBlockTransfers {}

impl RpcWithOptionalParams for GetBlockTransfers {
    const METHOD: &'static str = "chain_get_block_transfers";
    type OptionalRequestParams = GetBlockTransfersParams;
    type ResponseResult = GetBlockTransfersResult;
}

impl RpcWithOptionalParamsExt for GetBlockTransfers {
    fn handle_request<REv: ReactorEventT>(
        effect_builder: EffectBuilder<REv>,
        response_builder: Builder,
        maybe_params: Option<Self::OptionalRequestParams>,
        api_version: ProtocolVersion,
    ) -> BoxFuture<'static, Result<Response<Body>, Error>> {
        async move {
            // Get the block.
            let maybe_block_id = maybe_params.map(|params| params.block_identifier);
            let block_hash = match get_block(maybe_block_id, effect_builder).await {
                Ok(Some(block)) => *block.hash(),
                Ok(None) => {
                    return Ok(response_builder.success(Self::ResponseResult::new(
                        api_version,
                        None,
                        None,
                    ))?)
                }
                Err(error) => return Ok(response_builder.error(error)?),
            };

            let transfers = effect_builder
                .make_request(
                    |responder| RpcRequest::GetBlockTransfers {
                        block_hash,
                        responder,
                    },
                    QueueKind::Api,
                )
                .await;

            // Return the result.
            let result = Self::ResponseResult::new(api_version, Some(block_hash), transfers);
            Ok(response_builder.success(result)?)
        }
        .boxed()
    }
}

/// Params for "chain_get_state_root_hash" RPC request.
#[derive(Serialize, Deserialize, Debug, JsonSchema)]
#[serde(deny_unknown_fields)]
pub struct GetStateRootHashParams {
    /// The block hash.
    pub block_identifier: BlockIdentifier,
}

impl DocExample for GetStateRootHashParams {
    fn doc_example() -> &'static Self {
        &*GET_STATE_ROOT_HASH_PARAMS
    }
}

/// Result for "chain_get_state_root_hash" RPC response.
#[derive(Serialize, Deserialize, Debug, JsonSchema)]
#[serde(deny_unknown_fields)]
pub struct GetStateRootHashResult {
    /// The RPC API version.
    #[schemars(with = "String")]
    pub api_version: ProtocolVersion,
    /// Hex-encoded hash of the state root.
    pub state_root_hash: Option<Digest>,
}

impl DocExample for GetStateRootHashResult {
    fn doc_example() -> &'static Self {
        &*GET_STATE_ROOT_HASH_RESULT
    }
}

/// "chain_get_state_root_hash" RPC.
pub struct GetStateRootHash {}

impl RpcWithOptionalParams for GetStateRootHash {
    const METHOD: &'static str = "chain_get_state_root_hash";
    type OptionalRequestParams = GetStateRootHashParams;
    type ResponseResult = GetStateRootHashResult;
}

impl RpcWithOptionalParamsExt for GetStateRootHash {
    fn handle_request<REv: ReactorEventT>(
        effect_builder: EffectBuilder<REv>,
        response_builder: Builder,
        maybe_params: Option<Self::OptionalRequestParams>,
        api_version: ProtocolVersion,
    ) -> BoxFuture<'static, Result<Response<Body>, Error>> {
        async move {
            // Get the block.
            let maybe_block_id = maybe_params.map(|params| params.block_identifier);
            let maybe_block = match get_block(maybe_block_id, effect_builder).await {
                Ok(maybe_block) => maybe_block,
                Err(error) => return Ok(response_builder.error(error)?),
            };

            // Return the result.
            let result = Self::ResponseResult {
                api_version,
                state_root_hash: maybe_block.map(|block| *block.state_root_hash()),
            };
            Ok(response_builder.success(result)?)
        }
        .boxed()
    }
}

/// Params for "chain_get_era_info" RPC request.
#[derive(Serialize, Deserialize, Debug, JsonSchema)]
#[serde(deny_unknown_fields)]
pub struct GetEraInfoParams {
    /// The block identifier.
    pub block_identifier: BlockIdentifier,
}

impl DocExample for GetEraInfoParams {
    fn doc_example() -> &'static Self {
        &*GET_ERA_INFO_PARAMS
    }
}

/// Result for "chain_get_era_info" RPC response.
#[derive(Serialize, Deserialize, Debug, JsonSchema)]
#[serde(deny_unknown_fields)]
pub struct GetEraInfoResult {
    /// The RPC API version.
    #[schemars(with = "String")]
    pub api_version: ProtocolVersion,
    /// The era summary.
    pub era_summary: Option<EraSummary>,
}

impl DocExample for GetEraInfoResult {
    fn doc_example() -> &'static Self {
        &*GET_ERA_INFO_RESULT
    }
}

/// "chain_get_era_info_by_switch_block" RPC
pub struct GetEraInfoBySwitchBlock {}

impl RpcWithOptionalParams for GetEraInfoBySwitchBlock {
    const METHOD: &'static str = "chain_get_era_info_by_switch_block";
    type OptionalRequestParams = GetEraInfoParams;
    type ResponseResult = GetEraInfoResult;
}

impl RpcWithOptionalParamsExt for GetEraInfoBySwitchBlock {
    fn handle_request<REv: ReactorEventT>(
        effect_builder: EffectBuilder<REv>,
        response_builder: Builder,
        maybe_params: Option<Self::OptionalRequestParams>,
        api_version: ProtocolVersion,
    ) -> BoxFuture<'static, Result<Response<Body>, Error>> {
        async move {
            // TODO: decide if/how to handle era id
            let maybe_block_id = maybe_params.map(|params| params.block_identifier);
            let maybe_block = match get_block(maybe_block_id, effect_builder).await {
                Ok(maybe_block) => maybe_block,
                Err(error) => return Ok(response_builder.error(error)?),
            };

            let block = match maybe_block {
                Some(block) => block,
                None => {
                    return Ok(response_builder.success(Self::ResponseResult {
                        api_version,
                        era_summary: None,
                    })?)
                }
            };

            if !block.header().is_switch_block() {
                return Ok(response_builder.success(Self::ResponseResult {
                    api_version,
                    era_summary: None,
                })?);
            }

            let era_id = block.header().era_id();
            let state_root_hash = block.state_root_hash().to_owned();
            let base_key = Key::EraInfo(era_id);
            let path = Vec::new();
            let query_result = effect_builder
                .make_request(
                    |responder| RpcRequest::QueryGlobalState {
                        state_root_hash,
                        base_key,
                        path,
                        responder,
                    },
                    QueueKind::Api,
                )
                .await;

            let (stored_value, proof_bytes) = match common::extract_query_result(query_result) {
                Ok(tuple) => tuple,
                Err((error_code, error_msg)) => {
                    info!("{}", error_msg);
                    return Ok(response_builder
                        .error(warp_json_rpc::Error::custom(error_code as i64, error_msg))?);
                }
            };

            let block_hash = block.hash().to_owned();

            let result = Self::ResponseResult {
                api_version,
                era_summary: Some(EraSummary {
                    block_hash,
                    era_id,
                    stored_value,
                    state_root_hash,
                    merkle_proof: hex::encode(proof_bytes),
                }),
            };

            Ok(response_builder.success(result)?)
        }
        .boxed()
    }
}

async fn get_block<REv: ReactorEventT>(
    maybe_id: Option<BlockIdentifier>,
    effect_builder: EffectBuilder<REv>,
) -> Result<Option<Block>, warp_json_rpc::Error> {
    match get_block_with_metadata(maybe_id, effect_builder).await {
        Ok(Some(BlockWithMetadata { block, .. })) => Ok(Some(block)),
        Ok(None) => Err(warp_json_rpc::Error::custom(
            ErrorCode::NoSuchBlock as i64,
            "block not known",
        )),
        Err(error) => Err(error),
    }
}

async fn get_block_with_metadata<REv: ReactorEventT>(
    maybe_id: Option<BlockIdentifier>,
    effect_builder: EffectBuilder<REv>,
) -> Result<Option<BlockWithMetadata>, warp_json_rpc::Error> {
    // Get the block from storage or the latest from the linear chain.
    let getting_specific_block = maybe_id.is_some();
    let maybe_result = effect_builder
        .make_request(
            |responder| RpcRequest::GetBlock {
                maybe_id,
                responder,
            },
            QueueKind::Api,
        )
        .await;

    if maybe_result.is_none() && getting_specific_block {
        info!("failed to get {:?} from storage", maybe_id.unwrap());
        return Err(warp_json_rpc::Error::custom(
            ErrorCode::NoSuchBlock as i64,
            "block not known",
        ));
    }

    Ok(maybe_result)
}<|MERGE_RESOLUTION|>--- conflicted
+++ resolved
@@ -27,13 +27,8 @@
 use crate::{
     effect::EffectBuilder,
     reactor::QueueKind,
-<<<<<<< HEAD
-    rpcs::common::{self},
+    rpcs::common,
     types::{Block, BlockHash, BlockWithMetadata, Item, JsonBlock},
-=======
-    rpcs::common,
-    types::{Block, BlockHash, BlockSignatures, Item, JsonBlock},
->>>>>>> 7d6100b3
 };
 pub use era_summary::EraSummary;
 use era_summary::ERA_SUMMARY;
