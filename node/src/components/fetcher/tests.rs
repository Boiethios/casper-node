#![cfg(test)]

use std::{
    fmt::{self, Display, Formatter},
    sync::{Arc, Mutex},
};

use derive_more::From;
use futures::FutureExt;
use serde::Serialize;
use tempfile::TempDir;
use thiserror::Error;

use casper_types::{
<<<<<<< HEAD
    testing::TestRng, BlockV2, Chainspec, ChainspecRawBytes, Deploy, DeployHash, DeployId,
    FinalitySignature,
=======
    testing::TestRng, Block, Chainspec, ChainspecRawBytes, Deploy, DeployHash, DeployId,
    FinalitySignature, Transaction, TransactionHash,
>>>>>>> 791dff86
};

use super::*;
use crate::{
    components::{
        consensus::ConsensusRequestMessage,
        fetcher,
        in_memory_network::{self, InMemoryNetwork, NetworkController},
        network::{GossipedAddress, Identity as NetworkIdentity},
        storage::{self, Storage},
        transaction_acceptor,
    },
    effect::{
        announcements::{ControlAnnouncement, FatalAnnouncement, TransactionAcceptorAnnouncement},
        incoming::{
            ConsensusMessageIncoming, DemandIncoming, FinalitySignatureIncoming, GossiperIncoming,
            NetRequestIncoming, NetResponse, NetResponseIncoming, TrieDemand, TrieRequestIncoming,
            TrieResponseIncoming,
        },
        requests::{AcceptTransactionRequest, MarkBlockCompletedRequest},
    },
    fatal,
    protocol::Message,
    reactor::{self, EventQueueHandle, Reactor as ReactorTrait, ReactorEvent, Runner},
    testing::{
        self,
        network::{NetworkedReactor, TestingNetwork},
        ConditionCheckReactor, FakeTransactionAcceptor,
    },
    types::NodeId,
    utils::WithDir,
};

const TIMEOUT: Duration = Duration::from_secs(1);

/// Error type returned by the test reactor.
#[derive(Debug, Error)]
enum Error {
    #[error("prometheus (metrics) error: {0}")]
    Metrics(#[from] prometheus::Error),
}

impl Drop for Reactor {
    fn drop(&mut self) {
        NetworkController::<Message>::remove_node(&self.network.node_id())
    }
}

#[derive(Debug)]
pub struct FetcherTestConfig {
    fetcher_config: Config,
    storage_config: storage::Config,
    temp_dir: TempDir,
}

impl Default for FetcherTestConfig {
    fn default() -> Self {
        let (storage_config, temp_dir) = storage::Config::default_for_tests();
        FetcherTestConfig {
            fetcher_config: Default::default(),
            storage_config,
            temp_dir,
        }
    }
}

#[derive(Debug, From, Serialize)]
enum Event {
    #[from]
    ControlAnnouncement(ControlAnnouncement),
    #[from]
    FatalAnnouncement(FatalAnnouncement),
    #[from]
    Network(in_memory_network::Event<Message>),
    #[from]
    Storage(storage::Event),
    #[from]
    FakeTransactionAcceptor(transaction_acceptor::Event),
    #[from]
    DeployFetcher(fetcher::Event<Deploy>),
    #[from]
    NetworkRequestMessage(NetworkRequest<Message>),
    #[from]
    StorageRequest(StorageRequest),
    #[from]
    FetcherRequestDeploy(FetcherRequest<Deploy>),
    #[from]
    BlockAccumulatorRequest(BlockAccumulatorRequest),
    #[from]
    AcceptTransactionRequest(AcceptTransactionRequest),
    #[from]
    TransactionAcceptorAnnouncement(TransactionAcceptorAnnouncement),
    #[from]
    FetchedNewFinalitySignatureAnnouncement(FetchedNewFinalitySignatureAnnouncement),
    #[from]
    FetchedNewBlockAnnouncement(FetchedNewBlockAnnouncement),
    #[from]
    NetRequestIncoming(NetRequestIncoming),
    #[from]
    NetResponseIncoming(NetResponseIncoming),
    #[from]
    BlocklistAnnouncement(PeerBehaviorAnnouncement),
    #[from]
    MarkBlockCompletedRequest(MarkBlockCompletedRequest),
    #[from]
    TrieDemand(TrieDemand),
    #[from]
    ContractRuntimeRequest(ContractRuntimeRequest),
    #[from]
    GossiperIncomingTransaction(GossiperIncoming<Transaction>),
    #[from]
    GossiperIncomingBlock(GossiperIncoming<BlockV2>),
    #[from]
    GossiperIncomingFinalitySignature(GossiperIncoming<FinalitySignature>),
    #[from]
    GossiperIncomingGossipedAddress(GossiperIncoming<GossipedAddress>),
    #[from]
    TrieRequestIncoming(TrieRequestIncoming),
    #[from]
    TrieResponseIncoming(TrieResponseIncoming),
    #[from]
    ConsensusMessageIncoming(ConsensusMessageIncoming),
    #[from]
    ConsensusDemandIncoming(DemandIncoming<ConsensusRequestMessage>),
    #[from]
    FinalitySignatureIncoming(FinalitySignatureIncoming),
}

impl Display for Event {
    fn fmt(&self, f: &mut Formatter<'_>) -> fmt::Result {
        Debug::fmt(self, f)
    }
}

impl ReactorEvent for Event {
    fn is_control(&self) -> bool {
        matches!(self, Event::ControlAnnouncement(_))
    }

    fn try_into_control(self) -> Option<ControlAnnouncement> {
        match self {
            Event::ControlAnnouncement(ctrl_ann) => Some(ctrl_ann),
            _ => None,
        }
    }
}

#[derive(Debug)]
struct Reactor {
    network: InMemoryNetwork<Message>,
    storage: Storage,
    fake_transaction_acceptor: FakeTransactionAcceptor,
    deploy_fetcher: Fetcher<Deploy>,
}

impl ReactorTrait for Reactor {
    type Event = Event;
    type Config = FetcherTestConfig;
    type Error = Error;

    fn dispatch_event(
        &mut self,
        effect_builder: EffectBuilder<Self::Event>,
        rng: &mut NodeRng,
        event: Self::Event,
    ) -> Effects<Self::Event> {
        match event {
            Event::Network(event) => reactor::wrap_effects(
                Event::Network,
                self.network.handle_event(effect_builder, rng, event),
            ),
            Event::Storage(event) => reactor::wrap_effects(
                Event::Storage,
                self.storage.handle_event(effect_builder, rng, event),
            ),
            Event::FakeTransactionAcceptor(event) => reactor::wrap_effects(
                Event::FakeTransactionAcceptor,
                self.fake_transaction_acceptor
                    .handle_event(effect_builder, rng, event),
            ),
            Event::DeployFetcher(event) => reactor::wrap_effects(
                Event::DeployFetcher,
                self.deploy_fetcher.handle_event(effect_builder, rng, event),
            ),
            Event::NetworkRequestMessage(request) => reactor::wrap_effects(
                Event::Network,
                self.network
                    .handle_event(effect_builder, rng, request.into()),
            ),
            Event::StorageRequest(request) => reactor::wrap_effects(
                Event::Storage,
                self.storage
                    .handle_event(effect_builder, rng, request.into()),
            ),
            Event::FetcherRequestDeploy(request) => reactor::wrap_effects(
                Event::DeployFetcher,
                self.deploy_fetcher
                    .handle_event(effect_builder, rng, request.into()),
            ),
            Event::TransactionAcceptorAnnouncement(announcement) => {
                match fetcher::Event::maybe_from(announcement) {
                    Some(event) => reactor::wrap_effects(
                        Event::DeployFetcher,
                        self.deploy_fetcher.handle_event(effect_builder, rng, event),
                    ),
                    None => Effects::new(),
                }
            }
            Event::AcceptTransactionRequest(AcceptTransactionRequest {
                transaction,
                speculative_exec_at_block,
                responder,
            }) => {
                assert!(speculative_exec_at_block.is_none());
                let event = transaction_acceptor::Event::Accept {
                    transaction,
                    source: Source::Client,
                    maybe_responder: Some(responder),
                };
                reactor::wrap_effects(
                    Event::FakeTransactionAcceptor,
                    self.fake_transaction_acceptor
                        .handle_event(effect_builder, rng, event),
                )
            }
            Event::NetRequestIncoming(announcement) => reactor::wrap_effects(
                Event::Storage,
                self.storage
                    .handle_event(effect_builder, rng, announcement.into()),
            ),
            Event::NetResponseIncoming(announcement) => {
                let mut announcement_effects = Effects::new();
                let effects = self.handle_net_response(effect_builder, rng, announcement);
                announcement_effects.extend(effects.into_iter());
                announcement_effects
            }
            Event::MarkBlockCompletedRequest(request) => reactor::wrap_effects(
                Event::Storage,
                self.storage
                    .handle_event(effect_builder, rng, request.into()),
            ),
            Event::TrieDemand(_)
            | Event::ContractRuntimeRequest(_)
            | Event::BlockAccumulatorRequest(_)
            | Event::BlocklistAnnouncement(_)
            | Event::GossiperIncomingTransaction(_)
            | Event::GossiperIncomingBlock(_)
            | Event::GossiperIncomingFinalitySignature(_)
            | Event::GossiperIncomingGossipedAddress(_)
            | Event::TrieRequestIncoming(_)
            | Event::TrieResponseIncoming(_)
            | Event::ConsensusMessageIncoming(_)
            | Event::ConsensusDemandIncoming(_)
            | Event::FinalitySignatureIncoming(_)
            | Event::FetchedNewBlockAnnouncement(_)
            | Event::FetchedNewFinalitySignatureAnnouncement(_)
            | Event::ControlAnnouncement(_)
            | Event::FatalAnnouncement(_) => panic!("unexpected: {}", event),
        }
    }

    fn new(
        cfg: Self::Config,
        chainspec: Arc<Chainspec>,
        _chainspec_raw_bytes: Arc<ChainspecRawBytes>,
        _network_identity: NetworkIdentity,
        registry: &Registry,
        event_queue: EventQueueHandle<Self::Event>,
        rng: &mut NodeRng,
    ) -> Result<(Self, Effects<Self::Event>), Self::Error> {
        let network = InMemoryNetwork::<Message>::new(event_queue, rng);

        let storage = Storage::new(
            &WithDir::new(cfg.temp_dir.path(), cfg.storage_config),
            chainspec.hard_reset_to_start_of_era(),
            chainspec.protocol_config.version,
            chainspec.protocol_config.activation_point.era_id(),
            &chainspec.network_config.name,
            chainspec.transaction_config.max_ttl.into(),
            chainspec.core_config.unbonding_delay,
            Some(registry),
            false,
        )
        .unwrap();

        let fake_transaction_acceptor = FakeTransactionAcceptor::new();
        let deploy_fetcher =
            Fetcher::<Deploy>::new("deploy", &cfg.fetcher_config, registry).unwrap();
        let reactor = Reactor {
            network,
            storage,
            fake_transaction_acceptor,
            deploy_fetcher,
        };
        Ok((reactor, Effects::new()))
    }
}

impl Reactor {
    fn handle_net_response(
        &mut self,
        effect_builder: EffectBuilder<Event>,
        rng: &mut NodeRng,
        response: NetResponseIncoming,
    ) -> Effects<Event> {
        match *response.message {
            NetResponse::Deploy(ref serialized_item) => {
                let transaction = match bincode::deserialize::<FetchResponse<Deploy, DeployHash>>(
                    serialized_item,
                ) {
                    Ok(FetchResponse::Fetched(deploy)) => Transaction::from(deploy),
                    Ok(FetchResponse::NotFound(deploy_hash)) => {
                        return fatal!(
                            effect_builder,
                            "peer did not have deploy with hash {}: {}",
                            deploy_hash,
                            response.sender,
                        )
                        .ignore();
                    }
                    Ok(FetchResponse::NotProvided(deploy_hash)) => {
                        return fatal!(
                            effect_builder,
                            "peer refused to provide deploy with hash {}: {}",
                            deploy_hash,
                            response.sender,
                        )
                        .ignore();
                    }
                    Err(error) => {
                        return fatal!(
                            effect_builder,
                            "failed to decode deploy from {}: {}",
                            response.sender,
                            error
                        )
                        .ignore();
                    }
                };

                self.dispatch_event(
                    effect_builder,
                    rng,
                    Event::FakeTransactionAcceptor(transaction_acceptor::Event::Accept {
                        transaction,
                        source: Source::Peer(response.sender),
                        maybe_responder: None,
                    }),
                )
            }
            _ => fatal!(
                effect_builder,
                "no support for anything but deploy responses in fetcher test"
            )
            .ignore(),
        }
    }
}

impl NetworkedReactor for Reactor {
    fn node_id(&self) -> NodeId {
        self.network.node_id()
    }
}

fn announce_deploy_received(deploy: Deploy) -> impl FnOnce(EffectBuilder<Event>) -> Effects<Event> {
    |effect_builder: EffectBuilder<Event>| {
        effect_builder
            .try_accept_transaction(Transaction::from(deploy), None)
            .ignore()
    }
}

type FetchedDeployResult = Arc<Mutex<(bool, Option<FetchResult<Deploy>>)>>;

fn fetch_deploy(
    deploy_id: DeployId,
    node_id: NodeId,
    fetched: FetchedDeployResult,
) -> impl FnOnce(EffectBuilder<Event>) -> Effects<Event> {
    move |effect_builder: EffectBuilder<Event>| {
        effect_builder
            .fetch::<Deploy>(deploy_id, node_id, Box::new(EmptyValidationMetadata))
            .then(move |deploy| async move {
                let mut result = fetched.lock().unwrap();
                result.0 = true;
                result.1 = Some(deploy);
            })
            .ignore()
    }
}

/// Store a deploy on a target node.
async fn store_deploy(
    deploy: &Deploy,
    node_id: &NodeId,
    network: &mut TestingNetwork<Reactor>,
    rng: &mut TestRng,
) {
    network
        .process_injected_effect_on(node_id, announce_deploy_received(deploy.clone()))
        .await;

    // cycle to deploy acceptor announcement
    network
        .crank_until(
            node_id,
            rng,
            move |event: &Event| {
                matches!(
                    event,
                    Event::TransactionAcceptorAnnouncement(
                        TransactionAcceptorAnnouncement::AcceptedNewTransaction { .. },
                    )
                )
            },
            TIMEOUT,
        )
        .await;
}

#[derive(Debug)]
enum ExpectedFetchedDeployResult {
    TimedOut,
    FromStorage {
        expected_deploy: Box<Deploy>,
    },
    FromPeer {
        expected_deploy: Box<Deploy>,
        expected_peer: NodeId,
    },
}

async fn assert_settled(
    node_id: &NodeId,
    deploy_id: DeployId,
    expected_result: ExpectedFetchedDeployResult,
    fetched: FetchedDeployResult,
    network: &mut TestingNetwork<Reactor>,
    rng: &mut TestRng,
    timeout: Duration,
) {
    let has_responded = |_nodes: &HashMap<NodeId, Runner<ConditionCheckReactor<Reactor>>>| {
        fetched.lock().unwrap().0
    };

    network.settle_on(rng, has_responded, timeout).await;

    let maybe_stored_txn = network
        .nodes()
        .get(node_id)
        .unwrap()
        .reactor()
        .inner()
        .storage
        .get_transaction_by_hash(TransactionHash::from(*deploy_id.deploy_hash()));

    // assert_eq!(expected_result.is_some(), maybe_stored_deploy.is_some());
    let actual_fetcher_result = fetched.lock().unwrap().1.clone();
    match (expected_result, actual_fetcher_result, maybe_stored_txn) {
        // Timed-out case: despite the delayed response causing a timeout, the response does arrive,
        // and the TestDeployAcceptor unconditionally accepts the deploy and stores it. For the
        // test, we don't care whether it was stored or not, just that the TimedOut event fired.
        (ExpectedFetchedDeployResult::TimedOut, Some(Err(fetcher::Error::TimedOut { .. })), _) => {}
        // FromStorage case: expect deploy to correspond to item fetched, as well as stored item
        (
            ExpectedFetchedDeployResult::FromStorage { expected_deploy },
            Some(Ok(FetchedData::FromStorage { item })),
            Some(stored_txn),
        ) if expected_deploy == item && stored_txn == Transaction::from((*item).clone()) => {}
        // FromPeer case: deploys should correspond, storage should be present and correspond, and
        // peers should correspond.
        (
            ExpectedFetchedDeployResult::FromPeer {
                expected_deploy,
                expected_peer,
            },
            Some(Ok(FetchedData::FromPeer { item, peer })),
            Some(stored_txn),
        ) if expected_deploy == item
            && stored_txn == Transaction::from((*item).clone())
            && expected_peer == peer => {}
        // Sad path case
        (expected_result, actual_fetcher_result, maybe_stored_deploy) => {
            panic!(
                "Expected result type {:?} but found {:?} (stored deploy is {:?})",
                expected_result, actual_fetcher_result, maybe_stored_deploy
            )
        }
    }
}

#[tokio::test]
async fn should_fetch_from_local() {
    const NETWORK_SIZE: usize = 1;

    NetworkController::<Message>::create_active();
    let (mut network, mut rng, node_ids) = {
        let mut network = TestingNetwork::<Reactor>::new();
        let mut rng = TestRng::new();
        let node_ids = network.add_nodes(&mut rng, NETWORK_SIZE).await;
        (network, rng, node_ids)
    };

    // Create a random deploy.
    let deploy = Deploy::random_valid_native_transfer(&mut rng);

    // Store deploy on a node.
    let node_to_store_on = &node_ids[0];
    store_deploy(&deploy, node_to_store_on, &mut network, &mut rng).await;

    // Try to fetch the deploy from a node that holds it.
    let node_id = node_ids[0];
    let deploy_id = deploy.fetch_id();
    let fetched = Arc::new(Mutex::new((false, None)));
    network
        .process_injected_effect_on(
            &node_id,
            fetch_deploy(deploy_id, node_id, Arc::clone(&fetched)),
        )
        .await;

    let expected_result = ExpectedFetchedDeployResult::FromStorage {
        expected_deploy: Box::new(deploy),
    };
    assert_settled(
        &node_id,
        deploy_id,
        expected_result,
        fetched,
        &mut network,
        &mut rng,
        TIMEOUT,
    )
    .await;

    NetworkController::<Message>::remove_active();
}

#[tokio::test]
async fn should_fetch_from_peer() {
    const NETWORK_SIZE: usize = 2;

    NetworkController::<Message>::create_active();
    let (mut network, mut rng, node_ids) = {
        let mut network = TestingNetwork::<Reactor>::new();
        let mut rng = TestRng::new();
        let node_ids = network.add_nodes(&mut rng, NETWORK_SIZE).await;
        (network, rng, node_ids)
    };

    // Create a random deploy.
    let deploy = Deploy::random_valid_native_transfer(&mut rng);

    // Store deploy on a node.
    let node_with_deploy = node_ids[0];
    store_deploy(&deploy, &node_with_deploy, &mut network, &mut rng).await;

    let node_without_deploy = node_ids[1];
    let deploy_id = deploy.fetch_id();
    let fetched = Arc::new(Mutex::new((false, None)));

    // Try to fetch the deploy from a node that does not hold it; should get from peer.
    network
        .process_injected_effect_on(
            &node_without_deploy,
            fetch_deploy(deploy_id, node_with_deploy, Arc::clone(&fetched)),
        )
        .await;

    let expected_result = ExpectedFetchedDeployResult::FromPeer {
        expected_deploy: Box::new(deploy),
        expected_peer: node_with_deploy,
    };
    assert_settled(
        &node_without_deploy,
        deploy_id,
        expected_result,
        fetched,
        &mut network,
        &mut rng,
        TIMEOUT,
    )
    .await;

    NetworkController::<Message>::remove_active();
}

#[tokio::test]
async fn should_timeout_fetch_from_peer() {
    const NETWORK_SIZE: usize = 2;

    NetworkController::<Message>::create_active();
    let (mut network, mut rng, node_ids) = {
        let mut network = TestingNetwork::<Reactor>::new();
        let mut rng = TestRng::new();
        let node_ids = network.add_nodes(&mut rng, NETWORK_SIZE).await;
        (network, rng, node_ids)
    };

    // Create a random deploy.
    let deploy = Deploy::random_valid_native_transfer(&mut rng);
    let deploy_id = deploy.fetch_id();

    let holding_node = node_ids[0];
    let requesting_node = node_ids[1];

    // Store deploy on holding node.
    store_deploy(&deploy, &holding_node, &mut network, &mut rng).await;

    // Initiate requesting node asking for deploy from holding node.
    let fetched = Arc::new(Mutex::new((false, None)));
    network
        .process_injected_effect_on(
            &requesting_node,
            fetch_deploy(deploy_id, holding_node, Arc::clone(&fetched)),
        )
        .await;

    // Crank until message sent from the requester.
    network
        .crank_until(
            &requesting_node,
            &mut rng,
            move |event: &Event| {
                if let Event::NetworkRequestMessage(NetworkRequest::SendMessage {
                    payload, ..
                }) = event
                {
                    matches!(**payload, Message::GetRequest { .. })
                } else {
                    false
                }
            },
            TIMEOUT,
        )
        .await;

    // Crank until the message is received by the holding node.
    network
        .crank_until(
            &holding_node,
            &mut rng,
            move |event: &Event| {
                if let Event::NetworkRequestMessage(NetworkRequest::SendMessage {
                    payload, ..
                }) = event
                {
                    matches!(**payload, Message::GetResponse { .. })
                } else {
                    false
                }
            },
            TIMEOUT,
        )
        .await;

    // Advance time.
    let duration_to_advance: Duration = Config::default().get_from_peer_timeout().into();
    let duration_to_advance = duration_to_advance + Duration::from_secs(10);
    testing::advance_time(duration_to_advance).await;

    // Settle the network, allowing timeout to avoid panic.
    let expected_result = ExpectedFetchedDeployResult::TimedOut;
    assert_settled(
        &requesting_node,
        deploy_id,
        expected_result,
        fetched,
        &mut network,
        &mut rng,
        TIMEOUT,
    )
    .await;

    NetworkController::<Message>::remove_active();
}<|MERGE_RESOLUTION|>--- conflicted
+++ resolved
@@ -12,13 +12,8 @@
 use thiserror::Error;
 
 use casper_types::{
-<<<<<<< HEAD
     testing::TestRng, BlockV2, Chainspec, ChainspecRawBytes, Deploy, DeployHash, DeployId,
-    FinalitySignature,
-=======
-    testing::TestRng, Block, Chainspec, ChainspecRawBytes, Deploy, DeployHash, DeployId,
     FinalitySignature, Transaction, TransactionHash,
->>>>>>> 791dff86
 };
 
 use super::*;
