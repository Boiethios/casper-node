--- conflicted
+++ resolved
@@ -5,12 +5,9 @@
 
 use std::fmt::Debug;
 
-<<<<<<< HEAD
 use datasize::DataSize;
+use prometheus::Registry;
 use serde::Serialize;
-=======
-use prometheus::Registry;
->>>>>>> 1fd7406e
 use thiserror::Error;
 use tracing::{debug, error};
 
@@ -30,27 +27,21 @@
     },
     types::{
         chainspec::DeployConfig, Block, Chainspec, Deploy, DeployConfigurationFailure, NodeId,
+        Timestamp,
     },
-<<<<<<< HEAD
-=======
-    types::{
-        chainspec::DeployConfig, Chainspec, Deploy, DeployValidationFailure, NodeId, Timestamp,
-    },
->>>>>>> 1fd7406e
     utils::Source,
     NodeRng,
 };
 
-use casper_execution_engine::{
-    core::engine_state::{
-        executable_deploy_item::{
-            ContractIdentifier, ContractPackageIdentifier, ExecutableDeployItemIdentifier,
-        },
-        ExecutableDeployItem, MAX_PAYMENT,
+use casper_execution_engine::core::engine_state::{
+    executable_deploy_item::{
+        ContractIdentifier, ContractPackageIdentifier, ExecutableDeployItemIdentifier,
     },
-    shared::newtypes::Blake2bHash,
+    ExecutableDeployItem, MAX_PAYMENT,
 };
 
+use crate::components::deploy_acceptor::event::EventMetadata;
+use casper_hashing::Digest;
 pub(crate) use config::Config;
 pub(crate) use event::Event;
 
@@ -68,7 +59,7 @@
     /// An invalid deploy was received from the client.
     #[error("deploy parameter failure: {failure} at prestate_hash: {prestate_hash}")]
     InvalidDeployParameters {
-        prestate_hash: Blake2bHash,
+        prestate_hash: Digest,
         failure: DeployParameterFailure,
     },
 }
@@ -200,10 +191,8 @@
             return effect_builder
                 .immediately()
                 .event(move |_| Event::InvalidDeployResult {
-                    deploy,
-                    source,
+                    event_metadata: EventMetadata::new(deploy, source, maybe_responder),
                     error: Error::InvalidDeployConfiguration(error),
-                    maybe_responder,
                     verification_start_timestamp,
                 });
         }
@@ -212,18 +201,16 @@
             effect_builder
                 .get_highest_block_from_storage()
                 .event(move |maybe_block| Event::GetBlockResult {
-                    deploy,
-                    source,
+                    event_metadata: EventMetadata::new(deploy, source, maybe_responder),
                     maybe_block: Box::new(maybe_block),
-                    maybe_responder,
+                    verification_start_timestamp,
                 })
         } else {
             effect_builder
                 .immediately()
                 .event(move |_| Event::VerifyDeployCryptographicValidity {
-                    deploy,
-                    source,
-                    maybe_responder,
+                    event_metadata: EventMetadata::new(deploy, source, maybe_responder),
+                    verification_start_timestamp,
                 })
         }
     }
@@ -231,10 +218,9 @@
     fn handle_get_block_result<REv: ReactorEventT>(
         &mut self,
         effect_builder: EffectBuilder<REv>,
-        deploy: Box<Deploy>,
-        source: Source<NodeId>,
+        event_metadata: EventMetadata,
         maybe_block: Option<Block>,
-        maybe_responder: Option<Responder<Result<(), Error>>>,
+        verification_start_timestamp: Timestamp,
     ) -> Effects<Event> {
         let mut effects = Effects::new();
 
@@ -242,62 +228,52 @@
             Some(block) => block,
             None => {
                 // this should be unreachable per current design of the system
-                if let Some(responder) = maybe_responder {
+                if let Some(responder) = event_metadata.take_maybe_responder() {
                     effects.extend(responder.respond(Err(Error::InvalidBlockchain)).ignore());
                 }
                 return effects;
             }
         };
 
-        let prestate_hash = (*block.state_root_hash()).into();
-        let account_hash = deploy.header().account().to_account_hash();
+        let prestate_hash = *block.state_root_hash();
+        let account_hash = event_metadata.deploy().header().account().to_account_hash();
         let account_key = account_hash.into();
 
         effect_builder
             .get_account_from_global_state(prestate_hash, account_key)
             .event(move |maybe_account| Event::GetAccountResult {
-                deploy,
-                source,
+                event_metadata,
                 maybe_account,
                 prestate_hash,
-                maybe_responder,
                 verification_start_timestamp,
             })
     }
 
-<<<<<<< HEAD
     fn handle_get_account_result<REv: ReactorEventT>(
-=======
-    #[allow(clippy::too_many_arguments)]
-    fn account_verification<REv: ReactorEventT>(
->>>>>>> 1fd7406e
         &mut self,
         effect_builder: EffectBuilder<REv>,
-        deploy: Box<Deploy>,
-        source: Source<NodeId>,
-        prestate_hash: Blake2bHash,
+        event_metadata: EventMetadata,
+        prestate_hash: Digest,
         maybe_account: Option<Account>,
-        maybe_responder: Option<Responder<Result<(), Error>>>,
         verification_start_timestamp: Timestamp,
     ) -> Effects<Event> {
         match maybe_account {
             None => {
-                let account_hash = deploy.header().account().to_account_hash();
+                let account_hash = event_metadata.deploy().header().account().to_account_hash();
                 effect_builder
                     .immediately()
                     .event(move |_| Event::InvalidDeployResult {
-                        deploy,
-                        source,
+                        event_metadata,
                         error: Error::InvalidDeployParameters {
                             prestate_hash,
                             failure: DeployParameterFailure::NonexistentAccount { account_hash },
                         },
-                        maybe_responder,
-<<<<<<< HEAD
+                        verification_start_timestamp,
                     })
             }
             Some(account) => {
-                let authorization_keys = deploy
+                let authorization_keys = event_metadata
+                    .deploy()
                     .approvals()
                     .iter()
                     .map(|approval| approval.signer().to_account_hash())
@@ -305,47 +281,43 @@
                 if !account.can_authorize(&authorization_keys) {
                     return effect_builder.immediately().event(move |_| {
                         Event::InvalidDeployResult {
-                            deploy,
-                            source,
+                            event_metadata,
                             error: Error::InvalidDeployParameters {
                                 prestate_hash,
                                 failure: DeployParameterFailure::InvalidAssociatedKeys,
                             },
-                            maybe_responder,
+                            verification_start_timestamp,
                         }
                     });
                 }
                 if !account.can_deploy_with(&authorization_keys) {
                     return effect_builder.immediately().event(move |_| {
                         Event::InvalidDeployResult {
-                            deploy,
-                            source,
+                            event_metadata,
                             error: Error::InvalidDeployParameters {
                                 prestate_hash,
                                 failure: DeployParameterFailure::InsufficientDeploySignatureWeight,
                             },
-                            maybe_responder,
+                            verification_start_timestamp,
                         }
                     });
                 }
-                return if source.from_client() {
+                return if event_metadata.source().from_client() {
                     effect_builder
                         .check_purse_balance(prestate_hash, account.main_purse())
                         .event(move |maybe_balance_value| Event::GetBalanceResult {
-                            deploy,
-                            source,
+                            event_metadata,
                             prestate_hash,
                             maybe_balance_value,
-                            maybe_responder,
+                            verification_start_timestamp,
                         })
                 } else {
                     effect_builder
                         .immediately()
                         .event(move |_| Event::VerifyPaymentLogic {
-                            deploy,
-                            source,
+                            event_metadata,
                             prestate_hash,
-                            maybe_responder,
+                            verification_start_timestamp,
                         })
                 };
             }
@@ -355,13 +327,12 @@
     fn handle_get_balance_result<REv: ReactorEventT>(
         &self,
         effect_builder: EffectBuilder<REv>,
-        deploy: Box<Deploy>,
-        source: Source<NodeId>,
-        prestate_hash: Blake2bHash,
+        event_metadata: EventMetadata,
+        prestate_hash: Digest,
         maybe_balance_value: Option<U512>,
-        maybe_responder: Option<Responder<Result<(), Error>>>,
+        verification_start_timestamp: Timestamp,
     ) -> Effects<Event> {
-        if !source.from_client() {
+        if !event_metadata.source().from_client() {
             // This would only happen due to programmer error and should crash the node.
             // Balance checks for deploys received by from a peer will cause the network
             // to stall.
@@ -371,16 +342,12 @@
             None => effect_builder
                 .immediately()
                 .event(move |_| Event::InvalidDeployResult {
-                    deploy,
-                    source,
+                    event_metadata,
                     error: Error::InvalidDeployParameters {
                         prestate_hash,
                         failure: DeployParameterFailure::UnknownBalance,
-=======
-                        verification_start_timestamp,
->>>>>>> 1fd7406e
                     },
-                    maybe_responder,
+                    verification_start_timestamp,
                 }),
             Some(balance) => {
                 let has_minimum_balance = balance >= *MAX_PAYMENT;
@@ -388,22 +355,20 @@
                     effect_builder
                         .immediately()
                         .event(move |_| Event::InvalidDeployResult {
-                            deploy,
-                            source,
+                            event_metadata,
                             error: Error::InvalidDeployParameters {
                                 prestate_hash,
                                 failure: DeployParameterFailure::InsufficientBalance,
                             },
-                            maybe_responder,
+                            verification_start_timestamp,
                         })
                 } else {
                     effect_builder
                         .immediately()
                         .event(move |_| Event::VerifyPaymentLogic {
-                            deploy,
-                            source,
+                            event_metadata,
                             prestate_hash,
-                            maybe_responder,
+                            verification_start_timestamp,
                         })
                 }
             }
@@ -413,12 +378,11 @@
     fn verify_payment_logic<REv: ReactorEventT>(
         &self,
         effect_builder: EffectBuilder<REv>,
-        deploy: Box<Deploy>,
-        source: Source<NodeId>,
-        prestate_hash: Blake2bHash,
-        maybe_responder: Option<Responder<Result<(), Error>>>,
+        event_metadata: EventMetadata,
+        prestate_hash: Digest,
+        verification_start_timestamp: Timestamp,
     ) -> Effects<Event> {
-        let executable_deploy_item = deploy.payment();
+        let executable_deploy_item = event_metadata.deploy().payment();
         let mut maybe_failure: Option<DeployParameterFailure> = None;
         if let ExecutableDeployItem::Transfer { .. } = executable_deploy_item {
             maybe_failure = Some(DeployParameterFailure::InvalidPaymentVariant);
@@ -436,33 +400,30 @@
             }
         }
 
-<<<<<<< HEAD
         match maybe_failure {
             Some(failure) => {
                 effect_builder
                     .immediately()
                     .event(move |_| Event::InvalidDeployResult {
-                        deploy,
-                        source,
+                        event_metadata,
                         error: Error::InvalidDeployParameters {
                             prestate_hash,
                             failure,
                         },
-                        maybe_responder,
+                        verification_start_timestamp,
                     })
             }
             None => {
                 let executable_deploy_item_identifier = executable_deploy_item.identifier();
-                let account_hash = deploy.header().account().to_account_hash();
+                let account_hash = event_metadata.deploy().header().account().to_account_hash();
                 match executable_deploy_item_identifier {
                     ExecutableDeployItemIdentifier::Module
                     | ExecutableDeployItemIdentifier::Transfer => effect_builder
                         .immediately()
                         .event(move |_| Event::VerifySessionLogic {
-                            deploy,
-                            source,
+                            event_metadata,
                             prestate_hash,
-                            maybe_responder,
+                            verification_start_timestamp,
                         }),
                     ExecutableDeployItemIdentifier::Contract(contract_identifier) => {
                         let (query_key, path) = match contract_identifier.clone() {
@@ -479,13 +440,12 @@
                         effect_builder
                             .get_contract_for_validation(prestate_hash, query_key, path)
                             .event(move |maybe_contract| Event::GetContractResult {
-                                deploy,
-                                source,
+                                event_metadata,
                                 prestate_hash,
                                 is_payment: true,
                                 contract_identifier,
                                 maybe_contract,
-                                maybe_responder,
+                                verification_start_timestamp,
                             })
                     }
                     ExecutableDeployItemIdentifier::Package(contract_package_identifier) => {
@@ -508,27 +468,15 @@
                             .get_contract_package_for_validation(prestate_hash, query_key, path)
                             .event(
                                 move |maybe_contract_package| Event::GetContractPackageResult {
-                                    deploy,
-                                    source,
+                                    event_metadata,
                                     prestate_hash,
                                     is_payment: true,
                                     contract_package_identifier,
                                     maybe_contract_package,
-                                    maybe_responder,
+                                    verification_start_timestamp,
                                 },
                             )
                     }
-=======
-            Some(false) => {
-                self.metrics.observe_rejected(verification_start_timestamp);
-                info! {
-                    "Received deploy from account {} that does not have minimum balance required", account_key
-                };
-                // The client has submitted a deploy from an account that does not have minimum
-                // balance required. Return an error message to the RPC component via the responder.
-                if let Some(responder) = maybe_responder {
-                    effects.extend(responder.respond(Err(Error::InsufficientBalance)).ignore());
->>>>>>> 1fd7406e
                 }
             }
         }
@@ -537,12 +485,11 @@
     fn verify_session_logic<REv: ReactorEventT>(
         &self,
         effect_builder: EffectBuilder<REv>,
-        deploy: Box<Deploy>,
-        source: Source<NodeId>,
-        prestate_hash: Blake2bHash,
-        maybe_responder: Option<Responder<Result<(), Error>>>,
+        event_metadata: EventMetadata,
+        prestate_hash: Digest,
+        verification_start_timestamp: Timestamp,
     ) -> Effects<Event> {
-        let executable_deploy_item = deploy.session();
+        let executable_deploy_item = event_metadata.deploy().session();
         let mut maybe_failure: Option<DeployParameterFailure> = None;
         if let ExecutableDeployItem::Transfer { args } = executable_deploy_item {
             if let Some(value) = args.get(ARG_AMOUNT) {
@@ -571,27 +518,24 @@
                 effect_builder
                     .immediately()
                     .event(move |_| Event::InvalidDeployResult {
-                        deploy,
-                        source,
+                        event_metadata,
                         error: Error::InvalidDeployParameters {
                             prestate_hash,
                             failure,
                         },
-                        maybe_responder,
+                        verification_start_timestamp,
                     })
             }
             None => {
-<<<<<<< HEAD
                 let executable_deploy_item_identifier = executable_deploy_item.identifier();
-                let account_hash = deploy.header().account().to_account_hash();
+                let account_hash = event_metadata.deploy().header().account().to_account_hash();
                 match executable_deploy_item_identifier {
                     ExecutableDeployItemIdentifier::Module
                     | ExecutableDeployItemIdentifier::Transfer => effect_builder
                         .immediately()
                         .event(move |_| Event::VerifyDeployCryptographicValidity {
-                            deploy,
-                            source,
-                            maybe_responder,
+                            event_metadata,
+                            verification_start_timestamp,
                         }),
                     ExecutableDeployItemIdentifier::Contract(contract_identifier) => {
                         let (query_key, path) = match contract_identifier.clone() {
@@ -608,13 +552,12 @@
                         effect_builder
                             .get_contract_for_validation(prestate_hash, query_key, path)
                             .event(move |maybe_contract| Event::GetContractResult {
-                                deploy,
-                                source,
+                                event_metadata,
                                 prestate_hash,
                                 is_payment: false,
                                 contract_identifier,
                                 maybe_contract,
-                                maybe_responder,
+                                verification_start_timestamp,
                             })
                     }
                     ExecutableDeployItemIdentifier::Package(contract_package_identifier) => {
@@ -637,59 +580,15 @@
                             .get_contract_package_for_validation(prestate_hash, query_key, path)
                             .event(
                                 move |maybe_contract_package| Event::GetContractPackageResult {
-                                    deploy,
-                                    source,
+                                    event_metadata,
                                     prestate_hash,
                                     is_payment: false,
                                     contract_package_identifier,
                                     maybe_contract_package,
-                                    maybe_responder,
+                                    verification_start_timestamp,
                                 },
                             )
                     }
-=======
-                self.metrics.observe_rejected(verification_start_timestamp);
-                // The client has submitted an invalid deploy. Return an error message to the RPC
-                // component via the responder.
-                info! {
-                    "Received deploy from invalid account using {}", account_key
-                };
-                if let Some(responder) = maybe_responder {
-                    effects.extend(responder.respond(Err(Error::InvalidAccount)).ignore());
->>>>>>> 1fd7406e
-                }
-            }
-        }
-    }
-
-    fn _get_executable_item_query_info(
-        &self,
-        account_hash: AccountHash,
-        executable_deploy_item_identifier: ExecutableDeployItemIdentifier,
-    ) -> Option<(Key, Vec<String>)> {
-        match executable_deploy_item_identifier {
-            ExecutableDeployItemIdentifier::Module | ExecutableDeployItemIdentifier::Transfer => {
-                None
-            }
-            ExecutableDeployItemIdentifier::Contract(contract_identifier) => {
-                match contract_identifier {
-                    ContractIdentifier::Name(name) => {
-                        let key: Key = account_hash.into();
-                        Some((key, vec![name]))
-                    }
-                    ContractIdentifier::Hash(contract_hash) => Some((contract_hash.into(), vec![])),
-                }
-            }
-            ExecutableDeployItemIdentifier::Package(contract_package_identifier) => {
-                match contract_package_identifier {
-                    ContractPackageIdentifier::Name { name, .. } => {
-                        let key: Key = account_hash.into();
-                        Some((key, vec![name]))
-                    }
-                    ContractPackageIdentifier::Hash {
-                        contract_package_hash,
-                        ..
-                    } => Some((contract_package_hash.into(), vec![])),
                 }
             }
         }
@@ -699,14 +598,13 @@
     fn handle_get_contract_result<REv: ReactorEventT>(
         &self,
         effect_builder: EffectBuilder<REv>,
-        deploy: Box<Deploy>,
-        source: Source<NodeId>,
-        prestate_hash: Blake2bHash,
+        event_metadata: EventMetadata,
+        prestate_hash: Digest,
         is_payment: bool,
         entry_point: String,
         contract_identifier: ContractIdentifier,
         maybe_contract: Option<Contract>,
-        maybe_responder: Option<Responder<Result<(), Error>>>,
+        verification_start_timestamp: Timestamp,
     ) -> Effects<Event> {
         if let Some(contract) = maybe_contract {
             if !contract.entry_points().has_entry_point(&entry_point) {
@@ -714,30 +612,27 @@
                 return effect_builder
                     .immediately()
                     .event(move |_| Event::InvalidDeployResult {
-                        deploy,
-                        source,
+                        event_metadata,
                         error: Error::InvalidDeployParameters {
                             prestate_hash,
                             failure,
                         },
-                        maybe_responder,
+                        verification_start_timestamp,
                     });
             }
             return if is_payment {
                 effect_builder
                     .immediately()
                     .event(move |_| Event::VerifySessionLogic {
-                        deploy,
-                        source,
+                        event_metadata,
                         prestate_hash,
-                        maybe_responder,
+                        verification_start_timestamp,
                     })
             } else {
                 effect_builder.immediately().event(move |_| {
                     Event::VerifyDeployCryptographicValidity {
-                        deploy,
-                        source,
-                        maybe_responder,
+                        event_metadata,
+                        verification_start_timestamp,
                     }
                 })
             };
@@ -755,13 +650,12 @@
         effect_builder
             .immediately()
             .event(move |_| Event::InvalidDeployResult {
-                deploy,
-                source,
+                event_metadata,
                 error: Error::InvalidDeployParameters {
                     prestate_hash,
                     failure,
                 },
-                maybe_responder,
+                verification_start_timestamp,
             })
     }
 
@@ -769,13 +663,12 @@
     fn handle_get_contract_package_result<REv: ReactorEventT>(
         &self,
         effect_builder: EffectBuilder<REv>,
-        deploy: Box<Deploy>,
-        source: Source<NodeId>,
-        prestate_hash: Blake2bHash,
+        event_metadata: EventMetadata,
+        prestate_hash: Digest,
         is_payment: bool,
         contract_package_identifier: ContractPackageIdentifier,
         maybe_contract_package: Option<ContractPackage>,
-        maybe_responder: Option<Responder<Result<(), Error>>>,
+        verification_start_timestamp: Timestamp,
     ) -> Effects<Event> {
         match maybe_contract_package {
             None => {
@@ -794,13 +687,12 @@
                 effect_builder
                     .immediately()
                     .event(move |_| Event::InvalidDeployResult {
-                        deploy,
-                        source,
+                        event_metadata,
                         error: Error::InvalidDeployParameters {
                             prestate_hash,
                             failure,
                         },
-                        maybe_responder,
+                        verification_start_timestamp,
                     })
             }
             Some(contract_package) => match contract_package_identifier.version() {
@@ -815,26 +707,24 @@
                             effect_builder
                                 .get_contract_for_validation(prestate_hash, query_key, vec![])
                                 .event(move |maybe_contract| Event::GetContractResult {
-                                    deploy,
-                                    source,
+                                    event_metadata,
                                     prestate_hash,
                                     is_payment,
                                     contract_identifier: ContractIdentifier::Hash(contract_hash),
                                     maybe_contract,
-                                    maybe_responder,
+                                    verification_start_timestamp,
                                 })
                         }
                         None => effect_builder.immediately().event(move |_| {
                             Event::InvalidDeployResult {
-                                deploy,
-                                source,
+                                event_metadata,
                                 error: Error::InvalidDeployParameters {
                                     prestate_hash,
                                     failure: DeployParameterFailure::InvalidContractAtVersion {
                                         contract_version,
                                     },
                                 },
-                                maybe_responder,
+                                verification_start_timestamp,
                             }
                         }),
                     }
@@ -844,17 +734,15 @@
                         effect_builder
                             .immediately()
                             .event(move |_| Event::VerifySessionLogic {
-                                deploy,
-                                source,
+                                event_metadata,
                                 prestate_hash,
-                                maybe_responder,
+                                verification_start_timestamp,
                             })
                     } else {
                         effect_builder.immediately().event(move |_| {
                             Event::VerifyDeployCryptographicValidity {
-                                deploy,
-                                source,
-                                maybe_responder,
+                                event_metadata,
+                                verification_start_timestamp,
                             }
                         })
                     }
@@ -866,12 +754,15 @@
     fn handle_put_to_storage<REv: ReactorEventT>(
         &self,
         effect_builder: EffectBuilder<REv>,
-        deploy: Box<Deploy>,
-        source: Source<NodeId>,
+        event_metadata: EventMetadata,
         is_new: bool,
-        maybe_responder: Option<Responder<Result<(), Error>>>,
         verification_start_timestamp: Timestamp,
     ) -> Effects<Event> {
+        let EventMetadata {
+            deploy,
+            source,
+            maybe_responder,
+        } = event_metadata;
         self.metrics.observe_accepted(verification_start_timestamp);
         let mut effects = Effects::new();
         if is_new {
@@ -889,398 +780,33 @@
         effects
     }
 
-    // /// Handles receiving a new `Deploy` from a peer or client.
-    // /// In the case of a peer, there should be no responder and the variant should be `None`
-    // /// In the case of a client, there should be a responder to communicate the validity of the
-    // /// deploy and the variant will be `Some`
-    // fn accept<REv: ReactorEventT>(
-    //     &mut self,
-    //     effect_builder: EffectBuilder<REv>,
-    //     deploy: Box<Deploy>,
-    //     source: Source<NodeId>,
-    //     maybe_responder: Option<Responder<Result<(), Error>>>,
-    // ) -> Effects<Event> {
-    //     let mut effects = Effects::new();
-    //     let mut cloned_deploy = deploy.clone();
-    //     let acceptable_result =
-    //         cloned_deploy.is_config_compliant(&self.chain_name, &self.deploy_config);
-    //     // checks chainspec values
-    //     // DOES NOT check cryptographic security
-    //     if let Err(error) = acceptable_result {
-    //         return effect_builder
-    //             .immediately()
-    //             .event(move |_| Event::InvalidDeployResult {
-    //                 deploy,
-    //                 source,
-    //                 error: Error::InvalidDeployConfiguration(error),
-    //                 maybe_responder,
-    //             });
-    //     }
-    //
-    //     // Event::GetHighestBlock
-    //     let block = {
-    //         match effect_builder.get_highest_block_from_storage().await {
-    //             Some(block) => block,
-    //             None => {
-    //                 // this should be unreachable per current design of the system
-    //                 if let Some(responder) = maybe_responder {
-    //
-    // effects.extend(responder.respond(Err(Error::InvalidBlockchain)).ignore());
-    // }                 return effects;
-    //             }
-    //         }
-    //     };
-    //
-    //     let prestate_hash = block.state_root_hash().into();
-    //
-    //     let valid_account_result =
-    //         self.is_valid_account(effect_builder, prestate_hash, cloned_deploy);
-    //     // many EE preconditions
-    //     // DOES NOT check cryptographic security
-    //     if let Err(failure) = valid_account_result {
-    //         return effect_builder
-    //             .immediately()
-    //             .event(move |_| Event::InvalidDeployResult {
-    //                 deploy,
-    //                 source,
-    //                 error: Error::InvalidDeployParameters {
-    //                     prestate_hash,
-    //                     failure,
-    //                 },
-    //                 maybe_responder,
-    //             });
-    //     }
-    //
-    //     if let Err(failure) =
-    //         self.is_valid_executable_deploy_item(effect_builder, prestate_hash, deploy.payment())
-    //     {
-    //         return effect_builder
-    //             .immediately()
-    //             .event(move |_| Event::InvalidDeployResult {
-    //                 deploy,
-    //                 source,
-    //                 error: Error::InvalidDeployParameters {
-    //                     prestate_hash,
-    //                     failure,
-    //                 },
-    //                 maybe_responder,
-    //             });
-    //     }
-    //
-    //     if let Err(failure) =
-    //         self.is_valid_executable_deploy_item(effect_builder, prestate_hash, deploy.session())
-    //     {
-    //         return effect_builder
-    //             .immediately()
-    //             .event(move |_| Event::InvalidDeployResult {
-    //                 deploy,
-    //                 source,
-    //                 error: Error::InvalidDeployParameters {
-    //                     prestate_hash: prestate_hash,
-    //                     failure,
-    //                 },
-    //                 maybe_responder,
-    //             });
-    //     }
-    //
-    //     let account_key = cloned_deploy.header().account().to_account_hash().into();
-    //
-    //     // if received from client, check to see if account exists and has at least
-    //     // enough motes to cover the penalty payment (aka has at least the minimum account
-    // balance)     // NEVER CHECK THIS for deploys received from other nodes
-    //     let verified_account = {
-    //         if source.from_client() {
-    //             effect_builder.is_verified_account(account_key).await
-    //         } else {
-    //             Some(true)
-    //         }
-    //     };
-    //
-    //     match verified_account {
-    //         None => {
-    //             // The client has submitted an invalid deploy.
-    //             // Return an error message to the RPC component via the responder.
-    //             info! {
-    //                 "Received deploy from invalid account using {}", account_key
-    //             };
-    //             if let Some(responder) = maybe_responder {
-    //                 effects.extend(responder.respond(Err(Error::InvalidAccount)).ignore());
-    //             }
-    //             return effects;
-    //         }
-    //
-    //         Some(false) => {
-    //             info! {
-    //                 "Received deploy from account {} that does not have minimum balance
-    // required", account_key             };
-    //             // The client has submitted a deploy from an account that does not have minimum
-    //             // balance required. Return an error message to the RPC component via the
-    // responder.             if let Some(responder) = maybe_responder {
-    //                 effects.extend(responder.respond(Err(Error::InsufficientBalance)).ignore());
-    //             }
-    //             return effects;
-    //         }
-    //
-    //         Some(true) => {
-    //             // noop; can proceed
-    //         }
-    //     }
-    //
-    //     // check cryptographic signature(s) on the deploy
-    //     // do this last as this is computationally expensive and there is
-    //     // no reason to do it if the deploy is invalid
-    //     if let Err(deploy_configuration_failure) = cloned_deploy.is_valid() {
-    //         // The client has submitted a deploy with one or more invalid signatures.
-    //         // Return an error to the RPC component via the responder.
-    //         return effect_builder
-    //             .immediately()
-    //             .event(move |_| Event::InvalidDeployResult {
-    //                 deploy,
-    //                 source,
-    //                 error: Error::InvalidDeployConfiguration(deploy_configuration_failure),
-    //                 maybe_responder,
-    //             });
-    //     }
-    //
-    //     let is_new = effect_builder.put_deploy_to_storage(deploy.clone()).await;
-    //     if is_new {
-    //         effects.extend(
-    //             effect_builder
-    //                 .announce_new_deploy_accepted(deploy, source.clone())
-    //                 .ignore(),
-    //         );
-    //     }
-    //
-    //     // success
-    //     if let Some(responder) = maybe_responder {
-    //         effects.extend(responder.respond(Ok(())).ignore());
-    //     }
-    //     effects
-    // }
-
     fn validate_deploy_cryptography<REv: ReactorEventT>(
         &self,
         effect_builder: EffectBuilder<REv>,
-        deploy: Box<Deploy>,
-        source: Source<NodeId>,
-        maybe_responder: Option<Responder<Result<(), Error>>>,
+        event_metadata: EventMetadata,
+        verification_start_timestamp: Timestamp,
     ) -> Effects<Event> {
-        let mut cloned_deploy = deploy.clone();
+        let mut cloned_deploy = event_metadata.deploy().clone();
         if let Err(deploy_configuration_failure) = cloned_deploy.is_valid() {
             // The client has submitted a deploy with one or more invalid signatures.
             // Return an error to the RPC component via the responder.
             return effect_builder
                 .immediately()
                 .event(move |_| Event::InvalidDeployResult {
-                    deploy,
-                    source,
+                    event_metadata,
                     error: Error::InvalidDeployConfiguration(deploy_configuration_failure),
-                    maybe_responder,
+                    verification_start_timestamp,
                 });
         }
+
         effect_builder
-            .put_deploy_to_storage(deploy.clone())
+            .put_deploy_to_storage(Box::new(event_metadata.deploy().clone()))
             .event(move |is_new| Event::PutToStorageResult {
-                deploy,
-                source,
+                event_metadata,
                 is_new,
-                maybe_responder,
+                verification_start_timestamp,
             })
     }
-
-    // fn foo_is_valid_account(
-    //     &self,
-    //     deploy: Box<Deploy>,
-    //     account_hash: AccountHash,
-    //     query_result: Result<QueryResult, EngineError>,
-    // ) -> Result<Account, DeployParameterFailure> {
-    //     match query_result {
-    //         Ok(QueryResult::Success { value, .. }) => {
-    //             if let StoredValue::Account(account) = *value {
-    //                 // check account here
-    //                 let authorization_keys = deploy
-    //                     .approvals()
-    //                     .iter()
-    //                     .map(|approval| approval.signer().to_account_hash())
-    //                     .collect();
-    //                 if account.can_authorize(&authorization_keys) == false {
-    //                     return Err(DeployParameterFailure::InvalidAssociatedKeys);
-    //                 }
-    //                 if account.can_deploy_with(&authorization_keys) == false {
-    //                     return Err(DeployParameterFailure::InsufficientDeploySignatureWeight);
-    //                 }
-    //                 // We have confirmed the account's validity.
-    //                 // We can separately check for the account balance.
-    //                 return Ok(account);
-    //             }
-    //             Err(DeployParameterFailure::NonexistentAccount { account_hash })
-    //         }
-    //         Ok(QueryResult::RootNotFound) => Err(DeployParameterFailure::InvalidGlobalStateHash),
-    //         Ok(query_result) => Err(DeployParameterFailure::InvalidQuery {
-    //             key: account_hash.into(),
-    //             message: format!("{:?}", query_result),
-    //         }),
-    //         Err(error) => Err(DeployParameterFailure::InvalidQuery {
-    //             key: account_hash.into(),
-    //             message: error.to_string(),
-    //         }),
-    //     }
-    // }
-
-    // fn is_valid_executable_deploy_item<REv: ReactorEventT>(
-    //     &self,
-    //     effect_builder: EffectBuilder<REv>,
-    //     prestate_hash: Blake2bHash,
-    //     executable_deploy_item: &ExecutableDeployItem,
-    //     account_hash: AccountHash,
-    // ) -> Effects<Event> {
-    //     match executable_deploy_item.identifier() {
-    //         ExecutableDeployItemIdentifier::Module | ExecutableDeployItemIdentifier::Transfer =>
-    // {             Effects::new()
-    //         }
-    //         ExecutableDeployItemIdentifier::Contract(contract_identifier) => {
-    //             let query_request = match contract_identifier.clone() {
-    //                 ContractIdentifier::Name(name) => {
-    //                     let query_key = account_hash.into();
-    //                     let path = vec![name];
-    //                     QueryRequest::new(prestate_hash, query_key, path)
-    //                 }
-    //                 ContractIdentifier::Hash(contract_hash) => {
-    //                     let query_key = contract_hash.into();
-    //                     let path = vec![];
-    //                     QueryRequest::new(prestate_hash, query_key, path)
-    //                 }
-    //             };
-    //             let entry_point = executable_deploy_item.entry_point_name().to_string();
-    //         }
-    //         ExecutableDeployItemIdentifier::Package(contract_package_identifier) => {
-    //             let query_request = match contract_package_identifier.clone() {
-    //                 ContractIdentifier::Name(name) => {
-    //                     let account_hash = deploy.header().account().to_account_hash();
-    //                     let query_key = account_hash.into();
-    //                     let path = vec![name];
-    //                     QueryRequest::new(prestate_hash, query_key, path)
-    //                 }
-    //                 ContractIdentifier::Hash(contract_hash) => {
-    //                     let query_key = contract_hash.into();
-    //                     let path = vec![];
-    //                     QueryRequest::new(prestate_hash, query_key, path)
-    //                 }
-    //             };
-    //             effect_builder
-    //                 .query_global_state(query_request)
-    //                 .event(move |query_result| Event::ValidateContractPackage {
-    //                     entry_point,
-    //                     query_key,
-    //                     query_result,
-    //                     contract_package_identifier,
-    //                 })
-    //         }
-    //     }
-    // }
-
-    // fn is_valid_contract(
-    //     &self,
-    //     entry_point: String,
-    //     query_key: Key,
-    //     contract_identifier: ContractIdentifier,
-    //     query_result: Result<QueryResult, EngineError>,
-    // ) -> Result<(), DeployParameterFailure> {
-    //     match query_result {
-    //         Ok(QueryResult::Success { value, .. }) => {
-    //             if let StoredValue::Contract(contract) = *value {
-    //                 if contract.entry_points().has_entry_point(&entry_point) == false {
-    //                     return Err(DeployParameterFailure::NonexistentContractEntryPoint {
-    //                         entry_point,
-    //                     });
-    //                 }
-    //                 return Ok(());
-    //             }
-    //             match contract_identifier {
-    //                 ContractIdentifier::Name(name) => {
-    //                     return Err(DeployParameterFailure::NonexistentContractAtName { name });
-    //                 }
-    //                 ContractIdentifier::Hash(contract_hash) => {
-    //                     return Err(DeployParameterFailure::NonexistentContractAtHash {
-    //                         contract_hash,
-    //                     });
-    //                 }
-    //             }
-    //         }
-    //         Ok(QueryResult::RootNotFound) => {
-    //             return Err(DeployParameterFailure::InvalidGlobalStateHash);
-    //         }
-    //         Ok(query_result) => {
-    //             return Err(DeployParameterFailure::InvalidQuery {
-    //                 key: query_key,
-    //                 message: format!("{:?}", query_result),
-    //             });
-    //         }
-    //         Err(error) => {
-    //             return Err(DeployParameterFailure::InvalidQuery {
-    //                 key: query_key,
-    //                 message: error.to_string(),
-    //             });
-    //         }
-    //     }
-    // }
-
-    // fn is_valid_contract_package(
-    //     &self,
-    //     entry_point: String,
-    //     query_key: Key,
-    //     query_result: Result<QueryResult, EngineError>,
-    //     contract_package_identifier: ContractPackageIdentifier,
-    // ) -> Result<(), DeployParameterFailure> {
-    //     match query_result {
-    //         Ok(QueryResult::Success { value, .. }) => {
-    //             if let StoredValue::ContractPackage(contract_package) = *value {
-    //                 // get the contract version of the package, then get the contract, then
-    //                 // call is_valid_contract
-    //
-    //                 if contract_package
-    //                     .entry_points()
-    //                     .has_entry_point(&entry_point)
-    //                     == false
-    //                 {
-    //                     return Err(
-    //                         DeployParameterFailure::NonexistentContractPackageEntryPoint {
-    //                             entry_point,
-    //                         },
-    //                     );
-    //                 }
-    //                 return Ok(());
-    //             }
-    //             match contract_package_identifier {
-    //                 ContractPackageIdentifier::Name(name) => {
-    //                     return Err(DeployParameterFailure::NonexistentContractPackageAtName {
-    //                         name,
-    //                     });
-    //                 }
-    //                 ContractPackageIdentifier::Hash(contract_package_hash) => {
-    //                     return Err(DeployParameterFailure::NonexistentContractPackageAtHash {
-    //                         contract_package_hash,
-    //                     });
-    //                 }
-    //             }
-    //         }
-    //         Ok(QueryResult::RootNotFound) => {
-    //             return Err(DeployParameterFailure::InvalidGlobalStateHash);
-    //         }
-    //         Ok(query_result) => {
-    //             return Err(DeployParameterFailure::InvalidQuery {
-    //                 key: query_key,
-    //                 message: format!("{:?}", query_result),
-    //             });
-    //         }
-    //         Err(error) => {
-    //             return Err(DeployParameterFailure::InvalidQuery {
-    //                 key: query_key,
-    //                 message: error.to_string(),
-    //             });
-    //         }
-    //     }
-    // }
 }
 
 impl<REv: ReactorEventT> Component<REv> for DeployAcceptor {
@@ -1298,155 +824,132 @@
             Event::Accept {
                 deploy,
                 source,
-                responder,
+                maybe_responder: responder,
             } => self.accept(effect_builder, deploy, source, responder),
             Event::GetBlockResult {
-                deploy,
-                source,
+                event_metadata,
                 maybe_block,
-                maybe_responder,
+                verification_start_timestamp,
             } => self.handle_get_block_result(
                 effect_builder,
-                deploy,
-                source,
+                event_metadata,
                 *maybe_block,
-                maybe_responder,
+                verification_start_timestamp,
             ),
             Event::GetAccountResult {
-                deploy,
-                source,
+                event_metadata,
                 prestate_hash,
                 maybe_account,
-                maybe_responder,
+                verification_start_timestamp,
             } => self.handle_get_account_result(
                 effect_builder,
-                deploy,
-                source,
+                event_metadata,
                 prestate_hash,
                 maybe_account,
-                maybe_responder,
+                verification_start_timestamp,
             ),
             Event::GetBalanceResult {
-                deploy,
-                source,
+                event_metadata,
                 prestate_hash,
                 maybe_balance_value,
-                maybe_responder,
+                verification_start_timestamp,
             } => self.handle_get_balance_result(
                 effect_builder,
-                deploy,
-                source,
+                event_metadata,
                 prestate_hash,
                 maybe_balance_value,
-                maybe_responder,
+                verification_start_timestamp,
             ),
             Event::VerifyPaymentLogic {
-                deploy,
-                source,
-                prestate_hash,
-                maybe_responder,
+                event_metadata,
+                prestate_hash,
+                verification_start_timestamp,
             } => self.verify_payment_logic(
                 effect_builder,
-                deploy,
-                source,
-                prestate_hash,
-                maybe_responder,
+                event_metadata,
+                prestate_hash,
+                verification_start_timestamp,
             ),
             Event::VerifySessionLogic {
-                deploy,
-                source,
-                prestate_hash,
-                maybe_responder,
+                event_metadata,
+                prestate_hash,
+                verification_start_timestamp,
             } => self.verify_session_logic(
                 effect_builder,
-                deploy,
-                source,
-                prestate_hash,
-                maybe_responder,
+                event_metadata,
+                prestate_hash,
+                verification_start_timestamp,
             ),
             Event::GetContractResult {
-                deploy,
-                source,
+                event_metadata,
                 prestate_hash,
                 is_payment,
                 contract_identifier,
                 maybe_contract,
-                maybe_responder,
-<<<<<<< HEAD
+                verification_start_timestamp,
             } => {
                 let entry_point = if is_payment {
-                    deploy.payment().entry_point_name()
+                    event_metadata.deploy().payment().entry_point_name()
                 } else {
-                    deploy.session().entry_point_name()
+                    event_metadata.deploy().session().entry_point_name()
                 }
                 .to_string();
                 self.handle_get_contract_result(
                     effect_builder,
-                    deploy,
-                    source,
+                    event_metadata,
                     prestate_hash,
                     is_payment,
                     entry_point,
                     contract_identifier,
                     maybe_contract,
-                    maybe_responder,
+                    verification_start_timestamp,
                 )
             }
             Event::GetContractPackageResult {
-=======
-                verification_start_timestamp,
-            } => self.handle_put_to_storage(
-                effect_builder,
-                deploy,
-                source,
-                is_new,
-                maybe_responder,
-                verification_start_timestamp,
-            ),
-            Event::AccountVerificationResult {
->>>>>>> 1fd7406e
-                deploy,
-                source,
+                event_metadata,
                 prestate_hash,
                 is_payment,
                 contract_package_identifier,
                 maybe_contract_package,
-                maybe_responder,
-<<<<<<< HEAD
+                verification_start_timestamp,
             } => self.handle_get_contract_package_result(
-=======
-                verification_start_timestamp,
-            } => self.account_verification(
->>>>>>> 1fd7406e
                 effect_builder,
-                deploy,
-                source,
+                event_metadata,
                 prestate_hash,
                 is_payment,
                 contract_package_identifier,
                 maybe_contract_package,
-                maybe_responder,
                 verification_start_timestamp,
             ),
             Event::VerifyDeployCryptographicValidity {
-                deploy,
-                source,
-                maybe_responder,
-            } => self.validate_deploy_cryptography(effect_builder, deploy, source, maybe_responder),
+                event_metadata,
+                verification_start_timestamp,
+            } => self.validate_deploy_cryptography(
+                effect_builder,
+                event_metadata,
+                verification_start_timestamp,
+            ),
             Event::PutToStorageResult {
-                deploy,
-                source,
+                event_metadata,
                 is_new,
-                maybe_responder,
+                verification_start_timestamp,
+            } => self.handle_put_to_storage(
+                effect_builder,
+                event_metadata,
+                is_new,
+                verification_start_timestamp,
+            ),
+            Event::InvalidDeployResult {
+                event_metadata,
+                error,
+                verification_start_timestamp,
             } => {
-                self.handle_put_to_storage(effect_builder, deploy, source, is_new, maybe_responder)
-            }
-            Event::InvalidDeployResult {
-                deploy,
-                source,
-                error,
-                maybe_responder,
-            } => {
+                let EventMetadata {
+                    deploy,
+                    source,
+                    maybe_responder,
+                } = event_metadata;
+                self.metrics.observe_rejected(verification_start_timestamp);
                 let mut effects = Effects::new();
                 // The client has submitted a deploy with one or more invalid signatures.
                 // Return an error to the RPC component via the responder.
