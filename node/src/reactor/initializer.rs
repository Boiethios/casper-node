//! Reactor used to initialize a node.

use std::fmt::{self, Display, Formatter};

use datasize::DataSize;
use derive_more::From;
use prometheus::Registry;
use reactor::ReactorEvent;
use serde::Serialize;
use thiserror::Error;
use tracing::info;

use casper_execution_engine::core::engine_state;

use crate::{
    components::{
        chainspec_loader::{self, ChainspecLoader},
        contract_runtime::{self, ContractRuntime},
        gossiper,
        small_network::{GossipedAddress, SmallNetworkIdentity, SmallNetworkIdentityError},
        storage::{self, Storage},
        Component,
    },
    effect::{
        announcements::{
            ChainspecLoaderAnnouncement, ContractRuntimeAnnouncement, ControlAnnouncement,
        },
        requests::{ConsensusRequest, ContractRuntimeRequest, NetworkRequest, RestRequest},
        EffectBuilder, Effects,
    },
    protocol::Message,
    reactor::{self, participating, EventQueueHandle, ReactorExit},
    types::{chainspec, NodeId},
    utils::WithDir,
    NodeRng,
};

/// Top-level event for the reactor.
#[derive(Debug, From, Serialize)]
#[must_use]
pub(crate) enum Event {
    /// Chainspec handler event.
    #[from]
    Chainspec(chainspec_loader::Event),

    /// Storage event.
    #[from]
<<<<<<< HEAD
    Storage(storage::Event),
=======
    Storage(#[serde(skip_serializing)] storage::Event),
>>>>>>> 3a18e04e

    /// Contract runtime event.
    ContractRuntime(#[serde(skip_serializing)] Box<ContractRuntimeRequest>),

    /// Control announcement.
    #[from]
    ControlAnnouncement(ControlAnnouncement),

    /// Storage request.
    #[from]
    StorageRequest(StorageRequest),
}

impl From<ContractRuntimeRequest> for Event {
    fn from(contract_runtime_request: ContractRuntimeRequest) -> Self {
        Event::ContractRuntime(Box::new(contract_runtime_request))
    }
}

impl ReactorEvent for Event {
    fn as_control(&self) -> Option<&ControlAnnouncement> {
        if let Self::ControlAnnouncement(ref ctrl_ann) = self {
            Some(ctrl_ann)
        } else {
            None
        }
    }

    fn description(&self) -> &'static str {
        match self {
            Event::Chainspec(_) => "Chainspec",
            Event::Storage(_) => "Storage",
            Event::ContractRuntime(_) => "ContractRuntime",
            Event::ControlAnnouncement(_) => "ControlAnnouncement",
            Event::StorageRequest(_) => "StorageRequest",
        }
    }
}

impl From<NetworkRequest<NodeId, Message>> for Event {
    fn from(_request: NetworkRequest<NodeId, Message>) -> Self {
        unreachable!("no network traffic happens during initialization")
    }
}

impl From<ChainspecLoaderAnnouncement> for Event {
    fn from(_announcement: ChainspecLoaderAnnouncement) -> Self {
        unreachable!("no chainspec announcements happen during initialization")
    }
}

impl From<NetworkRequest<NodeId, gossiper::Message<GossipedAddress>>> for Event {
    fn from(_request: NetworkRequest<NodeId, gossiper::Message<GossipedAddress>>) -> Self {
        unreachable!("no gossiper events happen during initialization")
    }
}

impl From<ConsensusRequest> for Event {
    fn from(_request: ConsensusRequest) -> Self {
        unreachable!("no chainspec announcements happen during initialization")
    }
}

impl From<RestRequest<NodeId>> for Event {
    fn from(_request: RestRequest<NodeId>) -> Self {
        unreachable!("no rest requests happen during initialization")
    }
}

impl From<ContractRuntimeAnnouncement> for Event {
    fn from(_request: ContractRuntimeAnnouncement) -> Self {
        unreachable!("no block executor requests happen during initialization")
    }
}

impl Display for Event {
    fn fmt(&self, formatter: &mut Formatter<'_>) -> fmt::Result {
        match self {
            Event::Chainspec(event) => write!(formatter, "chainspec: {}", event),
            Event::Storage(event) => write!(formatter, "storage: {}", event),
            Event::ContractRuntime(event) => write!(formatter, "contract runtime: {:?}", event),
            Event::ControlAnnouncement(ctrl_ann) => write!(formatter, "control: {}", ctrl_ann),
            Event::StorageRequest(req) => write!(formatter, "storage request: {}", req),
        }
    }
}

/// Error type returned by the initializer reactor.
#[derive(Debug, Error)]
pub(crate) enum Error {
    /// Metrics-related error
    #[error("prometheus (metrics) error: {0}")]
    Metrics(#[from] prometheus::Error),

    /// `ChainspecHandler` component error.
    #[error("chainspec error: {0}")]
    Chainspec(#[from] chainspec::Error),

    /// `Storage` component error.
    #[error("storage error: {0}")]
    Storage(#[from] storage::FatalStorageError),

    /// `ContractRuntime` component error.
    #[error("contract runtime config error: {0}")]
    ContractRuntime(#[from] contract_runtime::ConfigError),

    /// An error that occurred when creating a `SmallNetworkIdentity`.
    #[error(transparent)]
    SmallNetworkIdentity(#[from] SmallNetworkIdentityError),

    /// An execution engine state error.
    #[error(transparent)]
    EngineState(#[from] engine_state::Error),

    /// Trie key store is corrupted (missing trie keys).
    #[error(
        "Missing trie keys. Number of state roots: {state_root_count}, \
         Number of missing trie keys: {missing_trie_key_count}"
    )]
    MissingTrieKeys {
        /// The number of state roots in all of the block headers.
        state_root_count: usize,
        /// The number of trie keys we could not find.
        missing_trie_key_count: usize,
    },
}

/// Initializer node reactor.
#[derive(DataSize, Debug)]
pub(crate) struct Reactor {
    pub(super) config: WithDir<participating::Config>,
    pub(super) chainspec_loader: ChainspecLoader,
    pub(super) storage: Storage,
    pub(super) contract_runtime: ContractRuntime,
    pub(super) small_network_identity: SmallNetworkIdentity,
}

impl Reactor {
    fn new_with_chainspec_loader(
        (crashed, config): <Self as reactor::Reactor>::Config,
        registry: &Registry,
        chainspec_loader: ChainspecLoader,
        chainspec_effects: Effects<chainspec_loader::Event>,
    ) -> Result<(Self, Effects<Event>), Error> {
        let hard_reset_to_start_of_era = chainspec_loader.hard_reset_to_start_of_era();

        let storage_config = config.map_ref(|cfg| cfg.storage.clone());
        let storage = Storage::new(
            &storage_config,
            hard_reset_to_start_of_era,
            chainspec_loader.chainspec().protocol_config.version,
            crashed,
            &chainspec_loader.chainspec().network_config.name,
            chainspec_loader
                .chainspec()
                .highway_config
                .finality_threshold_fraction,
            chainspec_loader
                .chainspec()
                .protocol_config
                .last_emergency_restart,
        )?;

        let contract_runtime = ContractRuntime::new(
            chainspec_loader.chainspec().protocol_config.version,
            storage.root_path(),
            &config.value().contract_runtime,
            chainspec_loader.chainspec().wasm_config,
            chainspec_loader.chainspec().system_costs_config,
            chainspec_loader.chainspec().core_config.max_associated_keys,
            registry,
        )?;

        if crashed {
            info!("running trie-store integrity check, this may take a while");
            let state_roots = storage.read_state_root_hashes_for_trie_check()?;
            let missing_trie_keys = contract_runtime.trie_store_check(state_roots.clone())?;
            if !missing_trie_keys.is_empty() {
                return Err(Error::MissingTrieKeys {
                    state_root_count: state_roots.len(),
                    missing_trie_key_count: missing_trie_keys.len(),
                });
            }
        }

        let effects = reactor::wrap_effects(Event::Chainspec, chainspec_effects);

        let small_network_identity = SmallNetworkIdentity::new()?;

        let reactor = Reactor {
            config,
            chainspec_loader,
            storage,
            contract_runtime,
            small_network_identity,
        };
        Ok((reactor, effects))
    }
}

#[cfg(test)]
impl Reactor {
    /// Inspect storage.
    pub(crate) fn storage(&self) -> &Storage {
        &self.storage
    }

    /// Inspect the contract runtime.
    pub(crate) fn contract_runtime(&self) -> &ContractRuntime {
        &self.contract_runtime
    }
}

impl reactor::Reactor for Reactor {
    type Event = Event;
    type Config = (bool, WithDir<participating::Config>);
    type Error = Error;

    fn new(
        config: Self::Config,
        registry: &Registry,
        event_queue: EventQueueHandle<Self::Event>,
        _rng: &mut NodeRng,
    ) -> Result<(Self, Effects<Self::Event>), Error> {
        let effect_builder = EffectBuilder::new(event_queue);

        // Construct the `ChainspecLoader` first so we fail fast if the chainspec is invalid.
        let (chainspec_loader, chainspec_effects) =
            ChainspecLoader::new(config.1.dir(), effect_builder)?;
        Self::new_with_chainspec_loader(config, registry, chainspec_loader, chainspec_effects)
    }

    fn dispatch_event(
        &mut self,
        effect_builder: EffectBuilder<Self::Event>,
        rng: &mut NodeRng,
        event: Event,
    ) -> Effects<Self::Event> {
        match event {
            Event::Chainspec(event) => reactor::wrap_effects(
                Event::Chainspec,
                self.chainspec_loader
                    .handle_event(effect_builder, rng, event),
            ),
            Event::Storage(event) => reactor::wrap_effects(
                Event::Storage,
                self.storage.handle_event(effect_builder, rng, event),
            ),
            Event::ContractRuntime(event) => reactor::wrap_effects(
                Event::from,
                self.contract_runtime
                    .handle_event(effect_builder, rng, *event),
            ),
            Event::StorageRequest(req) => reactor::wrap_effects(
                Event::Storage,
                self.storage.handle_event(effect_builder, rng, req.into()),
            ),
            Event::ControlAnnouncement(_) => unreachable!("unhandled control announcement"),
        }
    }

    fn maybe_exit(&self) -> Option<ReactorExit> {
        Some(self.chainspec_loader.reactor_exit())
    }
}

#[cfg(test)]
pub(crate) mod tests {
    use super::*;
    use crate::{testing::network::NetworkedReactor, types::Chainspec};
    use std::sync::Arc;

    impl Reactor {
        pub(crate) fn new_with_chainspec(
            config: <Self as reactor::Reactor>::Config,
            registry: &Registry,
            event_queue: EventQueueHandle<Event>,
            chainspec: Arc<Chainspec>,
        ) -> Result<(Self, Effects<Event>), Error> {
            let effect_builder = EffectBuilder::new(event_queue);
            let (chainspec_loader, chainspec_effects) =
                ChainspecLoader::new_with_chainspec(chainspec, effect_builder);
            Self::new_with_chainspec_loader(config, registry, chainspec_loader, chainspec_effects)
        }
    }

    impl NetworkedReactor for Reactor {
        type NodeId = NodeId;
        fn node_id(&self) -> Self::NodeId {
            NodeId::from(&self.small_network_identity)
        }
    }
}<|MERGE_RESOLUTION|>--- conflicted
+++ resolved
@@ -25,7 +25,9 @@
         announcements::{
             ChainspecLoaderAnnouncement, ContractRuntimeAnnouncement, ControlAnnouncement,
         },
-        requests::{ConsensusRequest, ContractRuntimeRequest, NetworkRequest, RestRequest},
+        requests::{
+            ConsensusRequest, ContractRuntimeRequest, NetworkRequest, RestRequest, StorageRequest,
+        },
         EffectBuilder, Effects,
     },
     protocol::Message,
@@ -45,11 +47,7 @@
 
     /// Storage event.
     #[from]
-<<<<<<< HEAD
     Storage(storage::Event),
-=======
-    Storage(#[serde(skip_serializing)] storage::Event),
->>>>>>> 3a18e04e
 
     /// Contract runtime event.
     ContractRuntime(#[serde(skip_serializing)] Box<ContractRuntimeRequest>),
