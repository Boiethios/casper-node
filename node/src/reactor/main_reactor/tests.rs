use std::{collections::BTreeMap, iter, sync::Arc, time::Duration};

use either::Either;
use num::Zero;
use num_rational::Ratio;
use rand::Rng;
use tempfile::TempDir;
use tokio::time;
use tracing::{error, info};

use casper_execution_engine::engine_state::{
    GetBidsRequest, GetBidsResult, SystemContractRegistry,
};
use casper_storage::global_state::state::{StateProvider, StateReader};
use casper_types::{
    execution::{Effects, ExecutionResult, ExecutionResultV2, TransformKind},
    system::auction::{BidAddr, BidKind, BidsExt, DelegationRate},
    testing::TestRng,
    AccountConfig, AccountsConfig, ActivationPoint, Block, BlockHash, BlockHeader, CLValue,
    Chainspec, ChainspecRawBytes, ContractHash, Deploy, DeployHash, EraId, Key, Motes,
    ProtocolVersion, PublicKey, SecretKey, StoredValue, TimeDiff, Timestamp, Transaction,
    TransactionHash, ValidatorConfig, U512,
};

use crate::{
    components::{
        consensus::{
            self, ClContext, ConsensusMessage, HighwayMessage, HighwayVertex, NewBlockPayload,
        },
        gossiper, network, storage,
        upgrade_watcher::NextUpgrade,
    },
    effect::{
        incoming::ConsensusMessageIncoming,
        requests::{ContractRuntimeRequest, NetworkRequest},
        EffectExt,
    },
    protocol::Message,
    reactor::{
        main_reactor::{Config, MainEvent, MainReactor, ReactorState},
        Runner,
    },
    testing::{
        self, filter_reactor::FilterReactor, network::TestingNetwork, ConditionCheckReactor,
    },
    types::{
<<<<<<< HEAD
        BlockPayload, DeployOrTransferHash, DeployWithFinalizedApprovals, ExitCode, NodeId,
        NodeRng, TransactionWithFinalizedApprovals,
=======
        chainspec::{AccountConfig, AccountsConfig, ValidatorConfig},
        ActivationPoint, AvailableBlockRange, Block, BlockHash, BlockHeader, BlockPayload,
        Chainspec, ChainspecRawBytes, Deploy, ExitCode, NodeId, NodeRng, SyncHandling,
>>>>>>> ea3a10df
    },
    utils::{External, Loadable, Source, RESOURCES_PATH},
    WithDir,
};

struct TestChain {
    // Keys that validator instances will use, can include duplicates
    keys: Vec<Arc<SecretKey>>,
    storages: Vec<TempDir>,
    chainspec: Arc<Chainspec>,
    chainspec_raw_bytes: Arc<ChainspecRawBytes>,
    first_node_port: u16,
}

type Nodes = testing::network::Nodes<FilterReactor<MainReactor>>;

impl Runner<ConditionCheckReactor<FilterReactor<MainReactor>>> {
    fn main_reactor(&self) -> &MainReactor {
        self.reactor().inner().inner()
    }
}

impl TestChain {
    /// Instantiates a new test chain configuration.
    ///
    /// Generates secret keys for `size` validators and creates a matching chainspec.
    fn new(rng: &mut TestRng, size: usize, initial_stakes: Option<&[U512]>) -> Self {
        let keys: Vec<Arc<SecretKey>> = (0..size)
            .map(|_| Arc::new(SecretKey::random(rng)))
            .collect();

        let stake_values = if let Some(initial_stakes) = initial_stakes {
            assert_eq!(size, initial_stakes.len());
            initial_stakes.to_vec()
        } else {
            // By default we use very large stakes so we would catch overflow issues.
            iter::from_fn(|| Some(U512::from(rng.gen_range(100..999)) * U512::from(u128::MAX)))
                .take(size)
                .collect()
        };

        let stakes = keys
            .iter()
            .zip(stake_values)
            .map(|(secret_key, stake)| {
                let secret_key = secret_key.clone();
                (PublicKey::from(&*secret_key), stake)
            })
            .collect();
        Self::new_with_keys(rng, keys, stakes)
    }

    /// Instantiates a new test chain configuration.
    ///
    /// Takes a vector of bonded keys with specified bond amounts.
    fn new_with_keys(
        rng: &mut TestRng,
        keys: Vec<Arc<SecretKey>>,
        stakes: BTreeMap<PublicKey, U512>,
    ) -> Self {
        // Load the `local` chainspec.
        let (mut chainspec, chainspec_raw_bytes) =
            <(Chainspec, ChainspecRawBytes)>::from_resources("local");

        let min_motes = 100_000_000_000u64; // 1000 token
        let max_motes = min_motes * 100; // 100_000 token
        let balance = U512::from(rng.gen_range(min_motes..max_motes));

        // Override accounts with those generated from the keys.
        let accounts = stakes
            .into_iter()
            .map(|(public_key, bonded_amount)| {
                let validator_config =
                    ValidatorConfig::new(Motes::new(bonded_amount), DelegationRate::zero());
                AccountConfig::new(public_key, Motes::new(balance), Some(validator_config))
            })
            .collect();
        let delegators = vec![];
        let administrators = vec![];
        chainspec.network_config.accounts_config =
            AccountsConfig::new(accounts, delegators, administrators);

        // Make the genesis timestamp 60 seconds from now, to allow for all validators to start up.
        let genesis_time = Timestamp::now() + TimeDiff::from_seconds(60);
        info!(
            "creating test chain configuration, genesis: {}",
            genesis_time
        );
        chainspec.protocol_config.activation_point = ActivationPoint::Genesis(genesis_time);

        chainspec.core_config.minimum_era_height = 1;
        chainspec.core_config.finality_threshold_fraction = Ratio::new(34, 100);
        chainspec.core_config.era_duration = TimeDiff::from_millis(10);
        chainspec.core_config.auction_delay = 1;
        chainspec.core_config.unbonding_delay = 3;

        let first_node_port = testing::unused_port_on_localhost();

        TestChain {
            keys,
            storages: Vec::new(),
            chainspec: Arc::new(chainspec),
            chainspec_raw_bytes: Arc::new(chainspec_raw_bytes),
            first_node_port,
        }
    }

    fn chainspec_mut(&mut self) -> &mut Chainspec {
        Arc::get_mut(&mut self.chainspec).unwrap()
    }

    fn chainspec(&self) -> Arc<Chainspec> {
        self.chainspec.clone()
    }

    fn chainspec_raw_bytes(&self) -> Arc<ChainspecRawBytes> {
        self.chainspec_raw_bytes.clone()
    }

    fn first_node_port(&self) -> u16 {
        self.first_node_port
    }

    /// Creates an initializer/validator configuration for the `idx`th validator.
    fn create_node_config(&mut self, idx: usize, first_node_port: u16) -> Config {
        // Set the network configuration.
        let mut cfg = Config {
            network: if idx == 0 {
                network::Config::default_local_net_first_node(first_node_port)
            } else {
                network::Config::default_local_net(first_node_port)
            },
            gossip: gossiper::Config::new_with_small_timeouts(),
            ..Default::default()
        };

        // Additionally set up storage in a temporary directory.
        let (storage_cfg, temp_dir) = storage::Config::default_for_tests();
        // ...and the secret key for our validator.
        {
            let secret_key_path = temp_dir.path().join("secret_key");
            self.keys[idx]
                .to_file(secret_key_path.clone())
                .expect("could not write secret key");
            cfg.consensus.secret_key_path = External::Path(secret_key_path);
        }
        self.storages.push(temp_dir);
        cfg.storage = storage_cfg;
        cfg
    }

    async fn create_initialized_network(
        &mut self,
        rng: &mut NodeRng,
    ) -> anyhow::Result<TestingNetwork<FilterReactor<MainReactor>>> {
        let root = RESOURCES_PATH.join("local");

        let mut network: TestingNetwork<FilterReactor<MainReactor>> = TestingNetwork::new();

        for idx in 0..self.keys.len() {
            info!("creating node {}", idx);
            let cfg = self.create_node_config(idx, self.first_node_port);
            network
                .add_node_with_config_and_chainspec(
                    WithDir::new(root.clone(), cfg),
                    Arc::clone(&self.chainspec),
                    Arc::clone(&self.chainspec_raw_bytes),
                    rng,
                )
                .await
                .expect("could not add node to reactor");
        }

        Ok(network)
    }
}

/// Given an era number, returns a predicate to check if all of the nodes are in the specified era.
fn is_in_era(era_id: EraId) -> impl Fn(&Nodes) -> bool {
    move |nodes: &Nodes| {
        nodes
            .values()
            .all(|runner| runner.main_reactor().consensus().current_era() == Some(era_id))
    }
}

/// Given an era number, returns a predicate to check if all of the nodes have completed the
/// specified era.
fn has_completed_era(era_id: EraId) -> impl Fn(&Nodes) -> bool {
    move |nodes: &Nodes| {
        nodes.values().all(|runner| {
            runner
                .main_reactor()
                .storage()
                .read_highest_switch_block_headers(1)
                .unwrap()
                .last()
                .map_or(false, |header| header.era_id() == era_id)
        })
    }
}

fn available_block_range(
    runner: &Runner<ConditionCheckReactor<FilterReactor<MainReactor>>>,
) -> AvailableBlockRange {
    let storage = runner.main_reactor().storage();
    storage.get_available_block_range()
}

/// Given a block height and a node id, returns a predicate to check if the lowest available block
/// for the specified node is at or below the specified height.
fn node_has_lowest_available_block_at_or_below_height(
    height: u64,
    node_id: NodeId,
) -> impl Fn(&Nodes) -> bool {
    move |nodes: &Nodes| {
        nodes.get(&node_id).map_or(true, |runner| {
            let available_block_range = available_block_range(runner);
            if available_block_range.low() == 0 && available_block_range.high() == 0 {
                false
            } else {
                available_block_range.low() <= height
            }
        })
    }
}

fn highest_complete_block(
    runner: &Runner<ConditionCheckReactor<FilterReactor<MainReactor>>>,
) -> Option<Block> {
    let storage = runner.main_reactor().storage();
    storage.read_highest_complete_block().unwrap_or(None)
}

fn highest_complete_block_hash(
    runner: &Runner<ConditionCheckReactor<FilterReactor<MainReactor>>>,
) -> Option<BlockHash> {
    highest_complete_block(runner).map(|block| *block.hash())
}

fn is_ping(event: &MainEvent) -> bool {
    if let MainEvent::ConsensusMessageIncoming(ConsensusMessageIncoming { message, .. }) = event {
        if let ConsensusMessage::Protocol { ref payload, .. } = **message {
            return matches!(
                payload.deserialize_incoming::<HighwayMessage::<ClContext>>(),
                Ok(HighwayMessage::<ClContext>::NewVertex(HighwayVertex::Ping(
                    _
                )))
            );
        }
    }
    false
}

/// A set of consecutive switch blocks.
struct SwitchBlocks {
    headers: Vec<BlockHeader>,
}

impl SwitchBlocks {
    /// Collects all switch blocks of the first `era_count` eras, and asserts that they are equal
    /// in all nodes.
    fn collect(nodes: &Nodes, era_count: u64) -> SwitchBlocks {
        let mut headers = Vec::new();
        for era_number in 0..era_count {
            let mut header_iter = nodes.values().map(|runner| {
                let storage = runner.main_reactor().storage();
                let maybe_block = storage
                    .read_switch_block_by_era_id(EraId::from(era_number))
                    .expect("failed to get switch block by era id");
                maybe_block.expect("missing switch block").take_header()
            });
            let header = header_iter.next().unwrap();
            assert_eq!(era_number, header.era_id().value());
            for other_header in header_iter {
                assert_eq!(header, other_header);
            }
            headers.push(header);
        }
        SwitchBlocks { headers }
    }

    /// Returns the list of equivocators in the given era.
    fn equivocators(&self, era_number: u64) -> &[PublicKey] {
        self.headers[era_number as usize]
            .era_end()
            .expect("era end")
            .era_report()
            .equivocators()
    }

    /// Returns the list of inactive validators in the given era.
    fn inactive_validators(&self, era_number: u64) -> &[PublicKey] {
        self.headers[era_number as usize]
            .era_end()
            .expect("era end")
            .era_report()
            .inactive_validators()
    }

    /// Returns the list of validators in the successor era.
    fn next_era_validators(&self, era_number: u64) -> &BTreeMap<PublicKey, U512> {
        self.headers[era_number as usize]
            .next_era_validator_weights()
            .expect("validators")
    }

    /// Returns the set of bids in the auction contract at the end of the given era.
    fn bids(&self, nodes: &Nodes, era_number: u64) -> Vec<BidKind> {
        let state_root_hash = *self.headers[era_number as usize].state_root_hash();
        for runner in nodes.values() {
            let request = GetBidsRequest::new(state_root_hash);
            let engine_state = runner.main_reactor().contract_runtime().engine_state();
            let bids_result = engine_state.get_bids(request).expect("get_bids failed");
            if let Some(bids) = bids_result.into_success() {
                return bids;
            }
        }
        unreachable!("at least one node should have bids for era {}", era_number);
    }
}

#[tokio::test]
async fn run_network() {
    testing::init_logging();

    let mut rng = crate::new_rng();

    // Instantiate a new chain with a fixed size.
    const NETWORK_SIZE: usize = 5;
    let mut chain = TestChain::new(&mut rng, NETWORK_SIZE, None);

    let mut net = chain
        .create_initialized_network(&mut rng)
        .await
        .expect("network initialization failed");

    // Wait for all nodes to agree on one era.
    net.settle_on(
        &mut rng,
        is_in_era(EraId::from(1)),
        Duration::from_secs(1000),
    )
    .await;

    net.settle_on(
        &mut rng,
        is_in_era(EraId::from(2)),
        Duration::from_secs(1001),
    )
    .await;
}

#[tokio::test]
async fn historical_sync_with_era_height_1() {
    testing::init_logging();

    let mut rng = crate::new_rng();

    // Instantiate a new chain with a fixed size.
    const NETWORK_SIZE: usize = 5;
    let mut chain = TestChain::new(&mut rng, NETWORK_SIZE, None);
    chain.chainspec_mut().core_config.minimum_era_height = 1;

    let mut net = chain
        .create_initialized_network(&mut rng)
        .await
        .expect("network initialization failed");

    // Wait for all nodes to reach era 3.
    net.settle_on(
        &mut rng,
        is_in_era(EraId::from(3)),
        Duration::from_secs(1000),
    )
    .await;

    let (_, first_node) = net
        .nodes()
        .iter()
        .next()
        .expect("Expected non-empty network");

    // Get a trusted hash
    let lfb = highest_complete_block_hash(first_node)
        .expect("Could not determine the latest complete block for this network");

    // Create a joiner node
    let mut config = Config {
        network: network::Config::default_local_net(chain.first_node_port()),
        gossip: gossiper::Config::new_with_small_timeouts(),
        ..Default::default()
    };
    let joiner_key = Arc::new(SecretKey::random(&mut rng));
    let (storage_cfg, temp_dir) = storage::Config::default_for_tests();
    {
        let secret_key_path = temp_dir.path().join("secret_key");
        joiner_key
            .to_file(secret_key_path.clone())
            .expect("could not write secret key");
        config.consensus.secret_key_path = External::Path(secret_key_path);
    }
    config.storage = storage_cfg;
    config.node.trusted_hash = Some(lfb);
    config.node.sync_handling = SyncHandling::Genesis;
    let root = RESOURCES_PATH.join("local");
    let cfg = WithDir::new(root.clone(), config);

    let (joiner_id, _) = net
        .add_node_with_config_and_chainspec(
            cfg,
            chain.chainspec(),
            chain.chainspec_raw_bytes(),
            &mut rng,
        )
        .await
        .expect("could not add node to reactor");

    // Wait for joiner node to sync back to the block from era 1
    net.settle_on(
        &mut rng,
        node_has_lowest_available_block_at_or_below_height(1, joiner_id),
        Duration::from_secs(1000),
    )
    .await;

    // Remove the weights for era 0 and era 1 from the validator matrix
    let runner = net
        .nodes_mut()
        .get_mut(&joiner_id)
        .expect("Could not find runner for node {joiner_id}");
    let reactor = runner.reactor_mut().inner_mut().inner_mut();
    reactor
        .validator_matrix
        .purge_era_validators(&EraId::from(0));
    reactor
        .validator_matrix
        .purge_era_validators(&EraId::from(1));

    // Continue syncing and check if the joiner node reaches era 0
    net.settle_on(
        &mut rng,
        node_has_lowest_available_block_at_or_below_height(0, joiner_id),
        Duration::from_secs(1000),
    )
    .await;
}

#[tokio::test]
async fn should_not_historical_sync_no_sync_node() {
    testing::init_logging();

    let mut rng = crate::new_rng();

    // Instantiate a new chain with a fixed size.
    const NETWORK_SIZE: usize = 5;
    let mut chain = TestChain::new(&mut rng, NETWORK_SIZE, None);
    chain.chainspec_mut().core_config.minimum_era_height = 1;

    let mut net = chain
        .create_initialized_network(&mut rng)
        .await
        .expect("network initialization failed");

    // Wait for all nodes to reach era 1.
    net.settle_on(
        &mut rng,
        is_in_era(EraId::from(1)),
        Duration::from_secs(100),
    )
    .await;

    let (_, first_node) = net
        .nodes()
        .iter()
        .next()
        .expect("Expected non-empty network");

    let highest_block = highest_complete_block(first_node).expect("should have block");
    let trusted_hash = *highest_block.hash();
    let trusted_height = highest_block.height();

    // Create a joiner node
    let mut config = Config {
        network: network::Config::default_local_net(chain.first_node_port()),
        gossip: gossiper::Config::new_with_small_timeouts(),
        ..Default::default()
    };
    let joiner_key = Arc::new(SecretKey::random(&mut rng));
    let (storage_cfg, temp_dir) = storage::Config::default_for_tests();
    {
        let secret_key_path = temp_dir.path().join("secret_key");
        joiner_key
            .to_file(secret_key_path.clone())
            .expect("could not write secret key");
        config.consensus.secret_key_path = External::Path(secret_key_path);
    }
    config.storage = storage_cfg;
    config.node.trusted_hash = Some(trusted_hash);
    config.node.sync_handling = SyncHandling::NoSync;
    let root = RESOURCES_PATH.join("local");
    let cfg = WithDir::new(root.clone(), config);

    let (joiner_id, _) = net
        .add_node_with_config_and_chainspec(
            cfg,
            chain.chainspec(),
            chain.chainspec_raw_bytes(),
            &mut rng,
        )
        .await
        .expect("could not add node to reactor");

    // Wait for all nodes to reach era 2.
    net.settle_on(
        &mut rng,
        has_completed_era(EraId::from(2)),
        Duration::from_secs(100),
    )
    .await;

    let available_block_range_pre = {
        let (_, runner) = net
            .nodes_mut()
            .iter()
            .find(|(x, _)| *x == &joiner_id)
            .expect("should have runner");
        available_block_range(runner)
    };

    let pre = available_block_range_pre.low();
    assert!(
        pre >= trusted_height,
        "should not have acquired a block earlier than trusted hash block {} {}",
        pre,
        trusted_height
    );

    // Wait for all nodes to reach era 3.
    net.settle_on(
        &mut rng,
        has_completed_era(EraId::from(3)),
        Duration::from_secs(100),
    )
    .await;

    let available_block_range_post = {
        let (_, runner) = net
            .nodes_mut()
            .iter()
            .find(|(x, _)| *x == &joiner_id)
            .expect("should have runner 2");
        available_block_range(runner)
    };

    let post = available_block_range_post.low();

    assert!(
        pre <= post,
        "should not have acquired earlier blocks {} {}",
        pre,
        post
    );

    let pre = available_block_range_pre.high();
    let post = available_block_range_post.high();
    assert!(
        pre < post,
        "should have acquired later blocks {} {}",
        pre,
        post
    );
}

#[tokio::test]
async fn run_equivocator_network() {
    testing::init_logging();

    let mut rng = crate::new_rng();

    let alice_secret_key = Arc::new(SecretKey::random(&mut rng));
    let alice_public_key = PublicKey::from(&*alice_secret_key);
    let bob_secret_key = Arc::new(SecretKey::random(&mut rng));
    let bob_public_key = PublicKey::from(&*bob_secret_key);

    let size: usize = 3;
    // Leave two free slots for Alice and Bob.
    let mut keys: Vec<Arc<SecretKey>> = (2..size)
        .map(|_| Arc::new(SecretKey::random(&mut rng)))
        .collect();
    let mut stakes: BTreeMap<PublicKey, U512> = keys
        .iter()
        .map(|secret_key| (PublicKey::from(&*secret_key.clone()), U512::from(100000u64)))
        .collect();
    stakes.insert(PublicKey::from(&*alice_secret_key), U512::from(1));
    stakes.insert(PublicKey::from(&*bob_secret_key), U512::from(1));

    // Here's where things go wrong: Bob doesn't run a node at all, and Alice runs two!
    keys.push(alice_secret_key.clone());
    keys.push(alice_secret_key);

    // We configure the era to take ten rounds. That should guarantee that the two nodes
    // equivocate.
    let mut chain = TestChain::new_with_keys(&mut rng, keys, stakes.clone());
    chain.chainspec_mut().core_config.minimum_era_height = 10;
    chain.chainspec_mut().highway_config.maximum_round_length =
        chain.chainspec.core_config.minimum_block_time * 2;
    chain.chainspec_mut().core_config.validator_slots = size as u32;

    let mut net = chain
        .create_initialized_network(&mut rng)
        .await
        .expect("network initialization failed");
    let min_round_len = chain.chainspec.core_config.minimum_block_time;
    let mut maybe_first_message_time = None;

    let mut alice_reactors = net
        .reactors_mut()
        .filter(|reactor| *reactor.inner().consensus().public_key() == alice_public_key);

    // Delay all messages to and from the first of Alice's nodes until three rounds after the first
    // message.  Further, significantly delay any incoming pings to avoid the node detecting the
    // doppelganger and deactivating itself.
    alice_reactors.next().unwrap().set_filter(move |event| {
        if is_ping(&event) {
            return Either::Left(time::sleep((min_round_len * 30).into()).event(move |_| event));
        }
        let now = Timestamp::now();
        match &event {
            MainEvent::ConsensusMessageIncoming(_) => {}
            MainEvent::NetworkRequest(
                NetworkRequest::SendMessage { payload, .. }
                | NetworkRequest::ValidatorBroadcast { payload, .. }
                | NetworkRequest::Gossip { payload, .. },
            ) if matches!(**payload, Message::Consensus(_)) => {}
            _ => return Either::Right(event),
        };
        let first_message_time = *maybe_first_message_time.get_or_insert(now);
        if now < first_message_time + min_round_len * 3 {
            return Either::Left(time::sleep(min_round_len.into()).event(move |_| event));
        }
        Either::Right(event)
    });

    // Significantly delay all incoming pings to the second of Alice's nodes.
    alice_reactors.next().unwrap().set_filter(move |event| {
        if is_ping(&event) {
            return Either::Left(time::sleep((min_round_len * 30).into()).event(move |_| event));
        }
        Either::Right(event)
    });

    drop(alice_reactors);

    let era_count = 4;

    let timeout = Duration::from_secs(120 * era_count);
    info!("Waiting for {} eras to end.", era_count);
    net.settle_on(
        &mut rng,
        has_completed_era(EraId::new(era_count - 1)),
        timeout,
    )
    .await;

    // network settled; select data to analyze
    let switch_blocks = SwitchBlocks::collect(net.nodes(), era_count);
    let mut era_bids = BTreeMap::new();
    for era in 0..era_count {
        era_bids.insert(era, switch_blocks.bids(net.nodes(), era));
    }

    // Since this setup sometimes produces no equivocation or an equivocation in era 2 rather than
    // era 1, we set an offset here.  If neither eras has an equivocation, exit early.
    // TODO: Remove this once https://github.com/casper-network/casper-node/issues/1859 is fixed.
    for switch_block in &switch_blocks.headers {
        let era_id = switch_block.era_id();
        let count = switch_blocks.equivocators(era_id.value()).len();
        info!("equivocators in {}: {}", era_id, count);
    }
    let offset = if !switch_blocks.equivocators(1).is_empty() {
        0
    } else if !switch_blocks.equivocators(2).is_empty() {
        error!("failed to equivocate in era 1 - asserting equivocation detected in era 2");
        1
    } else {
        error!("failed to equivocate in era 1");
        return;
    };

    // Era 0 consists only of the genesis block.
    // In era 1, Alice equivocates. Since eviction takes place with a delay of one
    // (`auction_delay`) era, she is still included in the next era's validator set.
    let next_era_id = 1 + offset;

    assert_eq!(
        switch_blocks.equivocators(next_era_id),
        [alice_public_key.clone()]
    );
    let next_era_bids = era_bids.get(&next_era_id).expect("should have offset era");

    let next_era_alice = next_era_bids
        .validator_bid(&alice_public_key)
        .expect("should have Alice's offset bid");
    assert!(
        next_era_alice.inactive(),
        "Alice's bid should be inactive in offset era."
    );
    assert!(switch_blocks
        .next_era_validators(next_era_id)
        .contains_key(&alice_public_key));

    // In era 2 Alice is banned. Banned validators count neither as faulty nor inactive, even
    // though they cannot participate. In the next era, she will be evicted.
    let future_era_id = 2 + offset;
    assert_eq!(switch_blocks.equivocators(future_era_id), []);
    let future_era_bids = era_bids
        .get(&future_era_id)
        .expect("should have future era");
    let future_era_alice = future_era_bids
        .validator_bid(&alice_public_key)
        .expect("should have Alice's future bid");
    assert!(
        future_era_alice.inactive(),
        "Alice's bid should be inactive in future era."
    );
    assert!(!switch_blocks
        .next_era_validators(future_era_id)
        .contains_key(&alice_public_key));

    // In era 3 Alice is not a validator anymore and her bid remains deactivated.
    let era_3 = 3;
    if offset == 0 {
        assert_eq!(switch_blocks.equivocators(era_3), []);
        let era_3_bids = era_bids.get(&era_3).expect("should have era 3 bids");
        let era_3_alice = era_3_bids
            .validator_bid(&alice_public_key)
            .expect("should have Alice's era 3 bid");
        assert!(
            era_3_alice.inactive(),
            "Alice's bid should be inactive in era 3."
        );
        assert!(!switch_blocks
            .next_era_validators(era_3)
            .contains_key(&alice_public_key));
    }

    // Bob is inactive.
    assert_eq!(
        switch_blocks.inactive_validators(1),
        [bob_public_key.clone()]
    );
    assert_eq!(
        switch_blocks.inactive_validators(2),
        [bob_public_key.clone()]
    );

    for (era, bids) in era_bids {
        for (public_key, stake) in &stakes {
            let bid = bids
                .validator_bid(public_key)
                .expect("should have bid for public key {public_key} in era {era}");
            let staked_amount = bid.staked_amount();
            assert!(
                staked_amount >= *stake,
                "expected stake {} for public key {} in era {}, found {}",
                staked_amount,
                public_key,
                era,
                stake
            );
        }
    }
}

async fn assert_network_shutdown_for_upgrade_with_stakes(rng: &mut TestRng, stakes: &[U512]) {
    const NETWORK_SIZE: usize = 2;
    const INITIALIZATION_TIMEOUT: Duration = Duration::from_secs(20);

    let mut chain = TestChain::new(rng, NETWORK_SIZE, Some(stakes));
    chain.chainspec_mut().core_config.minimum_era_height = 2;
    chain.chainspec_mut().core_config.era_duration = TimeDiff::from_millis(0);
    chain.chainspec_mut().core_config.minimum_block_time = "1second".parse().unwrap();

    let mut net = chain
        .create_initialized_network(rng)
        .await
        .expect("network initialization failed");

    // Wait until initialization is finished, so upgrade watcher won't reject test requests.
    net.settle_on(
        rng,
        move |nodes: &Nodes| {
            nodes
                .values()
                .all(|runner| !matches!(runner.main_reactor().state, ReactorState::Initialize))
        },
        INITIALIZATION_TIMEOUT,
    )
    .await;

    // An upgrade is scheduled for era 2, after the switch block in era 1 (height 2).
    for runner in net.runners_mut() {
        runner
            .process_injected_effects(|effect_builder| {
                let upgrade = NextUpgrade::new(
                    ActivationPoint::EraId(2.into()),
                    ProtocolVersion::from_parts(999, 0, 0),
                );
                effect_builder
                    .announce_upgrade_activation_point_read(upgrade)
                    .ignore()
            })
            .await;
    }

    // Run until the nodes shut down for the upgrade.
    let timeout = Duration::from_secs(90);
    net.settle_on_exit(rng, ExitCode::Success, timeout).await;
}

#[tokio::test]
async fn nodes_should_have_enough_signatures_before_upgrade_with_equal_stake() {
    // Equal stake ensures that one node was able to learn about signatures created by the other, by
    // whatever means necessary (gossiping, broadcasting, fetching, etc.).
    testing::init_logging();

    let mut rng = crate::new_rng();

    let stakes = [U512::from(u128::MAX), U512::from(u128::MAX)];
    assert_network_shutdown_for_upgrade_with_stakes(&mut rng, &stakes).await;
}

#[tokio::test]
async fn nodes_should_have_enough_signatures_before_upgrade_with_one_dominant_stake() {
    testing::init_logging();

    let mut rng = crate::new_rng();

    let stakes = [U512::from(u128::MAX), U512::from(u8::MAX)];
    assert_network_shutdown_for_upgrade_with_stakes(&mut rng, &stakes).await;
}

#[tokio::test]
async fn dont_upgrade_without_switch_block() {
    testing::init_logging();

    let mut rng = crate::new_rng();

    eprintln!(
        "Running 'dont_upgrade_without_switch_block' test with rng={}",
        rng
    );

    const NETWORK_SIZE: usize = 2;
    const INITIALIZATION_TIMEOUT: Duration = Duration::from_secs(20);

    let mut chain = TestChain::new(&mut rng, NETWORK_SIZE, None);
    chain.chainspec_mut().core_config.minimum_era_height = 2;
    chain.chainspec_mut().core_config.era_duration = TimeDiff::from_millis(0);
    chain.chainspec_mut().core_config.minimum_block_time = "1second".parse().unwrap();

    let mut net = chain
        .create_initialized_network(&mut rng)
        .await
        .expect("network initialization failed");

    // Wait until initialization is finished, so upgrade watcher won't reject test requests.
    net.settle_on(
        &mut rng,
        move |nodes: &Nodes| {
            nodes
                .values()
                .all(|runner| !matches!(runner.main_reactor().state, ReactorState::Initialize))
        },
        INITIALIZATION_TIMEOUT,
    )
    .await;

    // An upgrade is scheduled for era 2, after the switch block in era 1 (height 2).
    // We artificially delay the execution of that block.
    for runner in net.runners_mut() {
        runner
            .process_injected_effects(|effect_builder| {
                let upgrade = NextUpgrade::new(
                    ActivationPoint::EraId(2.into()),
                    ProtocolVersion::from_parts(999, 0, 0),
                );
                effect_builder
                    .announce_upgrade_activation_point_read(upgrade)
                    .ignore()
            })
            .await;
        let mut exec_request_received = false;
        runner.reactor_mut().inner_mut().set_filter(move |event| {
            if let MainEvent::ContractRuntimeRequest(
                ContractRuntimeRequest::EnqueueBlockForExecution {
                    finalized_block, ..
                },
            ) = &event
            {
                if finalized_block.era_report.is_some()
                    && finalized_block.era_id == EraId::from(1)
                    && !exec_request_received
                {
                    info!("delaying {}", finalized_block);
                    exec_request_received = true;
                    return Either::Left(
                        time::sleep(Duration::from_secs(10)).event(move |_| event),
                    );
                }
                info!("not delaying {}", finalized_block);
            }
            Either::Right(event)
        });
    }

    // Run until the nodes shut down for the upgrade.
    let timeout = Duration::from_secs(90);
    net.settle_on_exit(&mut rng, ExitCode::Success, timeout)
        .await;

    // Verify that the switch block has been stored: Even though it was delayed the node didn't
    // restart before executing and storing it.
    for runner in net.nodes().values() {
        let header = runner
            .main_reactor()
            .storage()
            .read_block_by_height(2)
            .expect("failed to read from storage")
            .expect("missing switch block")
            .take_header();
        assert_eq!(EraId::from(1), header.era_id(), "era should be 1");
        assert!(header.is_switch_block(), "header should be switch block");
    }
}

#[tokio::test]
async fn should_store_finalized_approvals() {
    testing::init_logging();

    let mut rng = crate::new_rng();

    // Set up a network with two nodes.
    let alice_secret_key = Arc::new(SecretKey::random(&mut rng));
    let alice_public_key = PublicKey::from(&*alice_secret_key);
    let bob_secret_key = Arc::new(SecretKey::random(&mut rng));
    let charlie_secret_key = Arc::new(SecretKey::random(&mut rng)); // just for ordering testing purposes
    let keys: Vec<Arc<SecretKey>> = vec![alice_secret_key.clone(), bob_secret_key.clone()];
    // only Alice will be proposing blocks
    let stakes: BTreeMap<PublicKey, U512> =
        iter::once((alice_public_key.clone(), U512::from(100))).collect();

    // Eras have exactly two blocks each, and there is one block per second.
    let mut chain = TestChain::new_with_keys(&mut rng, keys, stakes.clone());
    chain.chainspec_mut().core_config.minimum_era_height = 2;
    chain.chainspec_mut().core_config.era_duration = TimeDiff::from_millis(0);
    chain.chainspec_mut().core_config.minimum_block_time = "1second".parse().unwrap();
    chain.chainspec_mut().core_config.validator_slots = 1;

    let mut net = chain
        .create_initialized_network(&mut rng)
        .await
        .expect("network initialization failed");

    // Wait for all nodes to complete era 0.
    net.settle_on(
        &mut rng,
        has_completed_era(EraId::from(0)),
        Duration::from_secs(90),
    )
    .await;

    // Submit a deploy.
    let mut deploy_alice_bob = Deploy::random_valid_native_transfer_without_deps(&mut rng);
    let mut deploy_alice_bob_charlie = deploy_alice_bob.clone();
    let mut deploy_bob_alice = deploy_alice_bob.clone();

    deploy_alice_bob.sign(&alice_secret_key);
    deploy_alice_bob.sign(&bob_secret_key);

    deploy_alice_bob_charlie.sign(&alice_secret_key);
    deploy_alice_bob_charlie.sign(&bob_secret_key);
    deploy_alice_bob_charlie.sign(&charlie_secret_key);

    deploy_bob_alice.sign(&bob_secret_key);
    deploy_bob_alice.sign(&alice_secret_key);

    // We will be testing the correct sequence of approvals against the deploy signed by Bob and
    // Alice.
    // The deploy signed by Alice and Bob should give the same ordering of approvals.
    let expected_approvals: Vec<_> = deploy_bob_alice.approvals().iter().cloned().collect();

    // We'll give the deploy signed by Alice, Bob and Charlie to Bob, so these will be his original
    // approvals. Save these for checks later.
    let bobs_original_approvals: Vec<_> = deploy_alice_bob_charlie
        .approvals()
        .iter()
        .cloned()
        .collect();
    assert_ne!(bobs_original_approvals, expected_approvals);

    let deploy_hash = *DeployOrTransferHash::new(&deploy_alice_bob).deploy_hash();

    for runner in net.runners_mut() {
        let deploy = if runner.main_reactor().consensus().public_key() == &alice_public_key {
            // Alice will propose the deploy signed by Alice and Bob.
            deploy_alice_bob.clone()
        } else {
            // Bob will receive the deploy signed by Alice, Bob and Charlie.
            deploy_alice_bob_charlie.clone()
        };
        runner
            .process_injected_effects(|effect_builder| {
                effect_builder
                    .put_transaction_to_storage(Transaction::from(deploy.clone()))
                    .ignore()
            })
            .await;
        runner
            .process_injected_effects(|effect_builder| {
                effect_builder
                    .announce_new_transaction_accepted(
                        Arc::new(Transaction::from(deploy)),
                        Source::Client,
                    )
                    .ignore()
            })
            .await;
    }

    // Run until the deploy gets executed.
    let timeout = Duration::from_secs(120);
    net.settle_on(
        &mut rng,
        |nodes| {
            nodes.values().all(|runner| {
                runner
                    .main_reactor()
                    .storage()
                    .read_execution_result(&deploy_hash)
                    .is_some()
            })
        },
        timeout,
    )
    .await;

    // Check if the approvals agree.
    for runner in net.nodes().values() {
        let maybe_dwa = runner
            .main_reactor()
            .storage()
            .get_transaction_with_finalized_approvals_by_hash(&TransactionHash::from(deploy_hash))
            .map(|transaction_wfa| match transaction_wfa {
                TransactionWithFinalizedApprovals::Deploy {
                    deploy,
                    finalized_approvals,
                } => DeployWithFinalizedApprovals::new(deploy, finalized_approvals),
                _ => panic!("should receive deploy with finalized approvals"),
            });
        let maybe_finalized_approvals = maybe_dwa
            .as_ref()
            .and_then(|dwa| dwa.finalized_approvals())
            .map(|fa| fa.inner().iter().cloned().collect());
        let maybe_original_approvals = maybe_dwa
            .as_ref()
            .map(|dwa| dwa.original_approvals().iter().cloned().collect());
        if runner.main_reactor().consensus().public_key() != &alice_public_key {
            // Bob should have finalized approvals, and his original approvals should be different.
            assert_eq!(
                maybe_finalized_approvals.as_ref(),
                Some(&expected_approvals)
            );
            assert_eq!(
                maybe_original_approvals.as_ref(),
                Some(&bobs_original_approvals)
            );
        } else {
            // Alice should only have the correct approvals as the original ones, and no finalized
            // approvals (as they wouldn't be stored, because they would be the same as the
            // original ones).
            assert_eq!(maybe_finalized_approvals.as_ref(), None);
            assert_eq!(maybe_original_approvals.as_ref(), Some(&expected_approvals));
        }
    }
}

// This test exercises a scenario in which a proposed block contains invalid accusations.
// Blocks containing no deploys or transfers used to be incorrectly marked as not needing
// validation even if they contained accusations, which opened up a security hole through which a
// malicious validator could accuse whomever they wanted of equivocating and have these
// accusations accepted by the other validators. This has been patched and the test asserts that
// such a scenario is no longer possible.
#[tokio::test]
async fn empty_block_validation_regression() {
    testing::init_logging();

    let mut rng = crate::new_rng();

    let size: usize = 4;
    let keys: Vec<Arc<SecretKey>> = (0..size)
        .map(|_| Arc::new(SecretKey::random(&mut rng)))
        .collect();
    let stakes: BTreeMap<PublicKey, U512> = keys
        .iter()
        .map(|secret_key| (PublicKey::from(&*secret_key.clone()), U512::from(100u64)))
        .collect();

    // We make the first validator always accuse everyone else.
    let mut chain = TestChain::new_with_keys(&mut rng, keys, stakes.clone());
    chain.chainspec_mut().core_config.minimum_block_time = "1second".parse().unwrap();
    chain.chainspec_mut().highway_config.maximum_round_length = "1second".parse().unwrap();
    chain.chainspec_mut().core_config.minimum_era_height = 15;
    let mut net = chain
        .create_initialized_network(&mut rng)
        .await
        .expect("network initialization failed");
    let malicious_validator = stakes.keys().next().unwrap().clone();
    info!("Malicious validator: {:?}", malicious_validator);
    let everyone_else: Vec<_> = stakes
        .keys()
        .filter(|pub_key| **pub_key != malicious_validator)
        .cloned()
        .collect();
    let malicious_runner = net
        .runners_mut()
        .find(|runner| runner.main_reactor().consensus().public_key() == &malicious_validator)
        .unwrap();
    malicious_runner
        .reactor_mut()
        .inner_mut()
        .set_filter(move |event| match event {
            MainEvent::Consensus(consensus::Event::NewBlockPayload(NewBlockPayload {
                era_id,
                block_payload: _,
                block_context,
            })) => {
                info!("Accusing everyone else!");
                // We hook into the NewBlockPayload event to replace the block being proposed with
                // an empty one that accuses all the validators, except the malicious validator.
                Either::Right(MainEvent::Consensus(consensus::Event::NewBlockPayload(
                    NewBlockPayload {
                        era_id,
                        block_payload: Arc::new(BlockPayload::new(
                            vec![],
                            vec![],
                            everyone_else.clone(),
                            false,
                        )),
                        block_context,
                    },
                )))
            }
            event => Either::Right(event),
        });

    let timeout = Duration::from_secs(300);
    info!("Waiting for the first era after genesis to end.");
    net.settle_on(&mut rng, is_in_era(EraId::new(2)), timeout)
        .await;
    let switch_blocks = SwitchBlocks::collect(net.nodes(), 2);

    // Nobody actually double-signed. The accusations should have had no effect.
    assert_eq!(
        switch_blocks.equivocators(0),
        [],
        "expected no equivocators"
    );
    // If the malicious validator was the first proposer, all their Highway units might be invalid,
    // because they all refer to the invalid proposal, so they might get flagged as inactive. No
    // other validators should be considered inactive.
    match switch_blocks.inactive_validators(0) {
        [] => {}
        [inactive_validator] if malicious_validator == *inactive_validator => {}
        inactive => panic!("unexpected inactive validators: {:?}", inactive),
    }
}

fn simple_test_chain(
    named: Vec<(Arc<SecretKey>, PublicKey, U512)>,
    total_node_count: usize,
    nameless_stake_override: Option<U512>,
    rng: &mut TestRng,
) -> TestChain {
    // getting a basic network set up
    if total_node_count < named.len() {
        panic!("named validator count exceeds total node count");
    }

    let diff = total_node_count - named.len();
    // Leave open slots for named validators.
    let mut keys: Vec<Arc<SecretKey>> = (1..=diff)
        .map(|_| Arc::new(SecretKey::random(rng)))
        .collect();
    // Nameless validators stake; default == 100 token
    let nameless_stake = nameless_stake_override.unwrap_or(U512::from(10_000_000_000u64));
    let mut stakes: BTreeMap<PublicKey, U512> = keys
        .iter()
        .map(|secret_key| (PublicKey::from(&*secret_key.clone()), nameless_stake))
        .collect();

    for (secret_key, public_key, stake) in named {
        keys.push(secret_key.clone());
        stakes.insert(public_key, stake);
    }

    let validator_count = keys.len();
    let mut chain = TestChain::new_with_keys(rng, keys, stakes.clone());
    chain.chainspec_mut().core_config.minimum_era_height = 5;
    chain.chainspec_mut().highway_config.maximum_round_length =
        chain.chainspec.core_config.minimum_block_time * 2;
    chain.chainspec_mut().core_config.validator_slots = validator_count as u32;
    chain.chainspec_mut().core_config.locked_funds_period = TimeDiff::default();
    chain.chainspec_mut().core_config.vesting_schedule_period = TimeDiff::default();
    chain.chainspec_mut().core_config.minimum_delegation_amount = 0;
    chain.chainspec_mut().core_config.unbonding_delay = 1;
    chain
}

fn get_highest_block_or_fail(
    runner: &Runner<ConditionCheckReactor<FilterReactor<MainReactor>>>,
) -> Block {
    runner
        .main_reactor()
        .storage
        .read_highest_block()
        .expect("should not have have storage error")
        .expect("should have block")
}

fn get_system_contract_hash_or_fail(
    net: &TestingNetwork<FilterReactor<MainReactor>>,
    public_key: &PublicKey,
    system_contract_name: String,
) -> ContractHash {
    let (_, runner) = net
        .nodes()
        .iter()
        .find(|(_, x)| x.main_reactor().consensus.public_key() == public_key)
        .expect("should have alice runner");

    let highest_block = get_highest_block_or_fail(runner);

    let state_hash = highest_block.state_root_hash();
    // we need the native auction addr so we can directly call it w/o wasm
    // we can get it out of the system contract registry which is just a
    // value in global state under a stable key.
    let maybe_registry = runner
        .main_reactor()
        .contract_runtime
        .engine_state()
        .get_state()
        .checkout(*state_hash)
        .expect("should checkout")
        .expect("should have view")
        .read(&Key::SystemContractRegistry)
        .expect("should not have gs storage error")
        .expect("should have stored value");

    let system_contract_registry: SystemContractRegistry = match maybe_registry {
        StoredValue::CLValue(cl_value) => CLValue::into_t(cl_value).unwrap(),
        _ => {
            panic!("expected CLValue")
        }
    };

    *system_contract_registry.get(&system_contract_name).unwrap()
}

fn check_bid_existence_at_tip(
    net: &TestingNetwork<FilterReactor<MainReactor>>,
    validator_public_key: &PublicKey,
    delegator_public_key: Option<&PublicKey>,
    should_exist: bool,
) {
    let (_, runner) = net
        .nodes()
        .iter()
        .find(|(_, x)| x.main_reactor().consensus.public_key() == validator_public_key)
        .expect("should have runner");

    let highest_block = get_highest_block_or_fail(runner);

    let state_hash = highest_block.state_root_hash();

    let bids_result = runner
        .main_reactor()
        .contract_runtime
        .auction_state(*state_hash)
        .expect("should have bids result");

    if let GetBidsResult::Success { bids } = bids_result {
        match bids.iter().find(|x| {
            &x.validator_public_key() == validator_public_key
                && x.delegator_public_key().as_ref() == delegator_public_key
        }) {
            None => {
                if should_exist {
                    panic!("should have bid era: {}", highest_block.era_id());
                }
            }
            Some(bid) => {
                if !should_exist {
                    info!("unexpected bid record existence: {:?}", bid);
                    panic!("expected alice to not have bid");
                }
            }
        }
    } else {
        panic!("network should have bids");
    }
}

async fn settle_era(
    net: &mut TestingNetwork<FilterReactor<MainReactor>>,
    rng: &mut TestRng,
    era_id: &mut EraId,
    era_settle_duration: Duration,
) {
    info!(?era_id, "settling network on era");
    net.settle_on(rng, has_completed_era(*era_id), era_settle_duration)
        .await;
    era_id.increment();
}

async fn settle_deploy(net: &mut TestingNetwork<FilterReactor<MainReactor>>, deploy: Deploy) {
    // saturate the network with the deploy via just making them all store and accept it
    // they're all validators so one of them should propose it
    for runner in net.runners_mut() {
        let txn = Transaction::from(deploy.clone());
        runner
            .process_injected_effects(|effect_builder| {
                effect_builder
                    .put_transaction_to_storage(txn.clone())
                    .ignore()
            })
            .await;
        runner
            .process_injected_effects(|effect_builder| {
                effect_builder
                    .announce_new_transaction_accepted(Arc::new(txn), Source::Client)
                    .ignore()
            })
            .await;
    }
}

async fn settle_execution(
    net: &mut TestingNetwork<FilterReactor<MainReactor>>,
    rng: &mut TestRng,
    key: Key,
    deploy_hash: DeployHash,
    timeout: Duration,
    success_condition: fn(key: Key, effects: Effects) -> bool,
    failure_condition: fn(key: Key, error_message: String, cost: U512) -> bool,
) {
    net.settle_on(
        rng,
        |nodes| {
            nodes.values().all(|runner| {
                match runner
                    .main_reactor()
                    .storage()
                    .read_execution_result(&deploy_hash)
                {
                    Some(ExecutionResult::V2(execution_result)) => match execution_result {
                        ExecutionResultV2::Failure {
                            error_message,
                            cost,
                            ..
                        } => failure_condition(key, error_message, cost),
                        ExecutionResultV2::Success { effects, .. } => {
                            success_condition(key, effects)
                        }
                    },
                    Some(_) => panic!("unexpected execution result variant"),
                    None => false, // keep waiting
                }
            })
        },
        timeout,
    )
    .await;
}

#[tokio::test]
async fn run_withdraw_bid_network() {
    testing::init_logging();

    let mut rng = crate::new_rng();
    let mut era_id = EraId::new(0);
    let era_timeout = Duration::from_secs(90);
    let execution_timeout = Duration::from_secs(120);
    let deploy_ttl = TimeDiff::from_seconds(60);
    let alice_secret_key = Arc::new(SecretKey::random(&mut rng));
    let alice_stake = U512::from(200_000_000_000u64);
    let alice_public_key = PublicKey::from(&*alice_secret_key);

    let (mut net, chain_name) = {
        let named_validators = vec![(
            alice_secret_key.clone(),
            alice_public_key.clone(),
            alice_stake,
        )];

        let mut chain = simple_test_chain(named_validators, 5, None, &mut rng);

        let chain_name = chain.chainspec.network_config.name.clone();

        (
            chain
                .create_initialized_network(&mut rng)
                .await
                .expect("network initialization failed"),
            chain_name,
        )
    };

    // genesis
    settle_era(&mut net, &mut rng, &mut era_id, era_timeout).await;

    // making sure our post genesis assumption that alice has a bid is correct
    check_bid_existence_at_tip(&net, &alice_public_key, None, true);

    /* Now that the preamble is behind us, lets get some work done */

    // crank the network forward
    settle_era(&mut net, &mut rng, &mut era_id, era_timeout).await;

    let (deploy_hash, deploy) = {
        let auction_hash = get_system_contract_hash_or_fail(
            &net,
            &alice_public_key,
            casper_types::system::AUCTION.to_string(),
        );

        // create & sign deploy to withdraw alice's full stake
        let mut withdraw_bid = Deploy::withdraw_bid(
            chain_name,
            auction_hash,
            alice_public_key.clone(),
            alice_stake,
            Timestamp::now(),
            deploy_ttl,
        );
        // sign the deploy (single sig in this scenario)
        withdraw_bid.sign(&alice_secret_key);
        // we'll need the deploy_hash later to check results
        let deploy_hash = *DeployOrTransferHash::new(&withdraw_bid).deploy_hash();
        (deploy_hash, withdraw_bid)
    };
    settle_deploy(&mut net, deploy).await;

    let bid_key = Key::BidAddr(BidAddr::from(alice_public_key.clone()));
    settle_execution(
        &mut net,
        &mut rng,
        bid_key,
        deploy_hash,
        execution_timeout,
        |key, effects| {
            let _ = effects
                .transforms()
                .iter()
                .find(|x| match x.kind() {
                    TransformKind::Prune(prune_key) => prune_key == &key,
                    _ => false,
                })
                .expect("should have a prune record for bid");
            true
        },
        |key, error_message, cost| {
            panic!("{:?} deploy failed: {} cost: {}", key, error_message, cost);
        },
    )
    .await;

    // crank the network forward
    settle_era(&mut net, &mut rng, &mut era_id, era_timeout).await;

    check_bid_existence_at_tip(&net, &alice_public_key, None, false);
}

#[tokio::test]
async fn run_undelegate_bid_network() {
    testing::init_logging();

    let mut rng = crate::new_rng();
    let mut era_id = EraId::new(0);
    let era_timeout = Duration::from_secs(90);
    let execution_timeout = Duration::from_secs(120);
    let deploy_ttl = TimeDiff::from_seconds(60);
    let alice = {
        let secret_key = Arc::new(SecretKey::random(&mut rng));
        let public_key = PublicKey::from(&*secret_key);
        let stake = U512::from(200_000_000_000u64);
        (secret_key, public_key, stake)
    };
    let bob = {
        let secret_key = Arc::new(SecretKey::random(&mut rng));
        let public_key = PublicKey::from(&*secret_key);
        let stake = U512::from(300_000_000_000u64);
        (secret_key, public_key, stake)
    };

    let (mut net, chain_name) = {
        let named_validators = vec![alice.clone(), bob.clone()];

        let mut chain = simple_test_chain(named_validators, 5, None, &mut rng);

        let chain_name = chain.chainspec.network_config.name.clone();

        (
            chain
                .create_initialized_network(&mut rng)
                .await
                .expect("network initialization failed"),
            chain_name,
        )
    };

    // genesis
    settle_era(&mut net, &mut rng, &mut era_id, era_timeout).await;

    // making sure our post genesis assumptions are correct
    check_bid_existence_at_tip(&net, &alice.1, None, true);
    check_bid_existence_at_tip(&net, &bob.1, None, true);
    // alice should not have a delegation bid record for bob (yet)
    check_bid_existence_at_tip(&net, &bob.1, Some(&alice.1), false);

    /* Now that the preamble is behind us, lets get some work done */

    // crank the network forward
    settle_era(&mut net, &mut rng, &mut era_id, era_timeout).await;

    let auction_hash =
        get_system_contract_hash_or_fail(&net, &alice.1, casper_types::system::AUCTION.to_string());

    // have alice delegate to bob
    // note, in the real world validators usually don't also delegate to other validators
    // but in this test fixture the only accounts in the system are those created for
    // genesis validators.
    let alice_delegation_amount = U512::from(50_000_000_000u64);
    let (deploy_hash, deploy) = {
        // create & sign deploy to delegate from alice to bob
        let mut delegate = Deploy::delegate(
            chain_name.clone(),
            auction_hash,
            bob.1.clone(),
            alice.1.clone(),
            alice_delegation_amount,
            Timestamp::now(),
            deploy_ttl,
        );
        // sign the deploy (single sig in this scenario)
        delegate.sign(&alice.0);
        // we'll need the deploy_hash later to check results
        let deploy_hash = *DeployOrTransferHash::new(&delegate).deploy_hash();
        (deploy_hash, delegate)
    };
    settle_deploy(&mut net, deploy).await;

    let bid_key = Key::BidAddr(BidAddr::new_from_public_keys(
        &bob.1.clone(),
        Some(&alice.1.clone()),
    ));

    settle_execution(
        &mut net,
        &mut rng,
        bid_key,
        deploy_hash,
        execution_timeout,
        |key, effects| {
            let _ = effects
                .transforms()
                .iter()
                .find(|x| match x.kind() {
                    TransformKind::Write(StoredValue::BidKind(bid_kind)) => {
                        Key::from(bid_kind.bid_addr()) == key
                    }
                    _ => false,
                })
                .expect("should have a write record for delegate bid");
            true
        },
        |key, error_message, cost| {
            panic!("{:?} deploy failed: {} cost: {}", key, error_message, cost);
        },
    )
    .await;

    // alice should now have a delegation bid record for bob
    check_bid_existence_at_tip(&net, &bob.1, Some(&alice.1), true);

    let (deploy_hash, deploy) = {
        // create & sign deploy to undelegate from alice to bob
        let mut undelegate = Deploy::undelegate(
            chain_name,
            auction_hash,
            bob.1.clone(),
            alice.1.clone(),
            alice_delegation_amount,
            Timestamp::now(),
            deploy_ttl,
        );
        // sign the deploy (single sig in this scenario)
        undelegate.sign(&alice.0);
        // we'll need the deploy_hash later to check results
        let deploy_hash = *DeployOrTransferHash::new(&undelegate).deploy_hash();
        (deploy_hash, undelegate)
    };
    settle_deploy(&mut net, deploy).await;

    settle_execution(
        &mut net,
        &mut rng,
        bid_key,
        deploy_hash,
        execution_timeout,
        |key, effects| {
            let _ = effects
                .transforms()
                .iter()
                .find(|x| match x.kind() {
                    TransformKind::Prune(prune_key) => prune_key == &key,
                    _ => false,
                })
                .expect("should have a prune record for undelegated bid");
            true
        },
        |key, error_message, cost| {
            panic!("{:?} deploy failed: {} cost: {}", key, error_message, cost);
        },
    )
    .await;

    // crank the network forward
    settle_era(&mut net, &mut rng, &mut era_id, era_timeout).await;

    // making sure the validator records are still present but the undelegated bid is gone
    check_bid_existence_at_tip(&net, &alice.1, None, true);
    check_bid_existence_at_tip(&net, &bob.1, None, true);
    check_bid_existence_at_tip(&net, &bob.1, Some(&alice.1), false);
}

#[tokio::test]
async fn run_redelegate_bid_network() {
    testing::init_logging();

    let mut rng = crate::new_rng();
    let mut era_id = EraId::new(0);
    let era_timeout = Duration::from_secs(90);
    let execution_timeout = Duration::from_secs(120);
    let deploy_ttl = TimeDiff::from_seconds(60);
    let alice = {
        let secret_key = Arc::new(SecretKey::random(&mut rng));
        let public_key = PublicKey::from(&*secret_key);
        let stake = U512::from(200_000_000_000u64);
        (secret_key, public_key, stake)
    };
    let bob = {
        let secret_key = Arc::new(SecretKey::random(&mut rng));
        let public_key = PublicKey::from(&*secret_key);
        let stake = U512::from(300_000_000_000u64);
        (secret_key, public_key, stake)
    };
    let charlie = {
        let secret_key = Arc::new(SecretKey::random(&mut rng));
        let public_key = PublicKey::from(&*secret_key);
        let stake = U512::from(300_000_000_000u64);
        (secret_key, public_key, stake)
    };

    let (mut net, chain_name) = {
        let named_validators = vec![alice.clone(), bob.clone(), charlie.clone()];

        let mut chain = simple_test_chain(named_validators, 5, None, &mut rng);

        let chain_name = chain.chainspec.network_config.name.clone();

        (
            chain
                .create_initialized_network(&mut rng)
                .await
                .expect("network initialization failed"),
            chain_name,
        )
    };

    // genesis
    settle_era(&mut net, &mut rng, &mut era_id, era_timeout).await;

    // making sure our post genesis assumptions are correct
    check_bid_existence_at_tip(&net, &alice.1, None, true);
    check_bid_existence_at_tip(&net, &bob.1, None, true);
    check_bid_existence_at_tip(&net, &charlie.1, None, true);
    // alice should not have a delegation bid record for bob or charlie (yet)
    check_bid_existence_at_tip(&net, &bob.1, Some(&alice.1), false);
    check_bid_existence_at_tip(&net, &charlie.1, Some(&alice.1), false);

    /* Now that the preamble is behind us, lets get some work done */

    // crank the network forward
    settle_era(&mut net, &mut rng, &mut era_id, era_timeout).await;

    let auction_hash =
        get_system_contract_hash_or_fail(&net, &alice.1, casper_types::system::AUCTION.to_string());

    // have alice delegate to bob
    let alice_delegation_amount = U512::from(50_000_000_000u64);
    let (deploy_hash, deploy) = {
        // create & sign deploy to delegate from alice to bob
        let mut delegate = Deploy::delegate(
            chain_name.clone(),
            auction_hash,
            bob.1.clone(),
            alice.1.clone(),
            alice_delegation_amount,
            Timestamp::now(),
            deploy_ttl,
        );
        // sign the deploy (single sig in this scenario)
        delegate.sign(&alice.0);
        // we'll need the deploy_hash later to check results
        let deploy_hash = *DeployOrTransferHash::new(&delegate).deploy_hash();
        (deploy_hash, delegate)
    };
    settle_deploy(&mut net, deploy).await;

    let bid_key = Key::BidAddr(BidAddr::new_from_public_keys(
        &bob.1.clone(),
        Some(&alice.1.clone()),
    ));

    settle_execution(
        &mut net,
        &mut rng,
        bid_key,
        deploy_hash,
        execution_timeout,
        |key, effects| {
            let _ = effects
                .transforms()
                .iter()
                .find(|x| match x.kind() {
                    TransformKind::Write(StoredValue::BidKind(bid_kind)) => {
                        Key::from(bid_kind.bid_addr()) == key
                    }
                    _ => false,
                })
                .expect("should have a write record for delegate bid");
            true
        },
        |key, error_message, cost| {
            panic!("{:?} deploy failed: {} cost: {}", key, error_message, cost);
        },
    )
    .await;

    // alice should now have a delegation bid record for bob
    check_bid_existence_at_tip(&net, &bob.1, Some(&alice.1), true);

    let (deploy_hash, deploy) = {
        // create & sign deploy to undelegate alice from bob and delegate to charlie
        let mut redelegate = Deploy::redelegate(
            chain_name,
            auction_hash,
            bob.1.clone(),
            alice.1.clone(),
            charlie.1.clone(),
            alice_delegation_amount,
            Timestamp::now(),
            deploy_ttl,
        );
        // sign the deploy (single sig in this scenario)
        redelegate.sign(&alice.0);
        // we'll need the deploy_hash later to check results
        let deploy_hash = *DeployOrTransferHash::new(&redelegate).deploy_hash();
        (deploy_hash, redelegate)
    };
    settle_deploy(&mut net, deploy).await;

    settle_execution(
        &mut net,
        &mut rng,
        bid_key,
        deploy_hash,
        execution_timeout,
        |key, effects| {
            let _ = effects
                .transforms()
                .iter()
                .find(|x| match x.kind() {
                    TransformKind::Prune(prune_key) => prune_key == &key,
                    _ => false,
                })
                .expect("should have a prune record for undelegated bid");
            true
        },
        |key, error_message, cost| {
            panic!("{:?} deploy failed: {} cost: {}", key, error_message, cost);
        },
    )
    .await;

    // original delegation bid should be removed
    check_bid_existence_at_tip(&net, &bob.1, Some(&alice.1), false);
    // redelegate doesn't occur until after unbonding delay elapses
    check_bid_existence_at_tip(&net, &charlie.1, Some(&alice.1), false);

    // crank the network forward to run out the unbonding delay
    // first, close out the era the redelegate was processed in
    settle_era(&mut net, &mut rng, &mut era_id, era_timeout).await;
    // the undelegate is in the unbonding queue
    check_bid_existence_at_tip(&net, &charlie.1, Some(&alice.1), false);
    // unbonding delay is 1 on this test network, so step 1 more era
    settle_era(&mut net, &mut rng, &mut era_id, era_timeout).await;

    // making sure the validator records are still present
    check_bid_existence_at_tip(&net, &alice.1, None, true);
    check_bid_existence_at_tip(&net, &bob.1, None, true);
    // redelegated bid exists
    check_bid_existence_at_tip(&net, &charlie.1, Some(&alice.1), true);
}<|MERGE_RESOLUTION|>--- conflicted
+++ resolved
@@ -44,14 +44,8 @@
         self, filter_reactor::FilterReactor, network::TestingNetwork, ConditionCheckReactor,
     },
     types::{
-<<<<<<< HEAD
-        BlockPayload, DeployOrTransferHash, DeployWithFinalizedApprovals, ExitCode, NodeId,
-        NodeRng, TransactionWithFinalizedApprovals,
-=======
-        chainspec::{AccountConfig, AccountsConfig, ValidatorConfig},
-        ActivationPoint, AvailableBlockRange, Block, BlockHash, BlockHeader, BlockPayload,
-        Chainspec, ChainspecRawBytes, Deploy, ExitCode, NodeId, NodeRng, SyncHandling,
->>>>>>> ea3a10df
+        AvailableBlockRange, BlockPayload, DeployOrTransferHash, DeployWithFinalizedApprovals,
+        ExitCode, NodeId, NodeRng, SyncHandling, TransactionWithFinalizedApprovals,
     },
     utils::{External, Loadable, Source, RESOURCES_PATH},
     WithDir,
