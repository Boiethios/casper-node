# Changelog

All notable changes to this project will be documented in this file.  The format is based on [Keep a Changelog].

[comment]: <> (Added:      new features)
[comment]: <> (Changed:    changes in existing functionality)
[comment]: <> (Deprecated: soon-to-be removed features)
[comment]: <> (Removed:    now removed features)
[comment]: <> (Fixed:      any bug fixes)
[comment]: <> (Security:   in case of vulnerabilities)


## [Unreleased]

### Added
* Add new event to the main SSE server stream accessed via `<IP:Port>/events/main` which emits hashes of expired deploys.
* Add new event to the main SSE server stream across all endpoints `<IP:Port>/events/*` which emits a shutdown event when the node shuts down.
* Introducing fast-syncing to join the network, avoiding the need to execute every block to catch up.
* Added `archival_sync` to `[node]` config section, along with archival syncing capabilities
<<<<<<< HEAD
* Added `max_parallel_deploy_fetches` and `max_parallel_trie_fetches` config options to the `[node]` section to control how many requests are made in parallel while syncing.
=======
* Add capabilities for known nodes to slow down the reconnection process of outdated legacy nodes still out on the internet.
>>>>>>> 1c978db7

### Changed
* `enable_manual_sync` configuration parameter defaults to `true`.
* Major rewrite of the contract runtime component.
* More node modules are now `pub(crate)`.
* Chain automatically creates a switch block immediately after genesis or an upgrade.
* Asymmetric connections are now swept regularly again.
* Nodes no longer connect to nodes that do not speak the same protocol version by default.

### Deprecated
* Deprecate the `starting_state_root_hash` field from the REST and JSON-RPC status endpoints.

### Removed
* Legacy synchronization from genesis in favor of fast sync has been removed.



## [1.4.2] - 2021-11-11

### Changed
* There are now less false warnings/errors regarding dropped responders or closed channels during a shutdown, where they are expected and harmless.
* Execution transforms are ordered by insertion order.

### Removed
* The config option `consensus.highway.unit_hashes_folder` has been removed.

### Fixed
* The block proposer component now retains pending deploys and transfers across a restart.



## [1.4.0] - 2021-10-04

### Added
* Add `enable_manual_sync` boolean option to `[contract_runtime]` in the config.toml which enables manual LMDB sync.
* Add `contract_runtime_execute_block` histogram tracking execution time of a whole block.
* Long-running events now log their event type.
* Individual weights for traffic throttling can now be set through the configuration value `network.estimator_weights`.
* Add `consensus.highway.max_request_batch_size` configuration parameter. Defaults to 20.
* New histogram metrics `deploy_acceptor_accepted_deploy` and `deploy_acceptor_rejected_deploy` that track how long the initial verification took.
* Add gzip content negotiation (using accept-encoding header) to rpc endpoints.
* Add `state_get_trie` JSON-RPC endpoint.
* Add `info_get_validator_changes` JSON-RPC endpoint and REST endpoint `validator-changes` that return the status changes of active validators.

### Changed
* The following Highway timers are now separate, configurable, and optional (if the entry is not in the config, the timer is never called):
  * `standstill_timeout` causes the node to restart if no progress is made.
  * `request_state_interval` makes the node periodically request the latest state from a peer.
  * `log_synchronizer_interval` periodically logs the number of entries in the synchronizer queues.
* Add support for providing node uptime via the addition of an `uptime` parameter in the response to the `/status` endpoint and the `info_get_status` JSON-RPC.
* Support building and testing using stable Rust.
* Log chattiness in `debug` or lower levels has been reduced and performance at `info` or higher slightly improved.
* The following parameters in the `[gossip]` section of the config has been renamed:
  * `[finished_entry_duration_secs]` => `[finished_entry_duration]`
  * `[gossip_request_timeout_secs]` => `[gossip_request_timeout]`
  * `[get_remainder_timeout_secs]` => `[get_remainder_timeout]`
* The following parameters in config now follow the humantime convention ('30sec', '120min', etc.):
  * `[network][gossip_interval]`
  * `[gossip][finished_entry_duration]`
  * `[gossip][gossip_request_timeout]`
  * `[gossip][get_remainder_timeout]`
  * `[fetcher][get_from_peer_timeout]`

### Removed
* The unofficial support for nix-related derivations and support tooling has been removed.
* Experimental, nix-based kubernetes testing support has been removed.
* Experimental support for libp2p has been removed.
* The `isolation_reconnect_delay` configuration, which has been ignored since 1.3, has been removed.
* The libp2p-exclusive metrics of `read_futures_in_flight`, `read_futures_total`, `write_futures_in_flight`, `write_futures_total` have been removed.

### Fixed
* Resolve an issue where `Deploys` with payment amounts exceeding the block gas limit would not be rejected.
* Resolve issue of duplicated config option `max_associated_keys`.



## [1.3.2] - 2021-08-02

### Fixed
* Resolve an issue in the `state_get_dictionary_item` JSON-RPC when a `ContractHash` is used.
* Corrected network state engine to hold in blocked state for full 10 minutes when encountering out of order race condition.



## [1.3.1] - 2021-07-26

### Fixed
* Parametrized sync_timeout and increased value to stop possible post upgrade restart loop.



## [1.3.0] - 2021-07-19

### Added
* Add support for providing historical auction information via the addition of an optional block ID in the `state_get_auction_info` JSON-RPC.
* Exclude inactive validators from proposing blocks.
* Add validation of the `[protocol]` configuration on startup, to ensure the contained values make sense.
* Add optional outgoing bandwidth limiter to the networking component, controllable via new `[network][max_outgoing_byte_rate_non_validators]` config option.
* Add optional incoming message limiter to the networking component, controllable via new `[network][max_incoming_message_rate_non_validators]` config option.
* Add optional in-memory deduplication of deploys, controllable via new `[storage]` config options `[enable_mem_deduplication]` and `[mem_pool_prune_interval]`.
* Add a new event stream to SSE server accessed via `<IP:Port>/events/deploys` which emits deploys in full as they are accepted.
* Events now log their ancestors, so detailed tracing of events is possible.

### Changed
* Major rewrite of the network component, covering connection negotiation and management, periodic housekeeping and logging.
* Exchange and authenticate Validator public keys in network handshake between peers.
* Remove needless copying of outgoing network messages.
* Move finality signatures to separate event stream and change stream endpoints to `/events/main` and `/events/sigs`.
* Avoid truncating the state root hash when reporting node's status via JSON-RPC or REST servers.
* The JSON-RPC server waits until an incoming deploy has been sent to storage before responding to the client.
* Persist event stream event index across node restarts.
* Separate transfers from other deploys in the block proposer.
* Enable getting validators for future eras in `EffectBuilder::get_era_validators()`.
* Improve logging around stalled consensus detection.
* Skip storage integrity checks if the node didn't previously crash.
* Update pinned version of Rust to `nightly-2021-06-17`.
* Changed LMDB flags to reduce flushing and optimize IO performance in the Contract Runtime.
* Don't shut down by default anymore if stalled. To enable set config option `shutdown_on_standstill = true` in `[consensus.highway]`.
* Major rewrite of the contract runtime component.
* Ports used for local testing are now determined in a manner that hopefully leads to less accidental conflicts.
* At log level `DEBUG`, single events are no longer logged (use `TRACE` instead).
* More node modules are now `pub(crate)`.

### Removed
* Remove systemd notify support, including removal of `[network][systemd_support]` config option.
* Removed dead code revealed by making modules `pub(crate)`.
* The networking layer no longer gives preferences to validators from the previous era.

### Fixed
* Avoid redundant requests caused by the Highway synchronizer.
* Update "current era" metric also for initial era.
* Keep syncing until the node is in the current era, rather than allowing an acceptable drift.
* Update the list of peers with newly-learned ones in linear chain sync.
* Drain the joiner reactor queue on exit, to eliminate stale connections whose handshake has completed, but which live on the queue.
* Shut down SSE event streams gracefully.
* Limit the maximum number of clients connected to the event stream server via the `[event_stream_server][max_concurrent_subscribers]` config option.
* Avoid emitting duplicate events in the event stream.
* Change `BlockIdentifier` params in the Open-RPC schema to be optional.
* Asymmetric connections are now swept regularly again.



## [1.2.0] - 2021-05-27

### Added
* Add configuration options for `[consensus][highway][round_success_meter]`.
* Add `[protocol][last_emergency_restart]` field to the chainspec for use by fast sync.
* Add an endpoint at `/rpc-schema` to the REST server which returns the OpenRPC-compatible schema of the JSON-RPC API.
* Have consensus component shut down the node on an absence of messages for the last era for a given period.
* Add a new `Step` event to the event stream which displays the contract runtime `Step` execution results.
* Add a configurable delay before proposing dependencies, to give deploys time to be gossiped before inclusion in a new block.
* Add instrumentation to the network component.
* Add fetchers for block headers.
* Add joiner test.

### Changed
* Change to Apache 2.0 license.
* Provide an efficient way of finding the block to which a given deploy belongs.
* On hard-reset upgrades, only remove stored blocks with old protocol versions, and remove all data associated with a removed block.
* Restrict expensive startup integrity checks to sessions following unclean shutdowns.
* Improve node joining process.
* Improve linear chain component, including cleanups and optimized handling of finality signatures.
* Make the syncing process, linear chain component and joiner reactor not depend on the Era Supervisor.
* Improve logging of banned peers.
* Change trigger for upgrade checks to timed interval rather than announcement of new block.
* Use the same JSON representation for a block in the event stream as for the JSON-RPC server.
* Avoid creating a new era when shutting down for an upgrade.
* Allow consensus to disconnect from faulty peers.
* Use own most recent round exponent instead of the median when initializing a new era.
* Request protocol state from peers only for the latest era.
* Add an instance ID to consensus pings, so that they are only handled in the era and the network they were meant for.
* Avoid requesting a consensus dependency that is already in the synchronizer queue.
* Change replay detection to not use execution results.
* Initialize consensus round success meter with current timestamp.
* Era Supervisor now accounts for the last emergency restart.
* Upgrade dependencies, in particular tokio.

### Removed
* Remove `impl Sub<Timestamp> for Timestamp` to help avoid panicking in non-obvious edge cases.
* Remove `impl Sub<TimeDiff> for Timestamp` from production code to help avoid panicking in non-obvious edge cases.
* Remove `[event_stream_server][broadcast_channel_size]` from config.toml, and make it a factor of the event stream buffer size.

### Fixed
* Have casper-node process exit with the exit code returned by the validator reactor.
* Restore cached block proposer state correctly.
* Runtime memory estimator now registered in the joiner reactor.
* Avoid potential arithmetic overflow in consensus component.
* Avoid potential index out of bounds error in consensus component.
* Avoid panic on dropping an event responder.
* Validate each block size in the block validator component.
* Prevent deploy replays.
* Ensure finality signatures received after storing a block are gossiped and stored.
* Ensure isolated bootstrap nodes attempt to reconnect properly.
* Ensure the reactor doesn't skip fatal errors before successfully exiting.
* Collect only verified signatures from bonded validators.
* Fix a race condition where new metrics were replaced before the networking component had shut down completely, resulting in a panic.
* Ensure an era is not activated twice.
* Avoid redundant requests caused by the Highway synchronizer.
* Reduce duplication in block validation requests made by the Highway synchronizer.
* Request latest consensus state only if consensus has stalled locally.



## [1.1.1] - 2021-04-19

### Changed
* Ensure consistent validation when adding deploys and transfers while proposing and validating blocks.



## [1.1.0] - 2021-04-13 [YANKED]

### Changed
* Ensure that global state queries will only be permitted to recurse to a fixed maximum depth.



## [1.0.1] - 2021-04-08

### Added
* Add `[deploys][max_deploy_size]` to chainspec to limit the size of valid deploys.
* Add `[network][maximum_net_message_size]` to chainspec to limit the size of peer-to-peer messages.

### Changed
* Check deploy size does not exceed maximum permitted as part of deploy validation.
* Include protocol version and maximum message size in network handshake of nodes.
* Change accounts.toml to only be included in v1.0.0 configurations.



## [1.0.0] - 2021-03-30

### Added
* Initial release of node for Casper mainnet.



[Keep a Changelog]: https://keepachangelog.com/en/1.0.0
[unreleased]: https://github.com/casper-network/casper-node/compare/37d561634adf73dab40fffa7f1f1ee47e80bf8a1...dev
[1.4.2]: https://github.com/casper-network/casper-node/compare/v1.4.0...37d561634adf73dab40fffa7f1f1ee47e80bf8a1
[1.4.0]: https://github.com/casper-network/casper-node/compare/v1.3.0...v1.4.0
[1.3.0]: https://github.com/casper-network/casper-node/compare/v1.2.0...v1.3.0
[1.2.0]: https://github.com/casper-network/casper-node/compare/v1.1.1...v1.2.0
[1.1.1]: https://github.com/casper-network/casper-node/compare/v1.0.1...v1.1.1
[1.1.0]: https://github.com/casper-network/casper-node/compare/v1.0.1...v1.1.1
[1.0.1]: https://github.com/casper-network/casper-node/compare/v1.0.0...v1.0.1
[1.0.0]: https://github.com/casper-network/casper-node/releases/tag/v1.0.0<|MERGE_RESOLUTION|>--- conflicted
+++ resolved
@@ -17,11 +17,8 @@
 * Add new event to the main SSE server stream across all endpoints `<IP:Port>/events/*` which emits a shutdown event when the node shuts down.
 * Introducing fast-syncing to join the network, avoiding the need to execute every block to catch up.
 * Added `archival_sync` to `[node]` config section, along with archival syncing capabilities
-<<<<<<< HEAD
 * Added `max_parallel_deploy_fetches` and `max_parallel_trie_fetches` config options to the `[node]` section to control how many requests are made in parallel while syncing.
-=======
 * Add capabilities for known nodes to slow down the reconnection process of outdated legacy nodes still out on the internet.
->>>>>>> 1c978db7
 
 ### Changed
 * `enable_manual_sync` configuration parameter defaults to `true`.
