--- conflicted
+++ resolved
@@ -15,6 +15,9 @@
 
 ### Added
 * Added genesis validation step to ensure there are more genesis validators than validator slots.
+* Added serialized test fixtures for ABI and an automated verification tool.
+
+
 
 ### Changed
 * Support building and testing using stable Rust.
@@ -26,16 +29,11 @@
 ## [1.3.0] - 2021-07-19
 
 ### Changed
-<<<<<<< HEAD
-* Update pinned version of Rust to `nightly-2021-06-17`
-* Added serialized test fixtures for ABI and an automated verification tool.
-=======
 * Update pinned version of Rust to `nightly-2021-06-17`.
 
 ### Fixed
 * Fix a case where user could potentially supply a refund purse as a payment purse.
 
->>>>>>> 68d85072
 
 
 ## [1.2.0] - 2021-05-27
