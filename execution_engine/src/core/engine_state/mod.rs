--- conflicted
+++ resolved
@@ -435,13 +435,6 @@
         for (key, value) in upgrade_config.global_state_update() {
             tracking_copy.borrow_mut().write(*key, value.clone());
         }
-<<<<<<< HEAD
-
-        // Migrate the withdraw purses if needed.
-        self.migrate_withdraw_purses(correlation_id, &tracking_copy, *auction_hash)?;
-
-=======
->>>>>>> 53dd3386
         // We insert the new unbonding delay once the purses to be paid out have been transformed
         // based on the previous unbonding delay.
         if let Some(new_unbonding_delay) = upgrade_config.new_unbonding_delay() {
@@ -2280,162 +2273,6 @@
             .map_err(Into::into)?;
         maybe_proof.ok_or(Error::MissingChecksumRegistry)
     }
-<<<<<<< HEAD
-
-    // This is a one time data transformation which will be removed
-    // in a following upgrade.
-    // TODO: CRef={https://github.com/casper-network/casper-node/issues/2479}
-    /// Transform the withdraw purses that have yet to be paid out into Unbonding purses.
-    fn migrate_withdraw_purses(
-        &self,
-        correlation_id: CorrelationId,
-        tracking_copy: &Rc<RefCell<TrackingCopy<<S as StateProvider>::Reader>>>,
-        auction_hash: ContractHash,
-    ) -> Result<(), Error> {
-        let unbonding_keys = tracking_copy
-            .borrow_mut()
-            .get_keys(correlation_id, &KeyTag::Unbond)
-            .map_err(Into::into)?;
-
-        // If Unbonding keys have already been written to global state it
-        // must mean the transformation has been performed and we can early exit.
-        if !unbonding_keys.is_empty() {
-            return Ok(());
-        }
-
-        let withdraw_keys = tracking_copy
-            .borrow_mut()
-            .get_keys(correlation_id, &KeyTag::Withdraw)
-            .map_err(|_| Error::FailedToGetWithdrawKeys)?;
-
-        if withdraw_keys.is_empty() {
-            return Ok(());
-        }
-
-        {
-            let (unbonding_delay, current_era_id) = {
-                let auction_contract = tracking_copy
-                    .borrow_mut()
-                    .get_contract(correlation_id, auction_hash)?;
-
-                let unbonding_delay_key = auction_contract.named_keys()[UNBONDING_DELAY_KEY];
-                let delay = tracking_copy
-                    .borrow_mut()
-                    .read(correlation_id, &unbonding_delay_key)
-                    .map_err(|error| error.into())?
-                    .ok_or(Error::FailedToRetrieveUnbondingDelay)?
-                    .as_cl_value()
-                    .ok_or_else(|| Error::Bytesrepr("unbonding_delay".to_string()))?
-                    .clone()
-                    .into_t::<u64>()
-                    .map_err(execution::Error::from)?;
-
-                let era_id_key = auction_contract.named_keys()[ERA_ID_KEY];
-
-                let era_id = tracking_copy
-                    .borrow_mut()
-                    .read(correlation_id, &era_id_key)
-                    .map_err(|error| error.into())?
-                    .ok_or(Error::FailedToRetrieveEraId)?
-                    .as_cl_value()
-                    .ok_or_else(|| Error::Bytesrepr("era_id".to_string()))?
-                    .clone()
-                    .into_t::<EraId>()
-                    .map_err(execution::Error::from)?;
-
-                (delay, era_id)
-            };
-
-            for key in withdraw_keys {
-                // Transform only those withdraw purses that are still to be
-                // processed in the unbonding queue.
-                let withdraw_purses = tracking_copy
-                    .borrow_mut()
-                    .read(correlation_id, &key)
-                    .map_err(|_| Error::FailedToGetWithdrawKeys)?
-                    .ok_or(Error::FailedToGetStoredWithdraws)?
-                    .as_withdraw()
-                    .ok_or(Error::FailedToGetWithdrawPurses)?
-                    .to_owned();
-
-                // Ensure that sufficient balance exists for all unbond purses that are to be
-                // migrated.
-                Self::fail_upgrade_if_withdraw_purses_lack_sufficient_balance(
-                    &withdraw_purses,
-                    tracking_copy,
-                    correlation_id,
-                )?;
-
-                let unbonding_purses: Vec<UnbondingPurse> = withdraw_purses
-                    .into_iter()
-                    .filter_map(|purse| {
-                        if purse.era_of_creation() + unbonding_delay >= current_era_id {
-                            return Some(UnbondingPurse::from(purse));
-                        }
-                        None
-                    })
-                    .collect();
-
-                let unbonding_key = key
-                    .withdraw_to_unbond()
-                    .ok_or_else(|| Error::Bytesrepr("unbond".to_string()))?;
-
-                tracking_copy
-                    .borrow_mut()
-                    .write(unbonding_key, StoredValue::Unbonding(unbonding_purses));
-            }
-        }
-
-        Ok(())
-    }
-
-    /// As the name suggests, used to ensure commit_upgrade fails if we lack sufficient balances.
-    fn fail_upgrade_if_withdraw_purses_lack_sufficient_balance(
-        withdraw_purses: &[WithdrawPurse],
-        tracking_copy: &Rc<RefCell<TrackingCopy<<S as StateProvider>::Reader>>>,
-        correlation_id: CorrelationId,
-    ) -> Result<(), Error> {
-        let mut balances = BTreeMap::new();
-        for purse in withdraw_purses.iter() {
-            match balances.entry(*purse.bonding_purse()) {
-                Entry::Vacant(entry) => {
-                    entry.insert(*purse.amount());
-                }
-                Entry::Occupied(mut entry) => {
-                    let value = entry.get_mut();
-                    let new_val = value.checked_add(*purse.amount()).ok_or_else(|| {
-                        Error::Mint("overflowed a u512 during unbond migration".into())
-                    })?;
-                    *value = new_val;
-                }
-            }
-        }
-        for (unbond_purse_uref, unbond_amount) in balances {
-            let key = match tracking_copy
-                .borrow_mut()
-                .get_purse_balance_key(correlation_id, unbond_purse_uref.into())
-            {
-                Ok(key) => key,
-                Err(_) => return Err(Error::Mint("purse balance not found".into())),
-            };
-            let current_balance = tracking_copy
-                .borrow_mut()
-                .get_purse_balance(CorrelationId::new(), key)?
-                .value();
-
-            if unbond_amount > current_balance {
-                // If we don't have enough balance to migrate, the only thing we can do
-                // is to fail the upgrade.
-                error!(%current_balance, %unbond_purse_uref, %unbond_amount, "commit_upgrade failed during migration - insufficient in purse to unbond");
-                return Err(Error::Mint(
-                    "insufficient balance detected while migrating unbond purses".into(),
-                ));
-            }
-        }
-        Ok(())
-    }
-=======
->>>>>>> 53dd3386
 }
 
 fn log_execution_result(preamble: &'static str, result: &ExecutionResult) {
