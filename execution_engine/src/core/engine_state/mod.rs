pub mod balance;
pub mod deploy_item;
pub mod engine_config;
pub mod era_validators;
mod error;
pub mod executable_deploy_item;
pub mod execute_request;
pub mod execution_effect;
pub mod execution_result;
pub mod genesis;
pub mod op;
pub mod query;
pub mod run_genesis_request;
pub mod step;
pub mod system_contract_cache;
mod transfer;
pub mod upgrade;

use std::{
    cell::RefCell,
    collections::{BTreeMap, BTreeSet},
    iter::FromIterator,
    rc::Rc,
};

use lazy_static::lazy_static;
use num_traits::Zero;
use parity_wasm::elements::Module;
use tracing::{debug, error, warn};

use casper_types::{
    account::AccountHash,
    auction::{
        EraValidators, ARG_GENESIS_VALIDATORS, ARG_MINT_CONTRACT_PACKAGE_HASH, ARG_REWARD_FACTORS,
        ARG_VALIDATOR_PUBLIC_KEYS, ARG_VALIDATOR_SLOTS, VALIDATOR_SLOTS_KEY,
    },
    bytesrepr::{self, ToBytes},
    contracts::{NamedKeys, ENTRY_POINT_NAME_INSTALL, UPGRADE_ENTRY_POINT_NAME},
    mint, proof_of_stake, runtime_args,
    system_contract_errors::mint::Error as MintError,
    AccessRights, BlockTime, CLValue, Contract, ContractHash, ContractPackage, ContractPackageHash,
    ContractVersionKey, DeployInfo, EntryPoint, EntryPointType, Key, Phase, ProtocolVersion,
    RuntimeArgs, URef, U512,
};

pub use self::{
    balance::{BalanceRequest, BalanceResult},
    deploy_item::DeployItem,
    engine_config::EngineConfig,
    era_validators::{GetEraValidatorsError, GetEraValidatorsRequest},
    error::{Error, RootNotFound},
    executable_deploy_item::ExecutableDeployItem,
    execute_request::ExecuteRequest,
    execution_result::{ExecutionResult, ExecutionResults, ForcedTransferResult},
    genesis::{ExecConfig, GenesisAccount, GenesisResult, POS_PAYMENT_PURSE},
    query::{QueryRequest, QueryResult},
    system_contract_cache::SystemContractCache,
    transfer::{TransferRuntimeArgsBuilder, TransferTargetMode},
    upgrade::{UpgradeConfig, UpgradeResult},
};
use crate::{
    core::{
        engine_state::{
            execution_result::ExecutionResultBuilder,
            step::{StepRequest, StepResult},
        },
        execution::{
            self, AddressGenerator, AddressGeneratorBuilder, DirectSystemContractCall, Executor,
        },
        tracking_copy::{TrackingCopy, TrackingCopyExt},
    },
    shared::{
        account::Account,
        additive_map::AdditiveMap,
        gas::Gas,
        motes::Motes,
        newtypes::{Blake2bHash, CorrelationId},
        stored_value::StoredValue,
        transform::Transform,
        wasm_config::WasmConfig,
        wasm_prep::{self, Preprocessor},
    },
    storage::{
        global_state::{CommitResult, StateProvider},
        protocol_data::ProtocolData,
    },
};

// TODO?: MAX_PAYMENT && CONV_RATE values are currently arbitrary w/ real values
// TBD gas * CONV_RATE = motes
pub const CONV_RATE: u64 = 10;

lazy_static! {
<<<<<<< HEAD
    pub static ref MAX_PAYMENT: U512 = U512::from(500_000_000_000u64 * CONV_RATE);
=======
    pub static ref MAX_PAYMENT: U512 = U512::from(200_000_000u64 * CONV_RATE);
>>>>>>> bd5ceb52
}

pub const SYSTEM_ACCOUNT_ADDR: AccountHash = AccountHash::new([0u8; 32]);

const GENESIS_INITIAL_BLOCKTIME: u64 = 0;

#[derive(Debug)]
pub struct EngineState<S> {
    config: EngineConfig,
    system_contract_cache: SystemContractCache,
    state: S,
}

#[derive(Clone, Debug)]
pub enum GetModuleResult {
    Session {
        module: Module,
        contract_package: ContractPackage,
        entry_point: EntryPoint,
    },
    Contract {
        // Contract hash
        base_key: Key,
        module: Module,
        contract: Contract,
        contract_package: ContractPackage,
        entry_point: EntryPoint,
    },
}

impl GetModuleResult {
    pub fn take_module(self) -> Module {
        match self {
            GetModuleResult::Session { module, .. } => module,
            GetModuleResult::Contract { module, .. } => module,
        }
    }
}

impl<S> EngineState<S>
where
    S: StateProvider,
    S::Error: Into<execution::Error>,
{
    pub fn new(state: S, config: EngineConfig) -> EngineState<S> {
        let system_contract_cache = Default::default();
        EngineState {
            config,
            system_contract_cache,
            state,
        }
    }

    pub fn config(&self) -> &EngineConfig {
        &self.config
    }

    pub fn wasm_config(
        &self,
        protocol_version: ProtocolVersion,
    ) -> Result<Option<WasmConfig>, Error> {
        match self.get_protocol_data(protocol_version)? {
            Some(protocol_data) => Ok(Some(*protocol_data.wasm_config())),
            None => Ok(None),
        }
    }

    pub fn get_protocol_data(
        &self,
        protocol_version: ProtocolVersion,
    ) -> Result<Option<ProtocolData>, Error> {
        match self.state.get_protocol_data(protocol_version) {
            Ok(Some(protocol_data)) => Ok(Some(protocol_data)),
            Err(error) => Err(Error::Exec(error.into())),
            _ => Ok(None),
        }
    }

    pub fn commit_genesis(
        &self,
        correlation_id: CorrelationId,
        genesis_config_hash: Blake2bHash,
        protocol_version: ProtocolVersion,
        ee_config: &ExecConfig,
    ) -> Result<GenesisResult, Error> {
        // Preliminaries
        let executor = Executor::new(self.config);
        let blocktime = BlockTime::new(GENESIS_INITIAL_BLOCKTIME);
        let gas_limit = Gas::new(std::u64::MAX.into());
        let phase = Phase::System;

        let initial_root_hash = self.state.empty_root();
        let wasm_config = ee_config.wasm_config();
        let preprocessor = Preprocessor::new(*wasm_config);

        // Spec #3: Create "virtual system account" object.
        let mut virtual_system_account = {
            let named_keys = NamedKeys::new();
            let purse = URef::new(Default::default(), AccessRights::READ_ADD_WRITE);
            Account::create(SYSTEM_ACCOUNT_ADDR, named_keys, purse)
        };

        // Spec #4: Create a runtime.
        let tracking_copy = match self.tracking_copy(initial_root_hash) {
            Ok(Some(tracking_copy)) => Rc::new(RefCell::new(tracking_copy)),
            Ok(None) => panic!("state has not been initialized properly"),
            Err(error) => return Err(error),
        };

        // Persist the "virtual system account".  It will get overwritten with the actual system
        // account below.
        let key = Key::Account(SYSTEM_ACCOUNT_ADDR);
        let value = {
            let virtual_system_account = virtual_system_account.clone();
            StoredValue::Account(virtual_system_account)
        };

        tracking_copy.borrow_mut().write(key, value);

        // Spec #4A: random number generator is seeded from the hash of GenesisConfig.name
        // Updated: random number generator is seeded from genesis_config_hash from the RunGenesis
        // RPC call

        let hash_address_generator = {
            let generator = AddressGenerator::new(genesis_config_hash.as_ref(), phase);
            Rc::new(RefCell::new(generator))
        };
        let uref_address_generator = {
            let generator = AddressGenerator::new(genesis_config_hash.as_ref(), phase);
            Rc::new(RefCell::new(generator))
        };
        let transfer_address_generator = {
            let generator = AddressGenerator::new(genesis_config_hash.as_ref(), phase);
            Rc::new(RefCell::new(generator))
        };

        // Spec #6: Compute initially bonded validators as the contents of accounts_path
        // filtered to non-zero staked amounts.
        let bonded_validators: BTreeMap<AccountHash, U512> = ee_config
            .get_bonded_validators()
            .map(|genesis_account| {
                (
                    genesis_account.account_hash(),
                    genesis_account.bonded_amount().value(),
                )
            })
            .collect();

        // Spec #5: Execute the wasm code from the mint installer bytes
        let (mint_package_hash, mint_hash): (ContractPackageHash, ContractHash) = {
            let mint_installer_bytes = ee_config.mint_installer_bytes();
            let mint_installer_module = preprocessor.preprocess(mint_installer_bytes)?;
            let args = RuntimeArgs::new();
            let authorization_keys: BTreeSet<AccountHash> = BTreeSet::new();
            let install_deploy_hash = genesis_config_hash.value();
            let hash_address_generator = Rc::clone(&hash_address_generator);
            let uref_address_generator = Rc::clone(&uref_address_generator);
            let transfer_address_generator = Rc::clone(&transfer_address_generator);
            let tracking_copy = Rc::clone(&tracking_copy);
            let system_contract_cache = SystemContractCache::clone(&self.system_contract_cache);
            let protocol_data = ProtocolData::default();

            executor.exec_wasm_direct(
                mint_installer_module,
                ENTRY_POINT_NAME_INSTALL,
                args,
                &mut virtual_system_account,
                authorization_keys,
                blocktime,
                install_deploy_hash,
                gas_limit,
                hash_address_generator,
                uref_address_generator,
                transfer_address_generator,
                protocol_version,
                correlation_id,
                tracking_copy,
                phase,
                protocol_data,
                system_contract_cache,
            )?
        };

        // Spec #7: Execute pos installer wasm code, passing the initially bonded validators as an
        // argument
        let (_proof_of_stake_package_hash, proof_of_stake_hash): (
            ContractPackageHash,
            ContractHash,
        ) = {
            let tracking_copy = Rc::clone(&tracking_copy);
            let hash_address_generator = Rc::clone(&hash_address_generator);
            let uref_address_generator = Rc::clone(&uref_address_generator);
            let transfer_address_generator = Rc::clone(&transfer_address_generator);
            let install_deploy_hash = genesis_config_hash.value();
            let system_contract_cache = SystemContractCache::clone(&self.system_contract_cache);

            // Constructs a partial protocol data with already known uref to pass the validation
            // step
            let partial_protocol_data = ProtocolData::partial_with_mint(mint_hash);

            let proof_of_stake_installer_bytes = ee_config.proof_of_stake_installer_bytes();
            let proof_of_stake_installer_module =
                preprocessor.preprocess(proof_of_stake_installer_bytes)?;
            let args = runtime_args! {
                "mint_contract_package_hash" => mint_package_hash,
                "genesis_validators" => bonded_validators,
            };
            let authorization_keys: BTreeSet<AccountHash> = BTreeSet::new();

            executor.exec_wasm_direct(
                proof_of_stake_installer_module,
                ENTRY_POINT_NAME_INSTALL,
                args,
                &mut virtual_system_account,
                authorization_keys,
                blocktime,
                install_deploy_hash,
                gas_limit,
                hash_address_generator,
                uref_address_generator,
                transfer_address_generator,
                protocol_version,
                correlation_id,
                tracking_copy,
                phase,
                partial_protocol_data,
                system_contract_cache,
            )?
        };

        // Execute standard payment installer wasm code
        //
        // Note: this deviates from the implementation strategy described in the original
        // specification.
        let protocol_data = ProtocolData::partial_without_standard_payment(
            *wasm_config,
            mint_hash,
            proof_of_stake_hash,
        );

        let standard_payment_hash: ContractHash = {
            let standard_payment_installer_bytes = {
                // NOTE: Before integration node wasn't updated to pass the bytes, so we were
                // bundling it. This debug_assert can be removed once integration with genesis
                // works.
                debug_assert!(
                    !ee_config.standard_payment_installer_bytes().is_empty(),
                    "Caller is required to pass the standard_payment_installer bytes"
                );
                &ee_config.standard_payment_installer_bytes()
            };

            let standard_payment_installer_module =
                preprocessor.preprocess(standard_payment_installer_bytes)?;
            let args = RuntimeArgs::new();
            let authorization_keys = BTreeSet::new();
            let install_deploy_hash = genesis_config_hash.value();
            let hash_address_generator = Rc::clone(&hash_address_generator);
            let uref_address_generator = Rc::clone(&uref_address_generator);
            let transfer_address_generator = Rc::clone(&transfer_address_generator);
            let tracking_copy = Rc::clone(&tracking_copy);
            let system_contract_cache = SystemContractCache::clone(&self.system_contract_cache);

            executor.exec_wasm_direct(
                standard_payment_installer_module,
                ENTRY_POINT_NAME_INSTALL,
                args,
                &mut virtual_system_account,
                authorization_keys,
                blocktime,
                install_deploy_hash,
                gas_limit,
                hash_address_generator,
                uref_address_generator,
                transfer_address_generator,
                protocol_version,
                correlation_id,
                tracking_copy,
                phase,
                protocol_data,
                system_contract_cache,
            )?
        };

        let auction_hash: ContractHash = {
            let bonded_validators: BTreeMap<casper_types::PublicKey, U512> = ee_config
                .accounts()
                .iter()
                .filter_map(|genesis_account| {
                    if genesis_account.is_genesis_validator() {
                        Some((
                            genesis_account
                                .public_key()
                                .expect("should have public key"),
                            genesis_account.bonded_amount().value(),
                        ))
                    } else {
                        None
                    }
                })
                .collect();

            let auction_installer_bytes = {
                // NOTE: Before integration node wasn't updated to pass the bytes, so we were
                // bundling it. This debug_assert can be removed once integration with genesis
                // works.
                debug_assert!(
                    !ee_config.auction_installer_bytes().is_empty(),
                    "Caller is required to pass the auction_installer bytes"
                );
                &ee_config.auction_installer_bytes()
            };

            let validator_slots = ee_config.validator_slots();
            let auction_installer_module = preprocessor.preprocess(auction_installer_bytes)?;
            let args = runtime_args! {
                ARG_MINT_CONTRACT_PACKAGE_HASH => mint_package_hash,
                ARG_GENESIS_VALIDATORS => bonded_validators,
                ARG_VALIDATOR_SLOTS => validator_slots,
            };
            let authorization_keys = BTreeSet::new();
            let install_deploy_hash = genesis_config_hash.value();
            let hash_address_generator = Rc::clone(&hash_address_generator);
            let uref_address_generator = Rc::clone(&uref_address_generator);
            let transfer_address_generator = Rc::clone(&uref_address_generator);
            let tracking_copy = Rc::clone(&tracking_copy);
            let system_contract_cache = SystemContractCache::clone(&self.system_contract_cache);

            executor.exec_wasm_direct(
                auction_installer_module,
                ENTRY_POINT_NAME_INSTALL,
                args,
                &mut virtual_system_account,
                authorization_keys,
                blocktime,
                install_deploy_hash,
                gas_limit,
                hash_address_generator,
                uref_address_generator,
                transfer_address_generator,
                protocol_version,
                correlation_id,
                tracking_copy,
                phase,
                protocol_data,
                system_contract_cache,
            )?
        };

        // Spec #2: Associate given CostTable with given ProtocolVersion.
        let protocol_data = ProtocolData::new(
            *wasm_config,
            mint_hash,
            proof_of_stake_hash,
            standard_payment_hash,
            auction_hash,
        );

        self.state
            .put_protocol_data(protocol_version, &protocol_data)
            .map_err(Into::into)?;

        //
        // NOTE: The following stanzas deviate from the implementation strategy described in the
        // original specification.
        //
        // It has the following benefits over that approach:
        // * It does not make an intermediate commit
        // * The system account never holds funds
        // * Similarly, the system account does not need to be handled differently than a normal
        //   account (with the exception of its known keys)
        //
        // Create known keys for chainspec accounts
        let account_named_keys = NamedKeys::new();

        // Create accounts
        {
            // Collect chainspec accounts and their known keys with the genesis account and its
            // known keys
            let accounts = {
                let mut ret: Vec<(GenesisAccount, NamedKeys)> = ee_config
                    .accounts()
                    .to_vec()
                    .into_iter()
                    .map(|account| (account, account_named_keys.clone()))
                    .collect();
                let system_account = GenesisAccount::system(Motes::zero(), Motes::zero());
                ret.push((system_account, virtual_system_account.named_keys().clone()));
                ret
            };

            // Get the mint module
            let module = {
                let contract = tracking_copy
                    .borrow_mut()
                    .get_contract(correlation_id, mint_hash)?;

                let contract_wasm = tracking_copy
                    .borrow_mut()
                    .get_contract_wasm(correlation_id, contract.contract_wasm_hash())?;
                let bytes = contract_wasm.bytes();
                wasm_prep::deserialize(&bytes)?
            };
            // For each account...
            for (account, named_keys) in accounts.into_iter() {
                let module = module.clone();
                let args = runtime_args! {
                    mint::ARG_AMOUNT => account.balance().value(),
                };
                let tracking_copy_exec = Rc::clone(&tracking_copy);
                let tracking_copy_write = Rc::clone(&tracking_copy);
                let mut named_keys_exec = NamedKeys::new();
                let base_key = mint_hash;
                let authorization_keys: BTreeSet<AccountHash> = BTreeSet::new();
                let account_hash = account.account_hash();
                let purse_creation_deploy_hash = account_hash.value();
                let hash_address_generator = Rc::clone(&hash_address_generator);
                let uref_address_generator = {
                    let generator = AddressGeneratorBuilder::new()
                        .seed_with(genesis_config_hash.as_ref())
                        .seed_with(&account_hash.to_bytes()?)
                        .seed_with(&[phase as u8])
                        .build();
                    Rc::new(RefCell::new(generator))
                };
                let transfer_address_generator = Rc::clone(&transfer_address_generator);
                let system_contract_cache = SystemContractCache::clone(&self.system_contract_cache);

                let mint_result: Result<URef, MintError> = {
                    // ...call the Mint's "mint" endpoint to create purse with tokens...
                    let (_instance, mut runtime) = executor.create_runtime(
                        module,
                        EntryPointType::Contract,
                        args.clone(),
                        &mut named_keys_exec,
                        Default::default(),
                        base_key.into(),
                        &virtual_system_account,
                        authorization_keys,
                        blocktime,
                        purse_creation_deploy_hash,
                        gas_limit,
                        hash_address_generator,
                        uref_address_generator,
                        transfer_address_generator,
                        protocol_version,
                        correlation_id,
                        tracking_copy_exec,
                        phase,
                        protocol_data,
                        system_contract_cache,
                    )?;

                    runtime
                        .call_versioned_contract(
                            mint_package_hash,
                            Some(1),
                            "mint".to_string(),
                            args,
                        )?
                        .into_t::<Result<URef, MintError>>()
                        .expect("should convert")
                };

                // ...and write that account to global state...
                let key = Key::Account(account_hash);
                let value = {
                    let main_purse = mint_result?;
                    StoredValue::Account(Account::create(account_hash, named_keys, main_purse))
                };

                tracking_copy_write.borrow_mut().write(key, value);
            }
        }
        // Spec #15: Commit the transforms.
        let effects = tracking_copy.borrow().effect();

        let commit_result = self
            .state
            .commit(
                correlation_id,
                initial_root_hash,
                effects.transforms.to_owned(),
            )
            .map_err(Into::into)?;

        // Return the result
        let genesis_result = GenesisResult::from_commit_result(commit_result, effects);

        Ok(genesis_result)
    }

    pub fn commit_upgrade(
        &self,
        correlation_id: CorrelationId,
        upgrade_config: UpgradeConfig,
    ) -> Result<UpgradeResult, Error> {
        // per specification:
        // https://casperlabs.atlassian.net/wiki/spaces/EN/pages/139854367/Upgrading+System+Contracts+Specification

        // 3.1.1.1.1.1 validate pre state hash exists
        // 3.1.2.1 get a tracking_copy at the provided pre_state_hash
        let pre_state_hash = upgrade_config.pre_state_hash();
        let tracking_copy = match self.tracking_copy(pre_state_hash)? {
            Some(tracking_copy) => Rc::new(RefCell::new(tracking_copy)),
            None => return Ok(UpgradeResult::RootNotFound),
        };

        // 3.1.1.1.1.2 current protocol version is required
        let current_protocol_version = upgrade_config.current_protocol_version();
        let current_protocol_data = match self.state.get_protocol_data(current_protocol_version) {
            Ok(Some(protocol_data)) => protocol_data,
            Ok(None) => {
                return Err(Error::InvalidProtocolVersion(current_protocol_version));
            }
            Err(error) => {
                return Err(Error::Exec(error.into()));
            }
        };

        // 3.1.1.1.1.3 activation point is not currently used by EE; skipping
        // 3.1.1.1.1.4 upgrade point protocol version validation
        let new_protocol_version = upgrade_config.new_protocol_version();

        let upgrade_check_result =
            current_protocol_version.check_next_version(&new_protocol_version);

        if upgrade_check_result.is_invalid() {
            return Err(Error::InvalidProtocolVersion(new_protocol_version));
        }

        // 3.1.1.1.1.6 resolve wasm CostTable for new protocol version
        let new_wasm_config = match upgrade_config.wasm_config() {
            Some(new_wasm_costs) => new_wasm_costs,
            None => current_protocol_data.wasm_config(),
        };

        // 3.1.2.2 persist wasm CostTable
        let mut new_protocol_data = ProtocolData::new(
            *new_wasm_config,
            current_protocol_data.mint(),
            current_protocol_data.proof_of_stake(),
            current_protocol_data.standard_payment(),
            current_protocol_data.auction(),
        );

        self.state
            .put_protocol_data(new_protocol_version, &new_protocol_data)
            .map_err(Into::into)?;

        // 3.1.1.1.1.5 upgrade installer is optional except on major version upgrades
        match upgrade_config.upgrade_installer_bytes() {
            None if upgrade_check_result.is_code_required() => {
                // 3.1.1.1.1.5 code is required for major version bump
                return Err(Error::InvalidUpgradeConfig);
            }
            None => {
                // optional for patch/minor bumps
            }
            Some(bytes) => {
                // 3.1.2.3 execute upgrade installer if one is provided

                // preprocess installer module
                let upgrade_installer_module = {
                    let preprocessor = Preprocessor::new(*new_wasm_config);
                    preprocessor.preprocess(bytes)?
                };

                // currently there are no expected args for an upgrade installer but args are
                // supported
                let args = match upgrade_config.upgrade_installer_args() {
                    Some(args) => {
                        bytesrepr::deserialize(args.to_vec()).expect("should deserialize")
                    }
                    None => RuntimeArgs::new(),
                };

                // execute as system account
                let mut system_account = {
                    let key = Key::Account(SYSTEM_ACCOUNT_ADDR);
                    match tracking_copy.borrow_mut().read(correlation_id, &key) {
                        Ok(Some(StoredValue::Account(account))) => account,
                        Ok(_) => panic!("system account must exist"),
                        Err(error) => return Err(Error::Exec(error.into())),
                    }
                };

                let authorization_keys = {
                    let mut ret = BTreeSet::new();
                    ret.insert(SYSTEM_ACCOUNT_ADDR);
                    ret
                };

                let blocktime = BlockTime::default();

                let deploy_hash = {
                    // seeds address generator w/ protocol version
                    let bytes: Vec<u8> = upgrade_config
                        .new_protocol_version()
                        .value()
                        .into_bytes()?
                        .to_vec();
                    Blake2bHash::new(&bytes).value()
                };

                // upgrade has no gas limit; approximating with MAX
                let gas_limit = Gas::new(std::u64::MAX.into());
                let phase = Phase::System;
                let hash_address_generator = {
                    let generator = AddressGenerator::new(pre_state_hash.as_ref(), phase);
                    Rc::new(RefCell::new(generator))
                };
                let uref_address_generator = {
                    let generator = AddressGenerator::new(pre_state_hash.as_ref(), phase);
                    Rc::new(RefCell::new(generator))
                };
                let transfer_address_generator = {
                    let generator = AddressGenerator::new(pre_state_hash.as_ref(), phase);
                    Rc::new(RefCell::new(generator))
                };
                let tracking_copy = Rc::clone(&tracking_copy);
                let system_contract_cache = SystemContractCache::clone(&self.system_contract_cache);

                let executor = Executor::new(self.config);

                let result: BTreeMap<ContractHash, ContractHash> = executor.exec_wasm_direct(
                    upgrade_installer_module,
                    UPGRADE_ENTRY_POINT_NAME,
                    args,
                    &mut system_account,
                    authorization_keys,
                    blocktime,
                    deploy_hash,
                    gas_limit,
                    hash_address_generator,
                    uref_address_generator,
                    transfer_address_generator,
                    new_protocol_version,
                    correlation_id,
                    Rc::clone(&tracking_copy),
                    phase,
                    new_protocol_data,
                    system_contract_cache,
                )?;

                if !new_protocol_data.update_from(result) {
                    return Err(Error::InvalidUpgradeResult);
                } else {
                    self.state
                        .put_protocol_data(new_protocol_version, &new_protocol_data)
                        .map_err(Into::into)?;
                }
            }
        }

        // 3.1.1.1.1.7 new total validator slots is optional
        if let Some(new_validator_slots) = upgrade_config.new_validator_slots() {
            // 3.1.2.4 if new total validator slots is provided, update auction contract state
            let auction_contract = tracking_copy
                .borrow_mut()
                .get_contract(correlation_id, new_protocol_data.auction())?;

            let validator_slots_key = auction_contract.named_keys()[VALIDATOR_SLOTS_KEY];
            let value = StoredValue::CLValue(
                CLValue::from_t(new_validator_slots)
                    .map_err(|_| Error::Bytesrepr("new_validator_slots".to_string()))?,
            );
            tracking_copy.borrow_mut().write(validator_slots_key, value);
        }

        let effects = tracking_copy.borrow().effect();

        // commit
        let commit_result = self
            .state
            .commit(
                correlation_id,
                pre_state_hash,
                effects.transforms.to_owned(),
            )
            .map_err(Into::into)?;

        // return result and effects
        Ok(UpgradeResult::from_commit_result(commit_result, effects))
    }

    pub fn tracking_copy(
        &self,
        hash: Blake2bHash,
    ) -> Result<Option<TrackingCopy<S::Reader>>, Error> {
        match self.state.checkout(hash).map_err(Into::into)? {
            Some(tc) => Ok(Some(TrackingCopy::new(tc))),
            None => Ok(None),
        }
    }

    pub fn run_query(
        &self,
        correlation_id: CorrelationId,
        query_request: QueryRequest,
    ) -> Result<QueryResult, Error> {
        let tracking_copy = match self.tracking_copy(query_request.state_hash())? {
            Some(tracking_copy) => Rc::new(RefCell::new(tracking_copy)),
            None => return Ok(QueryResult::RootNotFound),
        };

        let tracking_copy = tracking_copy.borrow();

        Ok(tracking_copy
            .query(correlation_id, query_request.key(), query_request.path())
            .map_err(|err| Error::Exec(err.into()))?
            .into())
    }

    pub fn run_execute(
        &self,
        correlation_id: CorrelationId,
        mut exec_request: ExecuteRequest,
    ) -> Result<ExecutionResults, RootNotFound> {
        // TODO: do not unwrap
        let wasm_config = self
            .wasm_config(exec_request.protocol_version)
            .unwrap()
            .unwrap();
        let executor = Executor::new(self.config);
        let preprocessor = Preprocessor::new(wasm_config);

        let deploys = exec_request.take_deploys();
        let mut results = ExecutionResults::with_capacity(deploys.len());

        for deploy_item in deploys {
            let result = match deploy_item {
                Err(exec_result) => Ok(exec_result),
                Ok(deploy_item) => match deploy_item.session {
                    ExecutableDeployItem::Transfer { .. } => self.transfer(
                        correlation_id,
                        &executor,
                        &preprocessor,
                        exec_request.protocol_version,
                        exec_request.parent_state_hash,
                        BlockTime::new(exec_request.block_time),
                        deploy_item,
                    ),
                    _ => self.deploy(
                        correlation_id,
                        &executor,
                        &preprocessor,
                        exec_request.protocol_version,
                        exec_request.parent_state_hash,
                        BlockTime::new(exec_request.block_time),
                        deploy_item,
                        exec_request.proposer,
                    ),
                },
            };
            match result {
                Ok(result) => results.push_back(result),
                Err(error) => {
                    return Err(error);
                }
            };
        }

        Ok(results)
    }

    pub fn get_module(
        &self,
        tracking_copy: Rc<RefCell<TrackingCopy<<S as StateProvider>::Reader>>>,
        deploy_item: &ExecutableDeployItem,
        account: &Account,
        correlation_id: CorrelationId,
        preprocessor: &Preprocessor,
        protocol_version: &ProtocolVersion,
    ) -> Result<GetModuleResult, Error> {
        let (contract_package, contract, base_key) = match deploy_item {
            ExecutableDeployItem::ModuleBytes { module_bytes, .. } => {
                let module = preprocessor.preprocess(&module_bytes)?;
                return Ok(GetModuleResult::Session {
                    module,
                    contract_package: ContractPackage::default(),
                    entry_point: EntryPoint::default(),
                });
            }
            ExecutableDeployItem::StoredContractByHash { .. }
            | ExecutableDeployItem::StoredContractByName { .. } => {
                let stored_contract_key = deploy_item.to_contract_hash_key(&account)?.unwrap();

                let contract = tracking_copy
                    .borrow_mut()
                    .get_contract(correlation_id, stored_contract_key.into_hash().unwrap())?;

                if !contract.is_compatible_protocol_version(*protocol_version) {
                    let exec_error = execution::Error::IncompatibleProtocolMajorVersion {
                        expected: protocol_version.value().major,
                        actual: contract.protocol_version().value().major,
                    };
                    return Err(error::Error::Exec(exec_error));
                }

                let contract_package = tracking_copy
                    .borrow_mut()
                    .get_contract_package(correlation_id, contract.contract_package_hash())?;

                (contract_package, contract, stored_contract_key)
            }
            ExecutableDeployItem::StoredVersionedContractByName { version, .. }
            | ExecutableDeployItem::StoredVersionedContractByHash { version, .. } => {
                let contract_package_key = deploy_item.to_contract_hash_key(&account)?.unwrap();
                let contract_package_hash = contract_package_key.into_seed();

                let contract_package = tracking_copy
                    .borrow_mut()
                    .get_contract_package(correlation_id, contract_package_hash)?;

                let maybe_version_key =
                    version.map(|ver| ContractVersionKey::new(protocol_version.value().major, ver));

                let contract_version_key = maybe_version_key
                    .or_else(|| contract_package.current_contract_version())
                    .ok_or_else(|| {
                        error::Error::Exec(execution::Error::NoActiveContractVersions(
                            contract_package_hash,
                        ))
                    })?;

                if !contract_package.is_version_enabled(contract_version_key) {
                    return Err(error::Error::Exec(
                        execution::Error::InvalidContractVersion(contract_version_key),
                    ));
                }

                let contract_hash = *contract_package
                    .lookup_contract_hash(contract_version_key)
                    .ok_or_else(|| {
                        error::Error::Exec(execution::Error::InvalidContractVersion(
                            contract_version_key,
                        ))
                    })?;

                let contract = tracking_copy
                    .borrow_mut()
                    .get_contract(correlation_id, contract_hash)?;

                (contract_package, contract, contract_package_key)
            }
            ExecutableDeployItem::Transfer { .. } => {
                return Err(error::Error::InvalidDeployItemVariant(String::from(
                    "Transfer",
                )))
            }
        };

        let entry_point_name = deploy_item.entry_point_name();

        let entry_point = contract
            .entry_point(entry_point_name)
            .cloned()
            .ok_or_else(|| {
                error::Error::Exec(execution::Error::NoSuchMethod(entry_point_name.to_owned()))
            })?;

        let contract_wasm = tracking_copy
            .borrow_mut()
            .get_contract_wasm(correlation_id, contract.contract_wasm_hash())?;

        let module = wasm_prep::deserialize(contract_wasm.bytes())?;

        match entry_point.entry_point_type() {
            EntryPointType::Session => Ok(GetModuleResult::Session {
                module,
                contract_package,
                entry_point,
            }),
            EntryPointType::Contract => Ok(GetModuleResult::Contract {
                module,
                base_key,
                contract,
                contract_package,
                entry_point,
            }),
        }
    }

    fn get_module_from_contract_hash(
        &self,
        tracking_copy: Rc<RefCell<TrackingCopy<<S as StateProvider>::Reader>>>,
        contract_hash: ContractHash,
        correlation_id: CorrelationId,
        protocol_version: &ProtocolVersion,
    ) -> Result<Module, Error> {
        let contract = tracking_copy
            .borrow_mut()
            .get_contract(correlation_id, contract_hash)?;

        // A contract may only call a stored contract that has the same protocol major version
        // number.
        if !contract.is_compatible_protocol_version(*protocol_version) {
            let exec_error = execution::Error::IncompatibleProtocolMajorVersion {
                expected: protocol_version.value().major,
                actual: contract.protocol_version().value().major,
            };
            return Err(error::Error::Exec(exec_error));
        }

        let contract_wasm = tracking_copy
            .borrow_mut()
            .get_contract_wasm(correlation_id, contract.contract_wasm_hash())?;

        let module = wasm_prep::deserialize(contract_wasm.bytes())?;

        Ok(module)
    }

    fn get_authorized_account(
        &self,
        correlation_id: CorrelationId,
        account_hash: AccountHash,
        authorization_keys: &BTreeSet<AccountHash>,
        tracking_copy: Rc<RefCell<TrackingCopy<<S as StateProvider>::Reader>>>,
    ) -> Result<Account, Error> {
        let account: Account = match tracking_copy
            .borrow_mut()
            .get_account(correlation_id, account_hash)
        {
            Ok(account) => account,
            Err(_) => {
                return Err(error::Error::Authorization);
            }
        };

        // Authorize using provided authorization keys
        if !account.can_authorize(authorization_keys) {
            return Err(error::Error::Authorization);
        }

        // Check total key weight against deploy threshold
        if !account.can_deploy_with(authorization_keys) {
            return Err(execution::Error::DeploymentAuthorizationFailure.into());
        }

        Ok(account)
    }

    pub fn get_purse_balance(
        &self,
        correlation_id: CorrelationId,
        state_hash: Blake2bHash,
        purse_uref: URef,
    ) -> Result<BalanceResult, Error> {
        let tracking_copy = match self.tracking_copy(state_hash)? {
            Some(tracking_copy) => tracking_copy,
            None => return Ok(BalanceResult::RootNotFound),
        };
        let (purse_balance_key, purse_proof) =
            tracking_copy.get_purse_balance_key_with_proof(correlation_id, purse_uref.into())?;
        let (balance, balance_proof) =
            tracking_copy.get_purse_balance_with_proof(correlation_id, purse_balance_key)?;
        let purse_proof = Box::new(purse_proof);
        let balance_proof = Box::new(balance_proof);
        let motes = balance.value();
        Ok(BalanceResult::Success {
            motes,
            purse_proof,
            balance_proof,
        })
    }

    #[allow(clippy::too_many_arguments)]
    pub fn transfer(
        &self,
        correlation_id: CorrelationId,
        executor: &Executor,
        preprocessor: &Preprocessor,
        protocol_version: ProtocolVersion,
        prestate_hash: Blake2bHash,
        blocktime: BlockTime,
        deploy_item: DeployItem,
    ) -> Result<ExecutionResult, RootNotFound> {
        let protocol_data = match self.state.get_protocol_data(protocol_version) {
            Ok(Some(protocol_data)) => protocol_data,
            Ok(None) => {
                let error = Error::InvalidProtocolVersion(protocol_version);
                return Ok(ExecutionResult::precondition_failure(error));
            }
            Err(error) => {
                return Ok(ExecutionResult::precondition_failure(Error::Exec(
                    error.into(),
                )));
            }
        };

        let tracking_copy = match self.tracking_copy(prestate_hash) {
            Err(error) => return Ok(ExecutionResult::precondition_failure(error)),
            Ok(None) => return Err(RootNotFound::new(prestate_hash)),
            Ok(Some(tracking_copy)) => Rc::new(RefCell::new(tracking_copy)),
        };

        let base_key = Key::Account(deploy_item.address);

        let account_public_key = match base_key.into_account() {
            Some(account_addr) => account_addr,
            None => {
                return Ok(ExecutionResult::precondition_failure(
                    error::Error::Authorization,
                ));
            }
        };

        let authorization_keys = deploy_item.authorization_keys;

        let account = match self.get_authorized_account(
            correlation_id,
            account_public_key,
            &authorization_keys,
            Rc::clone(&tracking_copy),
        ) {
            Ok(account) => account,
            Err(e) => return Ok(ExecutionResult::precondition_failure(e)),
        };

        let mint_contract = match tracking_copy
            .borrow_mut()
            .get_contract(correlation_id, protocol_data.mint())
        {
            Ok(contract) => contract,
            Err(error) => {
                return Ok(ExecutionResult::precondition_failure(error.into()));
            }
        };

        let mint_module = {
            let contract_wasm_hash = mint_contract.contract_wasm_hash();
            let use_system_contracts = self.config.use_system_contracts();
            match tracking_copy.borrow_mut().get_system_module(
                correlation_id,
                contract_wasm_hash,
                use_system_contracts,
                preprocessor,
            ) {
                Ok(module) => module,
                Err(error) => {
                    return Ok(ExecutionResult::precondition_failure(error.into()));
                }
            }
        };

        let mut named_keys = mint_contract.named_keys().to_owned();
        let mut extra_keys: Vec<Key> = vec![];
        let base_key = Key::from(protocol_data.mint());
        let gas_limit = Gas::new(U512::from(std::u64::MAX));

        let input_runtime_args = match deploy_item.session.into_runtime_args() {
            Ok(runtime_args) => runtime_args,
            Err(error) => return Ok(ExecutionResult::precondition_failure(error.into())),
        };

        let mut runtime_args_builder = TransferRuntimeArgsBuilder::new(input_runtime_args);
        match runtime_args_builder.transfer_target_mode(correlation_id, Rc::clone(&tracking_copy)) {
            Ok(mode) => match mode {
                TransferTargetMode::Unknown | TransferTargetMode::PurseExists(_) => { /* noop */ }
                TransferTargetMode::CreateAccount(public_key) => {
                    let (maybe_uref, execution_result): (Option<URef>, ExecutionResult) = executor
                        .exec_system_contract(
                            DirectSystemContractCall::CreatePurse,
                            mint_module.clone(),
                            runtime_args! {}, // mint create takes no arguments
                            &mut named_keys,
                            Default::default(),
                            base_key,
                            &account,
                            authorization_keys.clone(),
                            blocktime,
                            deploy_item.deploy_hash,
                            gas_limit,
                            protocol_version,
                            correlation_id,
                            Rc::clone(&tracking_copy),
                            Phase::Session,
                            protocol_data,
                            SystemContractCache::clone(&self.system_contract_cache),
                        );
                    match maybe_uref {
                        Some(main_purse) => {
                            let new_account =
                                Account::create(public_key, Default::default(), main_purse);
                            extra_keys.push(Key::from(main_purse));
                            // write new account
                            tracking_copy
                                .borrow_mut()
                                .write(Key::Account(public_key), StoredValue::Account(new_account))
                        }
                        None => {
                            return Ok(execution_result);
                        }
                    }
                }
            },
            Err(error) => {
                return Ok(ExecutionResult::Failure {
                    error,
                    effect: Default::default(),
                    transfers: Vec::default(),
                    cost: Gas::default(),
                });
            }
        }

        let runtime_args =
            match runtime_args_builder.build(&account, correlation_id, Rc::clone(&tracking_copy)) {
                Ok(runtime_args) => runtime_args,
                Err(error) => {
                    return Ok(ExecutionResult::Failure {
                        error,
                        effect: Default::default(),
                        transfers: Vec::default(),
                        cost: Gas::default(),
                    });
                }
            };

        let (_, mut session_result): (Option<Result<(), u8>>, ExecutionResult) = executor
            .exec_system_contract(
                DirectSystemContractCall::Transfer,
                mint_module,
                runtime_args,
                &mut named_keys,
                extra_keys.as_slice(),
                base_key,
                &account,
                authorization_keys,
                blocktime,
                deploy_item.deploy_hash,
                gas_limit,
                protocol_version,
                correlation_id,
                Rc::clone(&tracking_copy),
                Phase::Session,
                protocol_data,
                SystemContractCache::clone(&self.system_contract_cache),
            );

        let payment_result = ExecutionResult::default();
        let payment_result_cost = payment_result.cost();

        // Create + persist deploy info.
        {
            let transfers = session_result.transfers();
            let cost = payment_result_cost.value() + session_result.cost().value();
            let deploy_info = DeployInfo::new(
                deploy_item.deploy_hash,
                &transfers,
                account.account_hash(),
                account.main_purse(),
                cost,
            );
            tracking_copy.borrow_mut().write(
                Key::DeployInfo(deploy_item.deploy_hash),
                StoredValue::DeployInfo(deploy_info),
            );
        }

        if session_result.is_success() {
            session_result = session_result.with_effect(tracking_copy.borrow_mut().effect());
        }

        let mut execution_result_builder = ExecutionResultBuilder::new();
        execution_result_builder.set_payment_execution_result(payment_result);
        execution_result_builder.set_session_execution_result(session_result);
        execution_result_builder.set_finalize_execution_result(ExecutionResult::default());

        let execution_result = execution_result_builder
            .build(tracking_copy.borrow().reader(), correlation_id)
            .expect("ExecutionResultBuilder not initialized properly");

        Ok(execution_result)
    }

    #[allow(clippy::too_many_arguments)]
    pub fn deploy(
        &self,
        correlation_id: CorrelationId,
        executor: &Executor,
        preprocessor: &Preprocessor,
        protocol_version: ProtocolVersion,
        prestate_hash: Blake2bHash,
        blocktime: BlockTime,
        deploy_item: DeployItem,
        proposer: casper_types::PublicKey,
    ) -> Result<ExecutionResult, RootNotFound> {
        // spec: https://casperlabs.atlassian.net/wiki/spaces/EN/pages/123404576/Payment+code+execution+specification

        // Obtain current protocol data for given version
        // do this first, as there is no reason to proceed if protocol version is invalid
        let protocol_data = match self.state.get_protocol_data(protocol_version) {
            Ok(Some(protocol_data)) => protocol_data,
            Ok(None) => {
                let error = Error::InvalidProtocolVersion(protocol_version);
                return Ok(ExecutionResult::precondition_failure(error));
            }
            Err(error) => {
                return Ok(ExecutionResult::precondition_failure(Error::Exec(
                    error.into(),
                )));
            }
        };

        // Create tracking copy (which functions as a deploy context)
        // validation_spec_2: prestate_hash check
        // do this second; as there is no reason to proceed if the prestate hash is invalid
        let tracking_copy = match self.tracking_copy(prestate_hash) {
            Err(error) => return Ok(ExecutionResult::precondition_failure(error)),
            Ok(None) => return Err(RootNotFound::new(prestate_hash)),
            Ok(Some(tracking_copy)) => Rc::new(RefCell::new(tracking_copy)),
        };

        let base_key = Key::Account(deploy_item.address);

        // Get addr bytes from `address` (which is actually a Key)
        // validation_spec_3: account validity
        let account_hash = match base_key.into_account() {
            Some(account_addr) => account_addr,
            None => {
                return Ok(ExecutionResult::precondition_failure(
                    error::Error::Authorization,
                ));
            }
        };

        let authorization_keys = deploy_item.authorization_keys;

        // Get account from tracking copy
        // validation_spec_3: account validity
        let account = match self.get_authorized_account(
            correlation_id,
            account_hash,
            &authorization_keys,
            Rc::clone(&tracking_copy),
        ) {
            Ok(account) => account,
            Err(e) => return Ok(ExecutionResult::precondition_failure(e)),
        };

        let session = deploy_item.session;
        let payment = deploy_item.payment;
        let deploy_hash = deploy_item.deploy_hash;

        // Create session code `A` from provided session bytes
        // validation_spec_1: valid wasm bytes
        // we do this upfront as there is no reason to continue if session logic is invalid
        let session_module = match self.get_module(
            Rc::clone(&tracking_copy),
            &session,
            &account,
            correlation_id,
            preprocessor,
            &protocol_version,
        ) {
            Ok(module) => module,
            Err(error) => {
                return Ok(ExecutionResult::precondition_failure(error));
            }
        };

        // Get mint system contract details
        // payment_code_spec_6: system contract validity
        let mint_hash = protocol_data.mint();

        let mint_contract = match tracking_copy
            .borrow_mut()
            .get_contract(correlation_id, mint_hash)
        {
            Ok(contract) => contract,
            Err(error) => {
                return Ok(ExecutionResult::precondition_failure(error.into()));
            }
        };

        // cache mint module
        if !self.system_contract_cache.has(mint_hash) {
            let mint_module = match tracking_copy.borrow_mut().get_system_module(
                correlation_id,
                mint_contract.contract_wasm_hash(),
                self.config.use_system_contracts(),
                preprocessor,
            ) {
                Ok(contract) => contract,
                Err(error) => {
                    return Ok(ExecutionResult::precondition_failure(error.into()));
                }
            };

            self.system_contract_cache.insert(mint_hash, mint_module);
        }

        // Get proof of stake system contract URef from account (an account on a
        // different network may have a pos contract other than the CLPoS)
        // payment_code_spec_6: system contract validity
        let proof_of_stake_hash = protocol_data.proof_of_stake();

        // Get proof of stake system contract details
        // payment_code_spec_6: system contract validity
        let proof_of_stake_contract = match tracking_copy
            .borrow_mut()
            .get_contract(correlation_id, proof_of_stake_hash)
        {
            Ok(contract) => contract,
            Err(error) => {
                return Ok(ExecutionResult::precondition_failure(error.into()));
            }
        };

        let proof_of_stake_module = match tracking_copy.borrow_mut().get_system_module(
            correlation_id,
            proof_of_stake_contract.contract_wasm_hash(),
            self.config.use_system_contracts(),
            preprocessor,
        ) {
            Ok(module) => module,
            Err(error) => {
                return Ok(ExecutionResult::precondition_failure(error.into()));
            }
        };

        // cache proof_of_stake module
        if !self.system_contract_cache.has(proof_of_stake_hash) {
            self.system_contract_cache
                .insert(proof_of_stake_hash, proof_of_stake_module.clone());
        }

        // Get account main purse balance key
        // validation_spec_5: account main purse minimum balance
        let account_main_purse_balance_key: Key = {
            let account_key = Key::URef(account.main_purse());
            match tracking_copy
                .borrow_mut()
                .get_purse_balance_key(correlation_id, account_key)
            {
                Ok(key) => key,
                Err(error) => {
                    return Ok(ExecutionResult::precondition_failure(error.into()));
                }
            }
        };

        // Get account main purse balance to enforce precondition and in case of forced
        // transfer validation_spec_5: account main purse minimum balance
        let account_main_purse_balance: Motes = match tracking_copy
            .borrow_mut()
            .get_purse_balance(correlation_id, account_main_purse_balance_key)
        {
            Ok(balance) => balance,
            Err(error) => return Ok(ExecutionResult::precondition_failure(error.into())),
        };

        let max_payment_cost = Motes::new(*MAX_PAYMENT);

        // Enforce minimum main purse balance validation
        // validation_spec_5: account main purse minimum balance
        if account_main_purse_balance < max_payment_cost {
            return Ok(ExecutionResult::precondition_failure(
                Error::InsufficientPayment,
            ));
        }

        // Finalization is executed by system account (currently genesis account)
        // payment_code_spec_5: system executes finalization
        let system_account = Account::new(
            SYSTEM_ACCOUNT_ADDR,
            Default::default(),
            URef::new(Default::default(), AccessRights::READ_ADD_WRITE),
            Default::default(),
            Default::default(),
        );

        // [`ExecutionResultBuilder`] handles merging of multiple execution results
        let mut execution_result_builder = execution_result::ExecutionResultBuilder::new();

        // Execute provided payment code
        let payment_result = {
            // payment_code_spec_1: init pay environment w/ gas limit == (max_payment_cost /
            // conv_rate)
            let pay_gas_limit = Gas::from_motes(max_payment_cost, CONV_RATE).unwrap_or_default();

            let module_bytes_is_empty = match payment {
                ExecutableDeployItem::ModuleBytes {
                    ref module_bytes, ..
                } => module_bytes.is_empty(),
                _ => false,
            };

            // Create payment code module from bytes
            // validation_spec_1: valid wasm bytes
            let maybe_payment_module = if module_bytes_is_empty {
                let standard_payment_hash: ContractHash =
                    match self.state.get_protocol_data(protocol_version) {
                        Ok(Some(protocol_data)) => protocol_data.standard_payment(),
                        Ok(None) => {
                            return Ok(ExecutionResult::precondition_failure(
                                Error::InvalidProtocolVersion(protocol_version),
                            ));
                        }
                        Err(_) => return Ok(ExecutionResult::precondition_failure(Error::Deploy)),
                    };

                // if "use-system-contracts" is false, "do_nothing" wasm is returned
                self.get_module_from_contract_hash(
                    Rc::clone(&tracking_copy),
                    standard_payment_hash,
                    correlation_id,
                    &protocol_version,
                )
                .map(|module| GetModuleResult::Session {
                    module,
                    contract_package: ContractPackage::default(),
                    entry_point: EntryPoint::default(),
                })
            } else {
                self.get_module(
                    Rc::clone(&tracking_copy),
                    &payment,
                    &account,
                    correlation_id,
                    preprocessor,
                    &protocol_version,
                )
            };

            let payment_module = match maybe_payment_module {
                Ok(module) => module,
                Err(error) => {
                    return Ok(ExecutionResult::precondition_failure(error));
                }
            };

            // payment_code_spec_2: execute payment code
            let phase = Phase::Payment;
            let (
                payment_module,
                payment_base_key,
                mut payment_named_keys,
                payment_package,
                payment_entry_point,
            ) = match payment_module {
                GetModuleResult::Session {
                    module,
                    contract_package,
                    entry_point,
                } => (
                    module,
                    base_key,
                    account.named_keys().clone(),
                    contract_package,
                    entry_point,
                ),
                GetModuleResult::Contract {
                    module,
                    base_key,
                    contract,
                    contract_package,
                    entry_point,
                } => (
                    module,
                    base_key,
                    contract.named_keys().clone(),
                    contract_package,
                    entry_point,
                ),
            };

            let payment_args = match payment.into_runtime_args() {
                Ok(args) => args,
                Err(e) => {
                    let exec_err: execution::Error = e.into();
                    warn!("Unable to deserialize arguments: {:?}", exec_err);
                    return Ok(ExecutionResult::precondition_failure(exec_err.into()));
                }
            };

            let system_contract_cache = SystemContractCache::clone(&self.system_contract_cache);

            if self.config.use_system_contracts() || !module_bytes_is_empty {
                executor.exec(
                    payment_module,
                    payment_entry_point,
                    payment_args,
                    payment_base_key,
                    &account,
                    &mut payment_named_keys,
                    authorization_keys.clone(),
                    blocktime,
                    deploy_hash,
                    pay_gas_limit,
                    protocol_version,
                    correlation_id,
                    Rc::clone(&tracking_copy),
                    phase,
                    protocol_data,
                    system_contract_cache,
                    &payment_package,
                )
            } else {
                // use host side standard payment
                let hash_address_generator = {
                    let generator = AddressGenerator::new(&deploy_hash, phase);
                    Rc::new(RefCell::new(generator))
                };
                let uref_address_generator = {
                    let generator = AddressGenerator::new(&deploy_hash, phase);
                    Rc::new(RefCell::new(generator))
                };
                let transfer_address_generator = {
                    let generator = AddressGenerator::new(&deploy_hash, phase);
                    Rc::new(RefCell::new(generator))
                };

                let mut runtime = match executor.create_runtime(
                    payment_module,
                    EntryPointType::Session,
                    payment_args,
                    &mut payment_named_keys,
                    Default::default(),
                    payment_base_key,
                    &account,
                    authorization_keys.clone(),
                    blocktime,
                    deploy_hash,
                    pay_gas_limit,
                    hash_address_generator,
                    uref_address_generator,
                    transfer_address_generator,
                    protocol_version,
                    correlation_id,
                    Rc::clone(&tracking_copy),
                    phase,
                    protocol_data,
                    system_contract_cache,
                ) {
                    Ok((_instance, runtime)) => runtime,
                    Err(error) => {
                        return Ok(ExecutionResult::precondition_failure(Error::Exec(error)));
                    }
                };

                let effects_snapshot = tracking_copy.borrow().effect();

                match runtime.call_host_standard_payment() {
                    Ok(()) => ExecutionResult::Success {
                        effect: runtime.context().effect(),
                        transfers: runtime.context().transfers().to_owned(),
                        cost: runtime.context().gas_counter(),
                    },
                    Err(error) => ExecutionResult::Failure {
                        error: error.into(),
                        effect: effects_snapshot,
                        transfers: runtime.context().transfers().to_owned(),
                        cost: runtime.context().gas_counter(),
                    },
                }
            }
        };

        debug!("Payment result: {:?}", payment_result);

        let payment_result_cost = payment_result.cost();
        // payment_code_spec_3: fork based upon payment purse balance and cost of
        // payment code execution
        let payment_purse_balance: Motes = {
            // Get payment purse Key from proof of stake contract
            // payment_code_spec_6: system contract validity
            let payment_purse_key: Key =
                match proof_of_stake_contract.named_keys().get(POS_PAYMENT_PURSE) {
                    Some(key) => *key,
                    None => return Ok(ExecutionResult::precondition_failure(Error::Deploy)),
                };

            let purse_balance_key = match tracking_copy
                .borrow_mut()
                .get_purse_balance_key(correlation_id, payment_purse_key)
            {
                Ok(key) => key,
                Err(error) => {
                    return Ok(ExecutionResult::precondition_failure(error.into()));
                }
            };

            match tracking_copy
                .borrow_mut()
                .get_purse_balance(correlation_id, purse_balance_key)
            {
                Ok(balance) => balance,
                Err(error) => {
                    return Ok(ExecutionResult::precondition_failure(error.into()));
                }
            }
        };

        // the proposer of the block this deploy is in receives the gas from this deploy execution
        let proposer_purse = {
            let proposer_account: Account = match tracking_copy
                .borrow_mut()
                .get_account(correlation_id, proposer.into())
            {
                Ok(account) => account,
                Err(error) => {
                    return Ok(ExecutionResult::precondition_failure(error.into()));
                }
            };
            proposer_account.main_purse()
        };

        if let Some(forced_transfer) = payment_result.check_forced_transfer(payment_purse_balance) {
            // Get rewards purse balance key
            // payment_code_spec_6: system contract validity
            let proposer_main_purse_balance_key = {
                // Get reward purse Key from proof of stake contract
                // payment_code_spec_6: system contract validity
                match tracking_copy
                    .borrow_mut()
                    .get_purse_balance_key(correlation_id, proposer_purse.into())
                {
                    Ok(key) => key,
                    Err(error) => {
                        return Ok(ExecutionResult::precondition_failure(error.into()));
                    }
                }
            };

            let error = match forced_transfer {
                ForcedTransferResult::InsufficientPayment => Error::InsufficientPayment,
                ForcedTransferResult::PaymentFailure => payment_result.take_error().unwrap(),
            };
            return Ok(ExecutionResult::new_payment_code_error(
                error,
                max_payment_cost,
                account_main_purse_balance,
                account_main_purse_balance_key,
                proposer_main_purse_balance_key,
            ));
        }

        // Transfer the contents of the rewards purse to block proposer

        execution_result_builder.set_payment_execution_result(payment_result);

        let post_payment_tracking_copy = tracking_copy.borrow();
        let session_tracking_copy = Rc::new(RefCell::new(post_payment_tracking_copy.fork()));

        // session_code_spec_2: execute session code
        let (
            session_module,
            session_base_key,
            mut session_named_keys,
            session_package,
            session_entry_point,
        ) = match session_module {
            GetModuleResult::Session {
                module,
                contract_package,
                entry_point,
            } => (
                module,
                base_key,
                account.named_keys().clone(),
                contract_package,
                entry_point,
            ),
            GetModuleResult::Contract {
                module,
                base_key,
                contract,
                contract_package,
                entry_point,
            } => (
                module,
                base_key,
                contract.named_keys().clone(),
                contract_package,
                entry_point,
            ),
        };

        let session_args = match session.into_runtime_args() {
            Ok(args) => args,
            Err(e) => {
                let exec_err: execution::Error = e.into();
                warn!("Unable to deserialize session arguments: {:?}", exec_err);
                return Ok(ExecutionResult::precondition_failure(exec_err.into()));
            }
        };
        let mut session_result = {
            // payment_code_spec_3_b_i: if (balance of PoS pay purse) >= (gas spent during
            // payment code execution) * conv_rate, yes session
            // session_code_spec_1: gas limit = ((balance of PoS payment purse) / conv_rate)
            // - (gas spent during payment execution)
            let session_gas_limit: Gas = Gas::from_motes(payment_purse_balance, CONV_RATE)
                .unwrap_or_default()
                - payment_result_cost;
            let system_contract_cache = SystemContractCache::clone(&self.system_contract_cache);

            executor.exec(
                session_module,
                session_entry_point,
                session_args,
                session_base_key,
                &account,
                &mut session_named_keys,
                authorization_keys.clone(),
                blocktime,
                deploy_hash,
                session_gas_limit,
                protocol_version,
                correlation_id,
                Rc::clone(&session_tracking_copy),
                Phase::Session,
                protocol_data,
                system_contract_cache,
                &session_package,
            )
        };
        debug!("Session result: {:?}", session_result);

        // Create + persist deploy info.
        {
            let transfers = session_result.transfers();
            let cost = payment_result_cost.value() + session_result.cost().value();
            let deploy_info = DeployInfo::new(
                deploy_hash,
                &transfers,
                account.account_hash(),
                account.main_purse(),
                cost,
            );
            session_tracking_copy.borrow_mut().write(
                Key::DeployInfo(deploy_hash),
                StoredValue::DeployInfo(deploy_info),
            );
        }

        let post_session_rc = if session_result.is_failure() {
            // If session code fails we do not include its effects,
            // so we start again from the post-payment state.
            Rc::new(RefCell::new(post_payment_tracking_copy.fork()))
        } else {
            session_result = session_result.with_effect(session_tracking_copy.borrow().effect());
            session_tracking_copy
        };

        // NOTE: session_code_spec_3: (do not include session execution effects in
        // results) is enforced in execution_result_builder.build()
        execution_result_builder.set_session_execution_result(session_result);

        // payment_code_spec_5: run finalize process
        let finalize_result: ExecutionResult = {
            let post_session_tc = post_session_rc.borrow();
            let finalization_tc = Rc::new(RefCell::new(post_session_tc.fork()));

            let proof_of_stake_args = {
                //((gas spent during payment code execution) + (gas spent during session code execution)) * conv_rate
                let finalize_cost_motes: Motes =
                    Motes::from_gas(execution_result_builder.total_cost(), CONV_RATE)
                        .expect("motes overflow");
                runtime_args! {
                    proof_of_stake::ARG_AMOUNT => finalize_cost_motes.value(),
                    proof_of_stake::ARG_ACCOUNT => account_hash,
                    proof_of_stake::ARG_TARGET => proposer_purse
                }
            };

            // The PoS keys may have changed because of effects during payment and/or
            // session, so we need to look them up again from the tracking copy
            let proof_of_stake_contract = match finalization_tc
                .borrow_mut()
                .get_contract(correlation_id, proof_of_stake_hash)
            {
                Ok(info) => info,
                Err(error) => return Ok(ExecutionResult::precondition_failure(error.into())),
            };

            let mut proof_of_stake_keys = proof_of_stake_contract.named_keys().to_owned();

            let gas_limit = Gas::new(U512::from(std::u64::MAX));
            let system_contract_cache = SystemContractCache::clone(&self.system_contract_cache);

            let (_ret, finalize_result): (Option<()>, ExecutionResult) = executor
                .exec_system_contract(
                    DirectSystemContractCall::FinalizePayment,
                    proof_of_stake_module,
                    proof_of_stake_args,
                    &mut proof_of_stake_keys,
                    Default::default(),
                    Key::from(protocol_data.proof_of_stake()),
                    &system_account,
                    authorization_keys,
                    blocktime,
                    deploy_hash,
                    gas_limit,
                    protocol_version,
                    correlation_id,
                    finalization_tc,
                    Phase::FinalizePayment,
                    protocol_data,
                    system_contract_cache,
                );

            finalize_result
        };

        execution_result_builder.set_finalize_execution_result(finalize_result);

        // We panic here to indicate that the builder was not used properly.
        let ret = execution_result_builder
            .build(tracking_copy.borrow().reader(), correlation_id)
            .expect("ExecutionResultBuilder not initialized properly");

        // NOTE: payment_code_spec_5_a is enforced in execution_result_builder.build()
        // payment_code_spec_6: return properly combined set of transforms and
        // appropriate error
        Ok(ret)
    }

    pub fn apply_effect(
        &self,
        correlation_id: CorrelationId,
        pre_state_hash: Blake2bHash,
        effects: AdditiveMap<Key, Transform>,
    ) -> Result<CommitResult, Error>
    where
        Error: From<S::Error>,
    {
        match self.state.commit(correlation_id, pre_state_hash, effects)? {
            CommitResult::Success { state_root, .. } => Ok(CommitResult::Success { state_root }),
            commit_result => Ok(commit_result),
        }
    }

    /// Obtains validator weights for given era.
    pub fn get_era_validators(
        &self,
        correlation_id: CorrelationId,
        get_era_validators_request: GetEraValidatorsRequest,
    ) -> Result<EraValidators, GetEraValidatorsError> {
        let protocol_version = get_era_validators_request.protocol_version();

        let tracking_copy = match self.tracking_copy(get_era_validators_request.state_hash())? {
            Some(tracking_copy) => Rc::new(RefCell::new(tracking_copy)),
            None => return Err(GetEraValidatorsError::RootNotFound),
        };

        let protocol_data = match self.get_protocol_data(protocol_version)? {
            Some(protocol_data) => protocol_data,
            None => return Err(Error::InvalidProtocolVersion(protocol_version).into()),
        };

        let wasm_config = protocol_data.wasm_config();

        let preprocessor = Preprocessor::new(*wasm_config);

        let auction_contract: Contract = tracking_copy
            .borrow_mut()
            .get_contract(correlation_id, protocol_data.auction())
            .map_err(Error::from)?;

        let auction_module = {
            let contract_wasm_hash = auction_contract.contract_wasm_hash();
            let use_system_contracts = self.config.use_system_contracts();
            tracking_copy
                .borrow_mut()
                .get_system_module(
                    correlation_id,
                    contract_wasm_hash,
                    use_system_contracts,
                    &preprocessor,
                )
                .map_err(Error::from)?
        };

        let executor = Executor::new(self.config);

        let mut named_keys = auction_contract.named_keys().to_owned();
        let base_key = Key::from(protocol_data.auction());
        let gas_limit = Gas::new(U512::from(std::u64::MAX));
        let virtual_system_account = {
            let named_keys = NamedKeys::new();
            let purse = URef::new(Default::default(), AccessRights::READ_ADD_WRITE);
            Account::create(SYSTEM_ACCOUNT_ADDR, named_keys, purse)
        };
        let authorization_keys = BTreeSet::from_iter(vec![SYSTEM_ACCOUNT_ADDR]);
        let blocktime = BlockTime::default();
        let deploy_hash = {
            // seeds address generator w/ protocol version
            let bytes: Vec<u8> = get_era_validators_request
                .protocol_version()
                .value()
                .into_bytes()
                .map_err(Error::from)?
                .to_vec();
            Blake2bHash::new(&bytes).value()
        };

        let (era_validators, execution_result): (Option<EraValidators>, ExecutionResult) = executor
            .exec_system_contract(
                DirectSystemContractCall::GetEraValidators,
                auction_module,
                runtime_args! {},
                &mut named_keys,
                Default::default(),
                base_key,
                &virtual_system_account,
                authorization_keys,
                blocktime,
                deploy_hash,
                gas_limit,
                protocol_version,
                correlation_id,
                Rc::clone(&tracking_copy),
                Phase::Session,
                protocol_data,
                SystemContractCache::clone(&self.system_contract_cache),
            );

        if let Some(error) = execution_result.take_error() {
            return Err(error.into());
        }

        match era_validators {
            None => Err(GetEraValidatorsError::EraValidatorsMissing),
            Some(era_validators) => Ok(era_validators),
        }
    }

    pub fn commit_step(
        &self,
        correlation_id: CorrelationId,
        step_request: StepRequest,
    ) -> Result<StepResult, Error> {
        let protocol_data = match self.state.get_protocol_data(step_request.protocol_version) {
            Ok(Some(protocol_data)) => protocol_data,
            Ok(None) => {
                return Ok(StepResult::InvalidProtocolVersion);
            }
            Err(_) => {
                return Ok(StepResult::PreconditionError);
            }
        };

        let tracking_copy = match self.tracking_copy(step_request.pre_state_hash) {
            Err(_) => return Ok(StepResult::PreconditionError),
            Ok(None) => return Ok(StepResult::RootNotFound),
            Ok(Some(tracking_copy)) => Rc::new(RefCell::new(tracking_copy)),
        };

        let executor = Executor::new(self.config);

        let preprocessor = {
            let wasm_config = self
                .wasm_config(step_request.protocol_version)
                .unwrap()
                .unwrap();
            Preprocessor::new(wasm_config)
        };

        let auction_hash = protocol_data.auction();

        let auction_contract = match tracking_copy
            .borrow_mut()
            .get_contract(correlation_id, auction_hash)
        {
            Ok(contract) => contract,
            Err(_) => {
                return Ok(StepResult::PreconditionError);
            }
        };

        let auction_module = match tracking_copy.borrow_mut().get_system_module(
            correlation_id,
            auction_contract.contract_wasm_hash(),
            self.config.use_system_contracts(),
            &preprocessor,
        ) {
            Ok(module) => module,
            Err(_) => {
                return Ok(StepResult::PreconditionError);
            }
        };

        if !self.system_contract_cache.has(auction_hash) {
            self.system_contract_cache
                .insert(auction_hash, auction_module.clone());
        }

        let virtual_system_account = {
            let named_keys = NamedKeys::new();
            let purse = URef::new(Default::default(), AccessRights::READ_ADD_WRITE);
            Account::create(SYSTEM_ACCOUNT_ADDR, named_keys, purse)
        };
        let authorization_keys = {
            let mut ret = BTreeSet::new();
            ret.insert(SYSTEM_ACCOUNT_ADDR);
            ret
        };
        let mut named_keys = auction_contract.named_keys().to_owned();
        let gas_limit = Gas::new(U512::from(std::u64::MAX));
        let deploy_hash = {
            // seeds address generator w/ protocol version
            let bytes: Vec<u8> = step_request.protocol_version.value().into_bytes()?.to_vec();
            Blake2bHash::new(&bytes).value()
        };

        let base_key = Key::from(protocol_data.auction());

        let slashed_validators = match step_request.slashed_validators() {
            Ok(slashed_validators) => slashed_validators,
            Err(error) => {
                error!(
                    "failed to deserialize validator_ids for slashing: {}",
                    error.to_string()
                );
                return Ok(StepResult::Serialization(error));
            }
        };

        let slash_args = runtime_args! {ARG_VALIDATOR_PUBLIC_KEYS => slashed_validators};

        let (_, execution_result): (Option<()>, ExecutionResult) = executor.exec_system_contract(
            DirectSystemContractCall::Slash,
            auction_module.clone(),
            slash_args,
            &mut named_keys,
            Default::default(),
            base_key,
            &virtual_system_account,
            authorization_keys.clone(),
            BlockTime::default(),
            deploy_hash,
            gas_limit,
            step_request.protocol_version,
            correlation_id,
            Rc::clone(&tracking_copy),
            Phase::Session,
            protocol_data,
            SystemContractCache::clone(&self.system_contract_cache),
        );

        if execution_result.has_precondition_failure() {
            return Ok(StepResult::PreconditionError);
        }

        if step_request.run_auction {
            let run_auction_args = runtime_args! {};

            let (_, execution_result): (Option<()>, ExecutionResult) = executor
                .exec_system_contract(
                    DirectSystemContractCall::RunAuction,
                    auction_module.clone(),
                    run_auction_args,
                    &mut named_keys,
                    Default::default(),
                    base_key,
                    &virtual_system_account,
                    authorization_keys.clone(),
                    BlockTime::default(),
                    deploy_hash,
                    gas_limit,
                    step_request.protocol_version,
                    correlation_id,
                    Rc::clone(&tracking_copy),
                    Phase::Session,
                    protocol_data,
                    SystemContractCache::clone(&self.system_contract_cache),
                );

            if execution_result.has_precondition_failure() {
                return Ok(StepResult::PreconditionError);
            }
        }

        let reward_factors = match step_request.reward_factors() {
            Ok(reward_factors) => reward_factors,
            Err(error) => {
                error!(
                    "failed to deserialize reward factors: {}",
                    error.to_string()
                );
                return Ok(StepResult::Serialization(error));
            }
        };

        let reward_args = runtime_args! {ARG_REWARD_FACTORS => reward_factors};

        let (_, execution_result): (Option<()>, ExecutionResult) = executor.exec_system_contract(
            DirectSystemContractCall::DistributeRewards,
            auction_module,
            reward_args,
            &mut named_keys,
            Default::default(),
            base_key,
            &virtual_system_account,
            authorization_keys,
            BlockTime::default(),
            deploy_hash,
            gas_limit,
            step_request.protocol_version,
            correlation_id,
            Rc::clone(&tracking_copy),
            Phase::Session,
            protocol_data,
            SystemContractCache::clone(&self.system_contract_cache),
        );

        if execution_result.has_precondition_failure() {
            return Ok(StepResult::PreconditionError);
        }

        let effects = tracking_copy.borrow().effect();

        // commit
        let commit_result = self
            .state
            .commit(
                correlation_id,
                step_request.pre_state_hash,
                effects.transforms,
            )
            .map_err(Into::into)?;

        match commit_result {
            CommitResult::Success { state_root } => Ok(StepResult::Success {
                post_state_hash: state_root,
            }),
            CommitResult::RootNotFound => Ok(StepResult::RootNotFound),
            CommitResult::KeyNotFound(key) => Ok(StepResult::KeyNotFound(key)),
            CommitResult::TypeMismatch(type_mismatch) => {
                Ok(StepResult::TypeMismatch(type_mismatch))
            }
            CommitResult::Serialization(bytesrepr_error) => {
                Ok(StepResult::Serialization(bytesrepr_error))
            }
        }
    }
}<|MERGE_RESOLUTION|>--- conflicted
+++ resolved
@@ -91,11 +91,7 @@
 pub const CONV_RATE: u64 = 10;
 
 lazy_static! {
-<<<<<<< HEAD
-    pub static ref MAX_PAYMENT: U512 = U512::from(500_000_000_000u64 * CONV_RATE);
-=======
     pub static ref MAX_PAYMENT: U512 = U512::from(200_000_000u64 * CONV_RATE);
->>>>>>> bd5ceb52
 }
 
 pub const SYSTEM_ACCOUNT_ADDR: AccountHash = AccountHash::new([0u8; 32]);
