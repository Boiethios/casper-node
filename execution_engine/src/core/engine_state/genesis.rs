--- conflicted
+++ resolved
@@ -57,13 +57,9 @@
 /// Represents an outcome of a successful genesis run.
 #[derive(Debug)]
 pub struct GenesisSuccess {
-<<<<<<< HEAD
     /// State hash after genesis is committed to the global state.
-    pub post_state_hash: Blake2bHash,
+    pub post_state_hash: Digest,
     /// Effects of a successful genesis.
-=======
-    pub post_state_hash: Digest,
->>>>>>> ca029425
     pub execution_effect: ExecutionEffect,
 }
 
