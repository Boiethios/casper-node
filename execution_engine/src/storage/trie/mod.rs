--- conflicted
+++ resolved
@@ -519,7 +519,6 @@
         }
     }
 
-<<<<<<< HEAD
     /// Returns the hash of this Trie.
     pub fn trie_hash(&self) -> Result<Digest, bytesrepr::Error>
     where
@@ -527,6 +526,15 @@
     {
         self.to_bytes()
             .map(|bytes| hash_bytes_into_chunks_if_necessary(&bytes))
+    }
+
+    /// Returns a pointer block, if possible.
+    pub fn as_pointer_block(&self) -> Option<&PointerBlock> {
+        if let Self::Node { pointer_block } = self {
+            Some(pointer_block.as_ref())
+        } else {
+            None
+        }
     }
 }
 
@@ -540,15 +548,6 @@
                 .chunks(ChunkWithProof::CHUNK_SIZE_BYTES)
                 .map(Digest::hash),
         )
-=======
-    /// Returns a pointer block, if possible.
-    pub fn as_pointer_block(&self) -> Option<&PointerBlock> {
-        if let Self::Node { pointer_block } = self {
-            Some(pointer_block.as_ref())
-        } else {
-            None
-        }
->>>>>>> a7f6a648
     }
 }
 
