--- conflicted
+++ resolved
@@ -678,11 +678,7 @@
         // commit
         let post_state_hash = self
             .state
-<<<<<<< HEAD
-            .commit(pre_state_hash, execution_effect.transforms.clone())
-=======
             .commit(pre_state_hash, effects.clone())
->>>>>>> b1e0f2ae
             .map_err(Into::into)?;
 
         // return result and effects
@@ -2058,15 +2054,11 @@
     /// This method has to be run after an execution has been made to persists the effects of it.
     ///
     /// Returns new state root hash.
-<<<<<<< HEAD
     pub fn commit_effects(
         &self,
         pre_state_hash: Digest,
         effects: AdditiveMap<Key, Transform>,
     ) -> Result<Digest, Error> {
-=======
-    pub fn apply_effects(&self, pre_state_hash: Digest, effects: Effects) -> Result<Digest, Error> {
->>>>>>> b1e0f2ae
         self.state
             .commit(pre_state_hash, effects)
             .map_err(|err| Error::Exec(err.into()))
