--- conflicted
+++ resolved
@@ -8,30 +8,20 @@
     trie::merkle_proof::TrieMerkleProof,
 };
 use casper_types::{
-<<<<<<< HEAD
-    account::{Account, AccountHash, AssociatedKeys, Weight, ACCOUNT_HASH_LENGTH},
+    account::{AccountHash, ACCOUNT_HASH_LENGTH},
+    addressable_entity::{ActionThresholds, AssociatedKeys, ContractHash, NamedKeys, Weight},
     execution::{Effects, Transform, TransformKind},
     gens::*,
-    AccessRights, CLValue, Contract, Digest, EntryPoints, HashAddr, Key, KeyTag, NamedKeys,
+    package::ContractPackageHash,
+    AccessRights, AddressableEntity, CLValue, Digest, EntryPoints, HashAddr, Key, KeyTag,
     ProtocolVersion, StoredValue, URef, U256, U512,
-=======
-    account::{AccountHash, ACCOUNT_HASH_LENGTH},
-    addressable_entity::{ActionThresholds, AssociatedKeys, NamedKeys, Weight},
-    gens::*,
-    AccessRights, AddressableEntity, CLValue, ContractHash, ContractPackageHash, Digest,
-    EntryPoints, HashAddr, Key, KeyTag, ProtocolVersion, StoredValue, URef, U256, U512,
->>>>>>> a0147930
 };
 
 use super::{
     meter::count_meter::Count, AddResult, TrackingCopy, TrackingCopyCache, TrackingCopyQueryResult,
 };
 use crate::{
-<<<<<<< HEAD
-    engine_state::EngineConfig,
-=======
-    engine_state::{EngineConfig, ExecutionJournal, ACCOUNT_WASM_HASH},
->>>>>>> a0147930
+    engine_state::{EngineConfig, ACCOUNT_WASM_HASH},
     runtime_context::dictionary,
     tracking_copy::{self, ValidationError},
 };
@@ -201,7 +191,7 @@
         ContractPackageHash::new([3u8; 32]),
         *ACCOUNT_WASM_HASH,
         NamedKeys::new(),
-        EntryPoints::default(),
+        EntryPoints::new_with_default_entry_point(),
         ProtocolVersion::V1_0_0,
         URef::new([0u8; 32], AccessRights::READ_ADD_WRITE),
         associated_keys,
@@ -404,7 +394,7 @@
             ContractPackageHash::new([1u8;32]),
             *ACCOUNT_WASM_HASH,
             named_keys,
-            EntryPoints::default(),
+            EntryPoints::new_with_default_entry_point(),
             ProtocolVersion::V1_0_0,
             purse,
             associated_keys,
@@ -599,11 +589,6 @@
     // create account
     let account_hash = AccountHash::new([3; 32]);
     let fake_purse = URef::new([4; 32], AccessRights::READ_ADD_WRITE);
-<<<<<<< HEAD
-    let account_value =
-        StoredValue::Account(Account::create(account_hash, NamedKeys::new(), fake_purse));
-    let account_key = Key::Account(account_hash);
-=======
     let account_contract_hash = ContractHash::new([30; 32]);
     let account_contract_key: Key = account_contract_hash.into();
     let cl_value = CLValue::from_t(account_contract_key).unwrap();
@@ -613,14 +598,13 @@
     let account_contract = StoredValue::AddressableEntity(AddressableEntity::new(
         ContractPackageHash::new([20; 32]),
         *ACCOUNT_WASM_HASH,
-        NamedKeys::default(),
-        EntryPoints::default(),
+        NamedKeys::new(),
+        EntryPoints::new_with_default_entry_point(),
         ProtocolVersion::V1_0_0,
         fake_purse,
         AssociatedKeys::new(account_hash, Weight::new(1)),
         ActionThresholds::default(),
     ));
->>>>>>> a0147930
 
     // create contract that refers to that account
     let account_name = "account".to_string();
@@ -660,7 +644,7 @@
         ContractPackageHash::new([21; 32]),
         *ACCOUNT_WASM_HASH,
         named_keys,
-        EntryPoints::default(),
+        EntryPoints::new_with_default_entry_point(),
         ProtocolVersion::V1_0_0,
         fake_purse,
         AssociatedKeys::new(account_hash, Weight::new(1)),
@@ -876,34 +860,16 @@
 fn get_keys_should_return_keys_in_the_account_keyspace() {
     // account 1
     let account_1_hash = AccountHash::new([1; 32]);
-<<<<<<< HEAD
-    let fake_purse = URef::new([42; 32], AccessRights::READ_ADD_WRITE);
-    let account_1_value = StoredValue::Account(Account::create(
-        account_1_hash,
-        NamedKeys::new(),
-        fake_purse,
-    ));
-=======
 
     let account_cl_value = CLValue::from_t(ContractHash::new([20; 32])).unwrap();
     let account_1_value = StoredValue::CLValue(account_cl_value);
->>>>>>> a0147930
     let account_1_key = Key::Account(account_1_hash);
 
     // account 2
     let account_2_hash = AccountHash::new([2; 32]);
-<<<<<<< HEAD
-    let fake_purse = URef::new([43; 32], AccessRights::READ_ADD_WRITE);
-    let account_2_value = StoredValue::Account(Account::create(
-        account_2_hash,
-        NamedKeys::new(),
-        fake_purse,
-    ));
-=======
 
     let fake_account_cl_value = CLValue::from_t(ContractHash::new([21; 32])).unwrap();
     let account_2_value = StoredValue::CLValue(fake_account_cl_value);
->>>>>>> a0147930
     let account_2_key = Key::Account(account_2_hash);
 
     // random value
@@ -937,15 +903,9 @@
 fn get_keys_should_return_keys_in_the_uref_keyspace() {
     // account
     let account_hash = AccountHash::new([1; 32]);
-<<<<<<< HEAD
-    let fake_purse = URef::new([42; 32], AccessRights::READ_ADD_WRITE);
-    let account_value =
-        StoredValue::Account(Account::create(account_hash, NamedKeys::new(), fake_purse));
-=======
 
     let account_cl_value = CLValue::from_t(ContractHash::new([20; 32])).unwrap();
     let account_value = StoredValue::CLValue(account_cl_value);
->>>>>>> a0147930
     let account_key = Key::Account(account_hash);
 
     // random value 1
@@ -1035,15 +995,9 @@
 
     // persist account
     let account_hash = AccountHash::new([1; 32]);
-<<<<<<< HEAD
-    let fake_purse = URef::new([42; 32], AccessRights::READ_ADD_WRITE);
-    let account_value =
-        StoredValue::Account(Account::create(account_hash, NamedKeys::new(), fake_purse));
-=======
 
     let account_value = CLValue::from_t(ContractHash::new([10; 32])).unwrap();
     let account_value = StoredValue::CLValue(account_value);
->>>>>>> a0147930
     let account_key = Key::Account(account_hash);
     tracking_copy.write(account_key, account_value);
 
