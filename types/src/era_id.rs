// TODO - remove once schemars stops causing warning.
#![allow(clippy::field_reassign_with_default)]

use alloc::vec::Vec;
use core::{
    fmt::{self, Debug, Display, Formatter},
    num::ParseIntError,
    ops::{Add, AddAssign, Sub},
    str::FromStr,
};

#[cfg(feature = "datasize")]
use datasize::DataSize;
use rand::{
    distributions::{Distribution, Standard},
    Rng,
};
#[cfg(feature = "json-schema")]
use schemars::JsonSchema;
use serde::{Deserialize, Serialize};

use crate::{
    bytesrepr::{self, FromBytes, ToBytes},
    CLType, CLTyped,
};

/// Era ID newtype.
#[derive(
    Debug, Default, Clone, Copy, Hash, PartialEq, Eq, PartialOrd, Ord, Serialize, Deserialize,
)]
#[cfg_attr(feature = "datasize", derive(DataSize))]
#[cfg_attr(feature = "json-schema", derive(JsonSchema))]
#[serde(deny_unknown_fields)]
pub struct EraId(u64);

impl EraId {
    /// Maximum possible value an [`EraId`] can hold.
    pub const MAX: EraId = EraId(u64::max_value());

    /// Creates new [`EraId`] instance.
    pub const fn new(value: u64) -> EraId {
        EraId(value)
    }

    /// Returns an iterator over era IDs of `num_eras` future eras starting from current.
    pub fn iter(&self, num_eras: u64) -> impl Iterator<Item = EraId> {
        let current_era_id = self.0;
        (current_era_id..current_era_id + num_eras).map(EraId)
    }

    /// Returns an iterator over era IDs of `num_eras` future eras starting from current, plus the
    /// provided one.
    pub fn iter_inclusive(&self, num_eras: u64) -> impl Iterator<Item = EraId> {
        let current_era_id = self.0;
        (current_era_id..=current_era_id + num_eras).map(EraId)
    }

    /// Returns a successor to current era.
<<<<<<< HEAD
    ///
    /// For `u64::MAX`, this returns `u64::MAX` again: We want to make sure this doesn't panic, and
    /// that era number will never be reached in practice.
=======
    #[must_use]
    #[allow(clippy::integer_arithmetic)] // The caller must make sure this doesn't overflow.
>>>>>>> a4cde1e2
    pub fn successor(self) -> EraId {
        EraId::from(self.0.saturating_add(1))
    }

    /// Returns the current era plus `x`, or `None` if that would overflow
    pub fn checked_add(&self, x: u64) -> Option<EraId> {
        self.0.checked_add(x).map(EraId)
    }

    /// Returns the current era minus `x`, or `None` if that would be less than `0`.
    pub fn checked_sub(&self, x: u64) -> Option<EraId> {
        self.0.checked_sub(x).map(EraId)
    }

    /// Returns the current era minus `x`, or `0` if that would be less than `0`.
    #[must_use]
    pub fn saturating_sub(&self, x: u64) -> EraId {
        EraId::from(self.0.saturating_sub(x))
    }

    /// Returns the current era plus `x`, or [`EraId::MAX`] if overflow would occur.
<<<<<<< HEAD
    pub fn saturating_add(self, rhs: u64) -> EraId {
        EraId(self.0.saturating_add(rhs))
=======
    #[must_use]
    pub fn saturating_add(self, rhs: EraId) -> EraId {
        EraId(self.0.saturating_add(rhs.0))
>>>>>>> a4cde1e2
    }

    /// Returns the current era times `x`, or [`EraId::MAX`] if overflow would occur.
    #[must_use]
    pub fn saturating_mul(&self, x: u64) -> EraId {
        EraId::from(self.0.saturating_mul(x))
    }

    /// Returns whether this is era 0.
    pub fn is_genesis(&self) -> bool {
        self.0 == 0
    }

    /// Returns little endian bytes.
    pub fn to_le_bytes(self) -> [u8; 8] {
        self.0.to_le_bytes()
    }

    /// Returns a raw value held by this [`EraId`] instance.
    ///
    /// You should prefer [`From`] trait implementations over this method where possible.
    pub fn value(self) -> u64 {
        self.0
    }
}

impl FromStr for EraId {
    type Err = ParseIntError;

    fn from_str(s: &str) -> Result<Self, Self::Err> {
        u64::from_str(s).map(EraId)
    }
}

impl Add<u64> for EraId {
    type Output = EraId;

    #[allow(clippy::integer_arithmetic)] // The caller must make sure this doesn't overflow.
    fn add(self, x: u64) -> EraId {
        EraId::from(self.0 + x)
    }
}

impl AddAssign<u64> for EraId {
    fn add_assign(&mut self, x: u64) {
        self.0 += x;
    }
}

impl Sub<u64> for EraId {
    type Output = EraId;

    #[allow(clippy::integer_arithmetic)] // The caller must make sure this doesn't overflow.
    fn sub(self, x: u64) -> EraId {
        EraId::from(self.0 - x)
    }
}

impl Display for EraId {
    fn fmt(&self, f: &mut Formatter<'_>) -> fmt::Result {
        write!(f, "era {}", self.0)
    }
}

impl From<EraId> for u64 {
    fn from(era_id: EraId) -> Self {
        era_id.value()
    }
}

impl From<u64> for EraId {
    fn from(era_id: u64) -> Self {
        EraId(era_id)
    }
}

impl ToBytes for EraId {
    fn to_bytes(&self) -> Result<Vec<u8>, bytesrepr::Error> {
        self.0.to_bytes()
    }

    fn serialized_length(&self) -> usize {
        self.0.serialized_length()
    }

    #[inline(always)]
    fn write_bytes(&self, writer: &mut Vec<u8>) -> Result<(), bytesrepr::Error> {
        self.0.write_bytes(writer)?;
        Ok(())
    }
}

impl FromBytes for EraId {
    fn from_bytes(bytes: &[u8]) -> Result<(Self, &[u8]), bytesrepr::Error> {
        let (id_value, remainder) = u64::from_bytes(bytes)?;
        let era_id = EraId::from(id_value);
        Ok((era_id, remainder))
    }
}

impl CLTyped for EraId {
    fn cl_type() -> CLType {
        CLType::U64
    }
}

impl Distribution<EraId> for Standard {
    fn sample<R: Rng + ?Sized>(&self, rng: &mut R) -> EraId {
        EraId(rng.gen_range(0..1_000_000))
    }
}

#[cfg(test)]
mod tests {
    use proptest::prelude::*;

    use super::*;
    use crate::gens::era_id_arb;

    #[test]
    fn should_calculate_correct_inclusive_future_eras() {
        let auction_delay = 3;

        let current_era = EraId::from(42);

        let window: Vec<EraId> = current_era.iter_inclusive(auction_delay).collect();
        assert_eq!(window.len(), auction_delay as usize + 1);
        assert_eq!(window.get(0), Some(&current_era));
        assert_eq!(
            window.iter().rev().next(),
            Some(&(current_era + auction_delay))
        );
    }

    #[test]
    fn should_have_valid_genesis_era_id() {
        let expected_initial_era_id = EraId::from(0);
        assert!(expected_initial_era_id.is_genesis());
        assert!(!expected_initial_era_id.successor().is_genesis())
    }

    proptest! {
        #[test]
        fn bytesrepr_roundtrip(era_id in era_id_arb()) {
            bytesrepr::test_serialization_roundtrip(&era_id);
        }
    }
}<|MERGE_RESOLUTION|>--- conflicted
+++ resolved
@@ -56,14 +56,11 @@
     }
 
     /// Returns a successor to current era.
-<<<<<<< HEAD
     ///
     /// For `u64::MAX`, this returns `u64::MAX` again: We want to make sure this doesn't panic, and
     /// that era number will never be reached in practice.
-=======
     #[must_use]
     #[allow(clippy::integer_arithmetic)] // The caller must make sure this doesn't overflow.
->>>>>>> a4cde1e2
     pub fn successor(self) -> EraId {
         EraId::from(self.0.saturating_add(1))
     }
@@ -85,14 +82,9 @@
     }
 
     /// Returns the current era plus `x`, or [`EraId::MAX`] if overflow would occur.
-<<<<<<< HEAD
+    #[must_use]
     pub fn saturating_add(self, rhs: u64) -> EraId {
         EraId(self.0.saturating_add(rhs))
-=======
-    #[must_use]
-    pub fn saturating_add(self, rhs: EraId) -> EraId {
-        EraId(self.0.saturating_add(rhs.0))
->>>>>>> a4cde1e2
     }
 
     /// Returns the current era times `x`, or [`EraId::MAX`] if overflow would occur.
