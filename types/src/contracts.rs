//! Data types for supporting contract headers feature.
use alloc::vec::Vec;

<<<<<<< HEAD
#[cfg(feature = "datasize")]
use datasize::DataSize;
#[cfg(feature = "json-schema")]
use schemars::JsonSchema;
use serde::{Deserialize, Serialize};
=======
use alloc::{
    collections::{BTreeMap, BTreeSet},
    format,
    string::{String, ToString},
    vec::Vec,
};
use core::{
    array::TryFromSliceError,
    convert::TryFrom,
    fmt::{self, Debug, Display, Formatter},
};

#[cfg(feature = "datasize")]
use datasize::DataSize;
#[cfg(feature = "json-schema")]
use schemars::{gen::SchemaGenerator, schema::Schema, JsonSchema};
use serde::{de::Error as SerdeError, Deserialize, Deserializer, Serialize, Serializer};

use crate::{
    account,
    account::TryFromSliceForAccountHashError,
    bytesrepr::{self, FromBytes, ToBytes, U32_SERIALIZED_LENGTH},
    checksummed_hex,
    contract_wasm::ContractWasmHash,
    uref,
    uref::URef,
    CLType, CLTyped, ContextAccessRights, HashAddr, Key, ProtocolVersion, KEY_HASH_LENGTH,
};

/// Maximum number of distinct user groups.
pub const MAX_GROUPS: u8 = 10;
/// Maximum number of URefs which can be assigned across all user groups.
pub const MAX_TOTAL_UREFS: usize = 100;

const CONTRACT_STRING_PREFIX: &str = "contract-";
const PACKAGE_STRING_PREFIX: &str = "contract-package-";
// We need to support the legacy prefix of "contract-package-wasm".
const PACKAGE_STRING_LEGACY_EXTRA_PREFIX: &str = "wasm";

/// Set of errors which may happen when working with contract headers.
#[derive(Debug, PartialEq, Eq)]
#[repr(u8)]
#[non_exhaustive]
pub enum Error {
    /// Attempt to override an existing or previously existing version with a
    /// new header (this is not allowed to ensure immutability of a given
    /// version).
    /// ```
    /// # use casper_types::contracts::Error;
    /// assert_eq!(1, Error::PreviouslyUsedVersion as u8);
    /// ```
    PreviouslyUsedVersion = 1,
    /// Attempted to disable a contract that does not exist.
    /// ```
    /// # use casper_types::contracts::Error;
    /// assert_eq!(2, Error::ContractNotFound as u8);
    /// ```
    ContractNotFound = 2,
    /// Attempted to create a user group which already exists (use the update
    /// function to change an existing user group).
    /// ```
    /// # use casper_types::contracts::Error;
    /// assert_eq!(3, Error::GroupAlreadyExists as u8);
    /// ```
    GroupAlreadyExists = 3,
    /// Attempted to add a new user group which exceeds the allowed maximum
    /// number of groups.
    /// ```
    /// # use casper_types::contracts::Error;
    /// assert_eq!(4, Error::MaxGroupsExceeded as u8);
    /// ```
    MaxGroupsExceeded = 4,
    /// Attempted to add a new URef to a group, which resulted in the total
    /// number of URefs across all user groups to exceed the allowed maximum.
    /// ```
    /// # use casper_types::contracts::Error;
    /// assert_eq!(5, Error::MaxTotalURefsExceeded as u8);
    /// ```
    MaxTotalURefsExceeded = 5,
    /// Attempted to remove a URef from a group, which does not exist in the
    /// group.
    /// ```
    /// # use casper_types::contracts::Error;
    /// assert_eq!(6, Error::GroupDoesNotExist as u8);
    /// ```
    GroupDoesNotExist = 6,
    /// Attempted to remove unknown URef from the group.
    /// ```
    /// # use casper_types::contracts::Error;
    /// assert_eq!(7, Error::UnableToRemoveURef as u8);
    /// ```
    UnableToRemoveURef = 7,
    /// Group is use by at least one active contract.
    /// ```
    /// # use casper_types::contracts::Error;
    /// assert_eq!(8, Error::GroupInUse as u8);
    /// ```
    GroupInUse = 8,
    /// URef already exists in given group.
    /// ```
    /// # use casper_types::contracts::Error;
    /// assert_eq!(9, Error::URefAlreadyExists as u8);
    /// ```
    URefAlreadyExists = 9,
}

impl TryFrom<u8> for Error {
    type Error = ();

    fn try_from(value: u8) -> Result<Self, Self::Error> {
        let error = match value {
            v if v == Self::PreviouslyUsedVersion as u8 => Self::PreviouslyUsedVersion,
            v if v == Self::ContractNotFound as u8 => Self::ContractNotFound,
            v if v == Self::GroupAlreadyExists as u8 => Self::GroupAlreadyExists,
            v if v == Self::MaxGroupsExceeded as u8 => Self::MaxGroupsExceeded,
            v if v == Self::MaxTotalURefsExceeded as u8 => Self::MaxTotalURefsExceeded,
            v if v == Self::GroupDoesNotExist as u8 => Self::GroupDoesNotExist,
            v if v == Self::UnableToRemoveURef as u8 => Self::UnableToRemoveURef,
            v if v == Self::GroupInUse as u8 => Self::GroupInUse,
            v if v == Self::URefAlreadyExists as u8 => Self::URefAlreadyExists,
            _ => return Err(()),
        };
        Ok(error)
    }
}

/// Associated error type of `TryFrom<&[u8]>` for `ContractHash`.
#[derive(Debug)]
pub struct TryFromSliceForContractHashError(());

impl Display for TryFromSliceForContractHashError {
    fn fmt(&self, f: &mut Formatter) -> fmt::Result {
        write!(f, "failed to retrieve from slice")
    }
}

/// An error from parsing a formatted contract string
#[derive(Debug)]
#[non_exhaustive]
pub enum FromStrError {
    /// Invalid formatted string prefix.
    InvalidPrefix,
    /// Error when decoding a hex string
    Hex(base16::DecodeError),
    /// Error when parsing an account
    Account(TryFromSliceForAccountHashError),
    /// Error when parsing the hash.
    Hash(TryFromSliceError),
    /// Error when parsing an account hash.
    AccountHash(account::FromStrError),
    /// Error when parsing an uref.
    URef(uref::FromStrError),
}

impl From<base16::DecodeError> for FromStrError {
    fn from(error: base16::DecodeError) -> Self {
        FromStrError::Hex(error)
    }
}

impl From<TryFromSliceForAccountHashError> for FromStrError {
    fn from(error: TryFromSliceForAccountHashError) -> Self {
        FromStrError::Account(error)
    }
}

impl From<TryFromSliceError> for FromStrError {
    fn from(error: TryFromSliceError) -> Self {
        FromStrError::Hash(error)
    }
}

impl From<account::FromStrError> for FromStrError {
    fn from(error: account::FromStrError) -> Self {
        FromStrError::AccountHash(error)
    }
}

impl From<uref::FromStrError> for FromStrError {
    fn from(error: uref::FromStrError) -> Self {
        FromStrError::URef(error)
    }
}

impl Display for FromStrError {
    fn fmt(&self, f: &mut Formatter) -> fmt::Result {
        match self {
            FromStrError::InvalidPrefix => write!(f, "invalid prefix"),
            FromStrError::Hex(error) => write!(f, "decode from hex: {}", error),
            FromStrError::Account(error) => write!(f, "account from string error: {:?}", error),
            FromStrError::Hash(error) => write!(f, "hash from string error: {}", error),
            FromStrError::AccountHash(error) => {
                write!(f, "account hash from string error: {:?}", error)
            }
            FromStrError::URef(error) => write!(f, "uref from string error: {:?}", error),
        }
    }
}

/// A (labelled) "user group". Each method of a versioned contract may be
/// associated with one or more user groups which are allowed to call it.
#[derive(Debug, Clone, PartialEq, Eq, PartialOrd, Ord, Serialize, Deserialize)]
#[cfg_attr(feature = "datasize", derive(DataSize))]
#[cfg_attr(feature = "json-schema", derive(JsonSchema))]
pub struct Group(String);

impl Group {
    /// Basic constructor
    pub fn new<T: Into<String>>(s: T) -> Self {
        Group(s.into())
    }

    /// Retrieves underlying name.
    pub fn value(&self) -> &str {
        &self.0
    }
}

impl From<Group> for String {
    fn from(group: Group) -> Self {
        group.0
    }
}

impl ToBytes for Group {
    fn to_bytes(&self) -> Result<Vec<u8>, bytesrepr::Error> {
        self.0.to_bytes()
    }

    fn serialized_length(&self) -> usize {
        self.0.serialized_length()
    }

    fn write_bytes(&self, writer: &mut Vec<u8>) -> Result<(), bytesrepr::Error> {
        self.value().write_bytes(writer)?;
        Ok(())
    }
}

impl FromBytes for Group {
    fn from_bytes(bytes: &[u8]) -> Result<(Self, &[u8]), bytesrepr::Error> {
        String::from_bytes(bytes).map(|(label, bytes)| (Group(label), bytes))
    }
}

/// Automatically incremented value for a contract version within a major `ProtocolVersion`.
pub type ContractVersion = u32;

/// Within each discrete major `ProtocolVersion`, contract version resets to this value.
pub const CONTRACT_INITIAL_VERSION: ContractVersion = 1;

/// Major element of `ProtocolVersion` a `ContractVersion` is compatible with.
pub type ProtocolVersionMajor = u32;

/// Major element of `ProtocolVersion` combined with `ContractVersion`.
#[derive(Debug, Clone, Copy, PartialEq, Eq, PartialOrd, Ord, Serialize)]
#[cfg_attr(feature = "datasize", derive(DataSize))]
pub struct ContractVersionKey(ProtocolVersionMajor, ContractVersion);

impl ContractVersionKey {
    /// Returns a new instance of ContractVersionKey with provided values.
    pub fn new(
        protocol_version_major: ProtocolVersionMajor,
        contract_version: ContractVersion,
    ) -> Self {
        Self(protocol_version_major, contract_version)
    }

    /// Returns the major element of the protocol version this contract is compatible with.
    pub fn protocol_version_major(self) -> ProtocolVersionMajor {
        self.0
    }

    /// Returns the contract version within the protocol major version.
    pub fn contract_version(self) -> ContractVersion {
        self.1
    }
}

impl From<ContractVersionKey> for (ProtocolVersionMajor, ContractVersion) {
    fn from(contract_version_key: ContractVersionKey) -> Self {
        (contract_version_key.0, contract_version_key.1)
    }
}

/// Serialized length of `ContractVersionKey`.
pub const CONTRACT_VERSION_KEY_SERIALIZED_LENGTH: usize =
    U32_SERIALIZED_LENGTH + U32_SERIALIZED_LENGTH;

impl ToBytes for ContractVersionKey {
    fn to_bytes(&self) -> Result<Vec<u8>, bytesrepr::Error> {
        let mut ret = bytesrepr::unchecked_allocate_buffer(self);
        ret.append(&mut self.0.to_bytes()?);
        ret.append(&mut self.1.to_bytes()?);
        Ok(ret)
    }

    fn serialized_length(&self) -> usize {
        CONTRACT_VERSION_KEY_SERIALIZED_LENGTH
    }

    fn write_bytes(&self, writer: &mut Vec<u8>) -> Result<(), bytesrepr::Error> {
        self.0.write_bytes(writer)?;
        self.1.write_bytes(writer)?;
        Ok(())
    }
}

impl FromBytes for ContractVersionKey {
    fn from_bytes(bytes: &[u8]) -> Result<(Self, &[u8]), bytesrepr::Error> {
        let (major, rem): (u32, &[u8]) = FromBytes::from_bytes(bytes)?;
        let (contract, rem): (ContractVersion, &[u8]) = FromBytes::from_bytes(rem)?;
        Ok((ContractVersionKey::new(major, contract), rem))
    }
}

impl fmt::Display for ContractVersionKey {
    fn fmt(&self, f: &mut fmt::Formatter) -> fmt::Result {
        write!(f, "{}.{}", self.0, self.1)
    }
}

/// Collection of contract versions.
pub type ContractVersions = BTreeMap<ContractVersionKey, ContractHash>;

/// Collection of disabled contract versions. The runtime will not permit disabled
/// contract versions to be executed.
pub type DisabledVersions = BTreeSet<ContractVersionKey>;

/// Collection of named groups.
pub type Groups = BTreeMap<Group, BTreeSet<URef>>;

/// A newtype wrapping a `HashAddr` which references a [`Contract`] in the global state.
#[derive(Default, PartialOrd, Ord, PartialEq, Eq, Hash, Clone, Copy)]
#[cfg_attr(feature = "datasize", derive(DataSize))]
pub struct ContractHash(HashAddr);

impl ContractHash {
    /// Constructs a new `ContractHash` from the raw bytes of the contract hash.
    pub const fn new(value: HashAddr) -> ContractHash {
        ContractHash(value)
    }

    /// Returns the raw bytes of the contract hash as an array.
    pub fn value(&self) -> HashAddr {
        self.0
    }

    /// Returns the raw bytes of the contract hash as a `slice`.
    pub fn as_bytes(&self) -> &[u8] {
        &self.0
    }

    /// Formats the `ContractHash` for users getting and putting.
    pub fn to_formatted_string(self) -> String {
        format!(
            "{}{}",
            CONTRACT_STRING_PREFIX,
            base16::encode_lower(&self.0),
        )
    }

    /// Parses a string formatted as per `Self::to_formatted_string()` into a
    /// `ContractHash`.
    pub fn from_formatted_str(input: &str) -> Result<Self, FromStrError> {
        let remainder = input
            .strip_prefix(CONTRACT_STRING_PREFIX)
            .ok_or(FromStrError::InvalidPrefix)?;
        let bytes = HashAddr::try_from(checksummed_hex::decode(remainder)?.as_ref())?;
        Ok(ContractHash(bytes))
    }
}

impl Display for ContractHash {
    fn fmt(&self, f: &mut Formatter<'_>) -> core::fmt::Result {
        write!(f, "{}", base16::encode_lower(&self.0))
    }
}

impl Debug for ContractHash {
    fn fmt(&self, f: &mut Formatter) -> core::fmt::Result {
        write!(f, "ContractHash({})", base16::encode_lower(&self.0))
    }
}

impl CLTyped for ContractHash {
    fn cl_type() -> CLType {
        CLType::ByteArray(KEY_HASH_LENGTH as u32)
    }
}

impl ToBytes for ContractHash {
    #[inline(always)]
    fn to_bytes(&self) -> Result<Vec<u8>, bytesrepr::Error> {
        self.0.to_bytes()
    }

    #[inline(always)]
    fn serialized_length(&self) -> usize {
        self.0.serialized_length()
    }

    #[inline(always)]
    fn write_bytes(&self, writer: &mut Vec<u8>) -> Result<(), bytesrepr::Error> {
        writer.extend_from_slice(&self.0);
        Ok(())
    }
}

impl FromBytes for ContractHash {
    fn from_bytes(bytes: &[u8]) -> Result<(Self, &[u8]), bytesrepr::Error> {
        let (bytes, rem) = FromBytes::from_bytes(bytes)?;
        Ok((ContractHash::new(bytes), rem))
    }
}

impl From<[u8; 32]> for ContractHash {
    fn from(bytes: [u8; 32]) -> Self {
        ContractHash(bytes)
    }
}

impl Serialize for ContractHash {
    fn serialize<S: Serializer>(&self, serializer: S) -> Result<S::Ok, S::Error> {
        if serializer.is_human_readable() {
            self.to_formatted_string().serialize(serializer)
        } else {
            self.0.serialize(serializer)
        }
    }
}

impl<'de> Deserialize<'de> for ContractHash {
    fn deserialize<D: Deserializer<'de>>(deserializer: D) -> Result<Self, D::Error> {
        if deserializer.is_human_readable() {
            let formatted_string = String::deserialize(deserializer)?;
            ContractHash::from_formatted_str(&formatted_string).map_err(SerdeError::custom)
        } else {
            let bytes = HashAddr::deserialize(deserializer)?;
            Ok(ContractHash(bytes))
        }
    }
}

impl AsRef<[u8]> for ContractHash {
    fn as_ref(&self) -> &[u8] {
        self.0.as_ref()
    }
}

impl TryFrom<&[u8]> for ContractHash {
    type Error = TryFromSliceForContractHashError;

    fn try_from(bytes: &[u8]) -> Result<Self, TryFromSliceForContractHashError> {
        HashAddr::try_from(bytes)
            .map(ContractHash::new)
            .map_err(|_| TryFromSliceForContractHashError(()))
    }
}

impl TryFrom<&Vec<u8>> for ContractHash {
    type Error = TryFromSliceForContractHashError;

    fn try_from(bytes: &Vec<u8>) -> Result<Self, Self::Error> {
        HashAddr::try_from(bytes as &[u8])
            .map(ContractHash::new)
            .map_err(|_| TryFromSliceForContractHashError(()))
    }
}

#[cfg(feature = "json-schema")]
impl JsonSchema for ContractHash {
    fn schema_name() -> String {
        String::from("ContractHash")
    }

    fn json_schema(gen: &mut SchemaGenerator) -> Schema {
        let schema = gen.subschema_for::<String>();
        let mut schema_object = schema.into_object();
        schema_object.metadata().description = Some("The hash address of the contract".to_string());
        schema_object.into()
    }
}

/// A newtype wrapping a `HashAddr` which references a [`ContractPackage`] in the global state.
#[derive(Default, PartialOrd, Ord, PartialEq, Eq, Hash, Clone, Copy)]
#[cfg_attr(feature = "datasize", derive(DataSize))]
pub struct ContractPackageHash(HashAddr);

impl ContractPackageHash {
    /// Constructs a new `ContractPackageHash` from the raw bytes of the contract package hash.
    pub const fn new(value: HashAddr) -> ContractPackageHash {
        ContractPackageHash(value)
    }

    /// Returns the raw bytes of the contract hash as an array.
    pub fn value(&self) -> HashAddr {
        self.0
    }

    /// Returns the raw bytes of the contract hash as a `slice`.
    pub fn as_bytes(&self) -> &[u8] {
        &self.0
    }

    /// Formats the `ContractPackageHash` for users getting and putting.
    pub fn to_formatted_string(self) -> String {
        format!("{}{}", PACKAGE_STRING_PREFIX, base16::encode_lower(&self.0),)
    }

    /// Parses a string formatted as per `Self::to_formatted_string()` into a
    /// `ContractPackageHash`.
    pub fn from_formatted_str(input: &str) -> Result<Self, FromStrError> {
        let remainder = input
            .strip_prefix(PACKAGE_STRING_PREFIX)
            .ok_or(FromStrError::InvalidPrefix)?;

        let hex_addr = remainder
            .strip_prefix(PACKAGE_STRING_LEGACY_EXTRA_PREFIX)
            .unwrap_or(remainder);

        let bytes = HashAddr::try_from(checksummed_hex::decode(hex_addr)?.as_ref())?;
        Ok(ContractPackageHash(bytes))
    }
}

impl Display for ContractPackageHash {
    fn fmt(&self, f: &mut Formatter<'_>) -> core::fmt::Result {
        write!(f, "{}", base16::encode_lower(&self.0))
    }
}

impl Debug for ContractPackageHash {
    fn fmt(&self, f: &mut Formatter) -> core::fmt::Result {
        write!(f, "ContractPackageHash({})", base16::encode_lower(&self.0))
    }
}

impl CLTyped for ContractPackageHash {
    fn cl_type() -> CLType {
        CLType::ByteArray(KEY_HASH_LENGTH as u32)
    }
}

impl ToBytes for ContractPackageHash {
    #[inline(always)]
    fn to_bytes(&self) -> Result<Vec<u8>, bytesrepr::Error> {
        self.0.to_bytes()
    }

    #[inline(always)]
    fn serialized_length(&self) -> usize {
        self.0.serialized_length()
    }

    #[inline(always)]
    fn write_bytes(&self, writer: &mut Vec<u8>) -> Result<(), bytesrepr::Error> {
        writer.extend_from_slice(&self.0);
        Ok(())
    }
}

impl FromBytes for ContractPackageHash {
    fn from_bytes(bytes: &[u8]) -> Result<(Self, &[u8]), bytesrepr::Error> {
        let (bytes, rem) = FromBytes::from_bytes(bytes)?;
        Ok((ContractPackageHash::new(bytes), rem))
    }
}

impl From<[u8; 32]> for ContractPackageHash {
    fn from(bytes: [u8; 32]) -> Self {
        ContractPackageHash(bytes)
    }
}

impl Serialize for ContractPackageHash {
    fn serialize<S: Serializer>(&self, serializer: S) -> Result<S::Ok, S::Error> {
        if serializer.is_human_readable() {
            self.to_formatted_string().serialize(serializer)
        } else {
            self.0.serialize(serializer)
        }
    }
}

impl<'de> Deserialize<'de> for ContractPackageHash {
    fn deserialize<D: Deserializer<'de>>(deserializer: D) -> Result<Self, D::Error> {
        if deserializer.is_human_readable() {
            let formatted_string = String::deserialize(deserializer)?;
            ContractPackageHash::from_formatted_str(&formatted_string).map_err(SerdeError::custom)
        } else {
            let bytes = HashAddr::deserialize(deserializer)?;
            Ok(ContractPackageHash(bytes))
        }
    }
}

impl AsRef<[u8]> for ContractPackageHash {
    fn as_ref(&self) -> &[u8] {
        self.0.as_ref()
    }
}

impl TryFrom<&[u8]> for ContractPackageHash {
    type Error = TryFromSliceForContractHashError;

    fn try_from(bytes: &[u8]) -> Result<Self, TryFromSliceForContractHashError> {
        HashAddr::try_from(bytes)
            .map(ContractPackageHash::new)
            .map_err(|_| TryFromSliceForContractHashError(()))
    }
}

impl TryFrom<&Vec<u8>> for ContractPackageHash {
    type Error = TryFromSliceForContractHashError;

    fn try_from(bytes: &Vec<u8>) -> Result<Self, Self::Error> {
        HashAddr::try_from(bytes as &[u8])
            .map(ContractPackageHash::new)
            .map_err(|_| TryFromSliceForContractHashError(()))
    }
}

#[cfg(feature = "json-schema")]
impl JsonSchema for ContractPackageHash {
    fn schema_name() -> String {
        String::from("ContractPackageHash")
    }

    fn json_schema(gen: &mut SchemaGenerator) -> Schema {
        let schema = gen.subschema_for::<String>();
        let mut schema_object = schema.into_object();
        schema_object.metadata().description =
            Some("The hash address of the contract package".to_string());
        schema_object.into()
    }
}

/// A enum to determine the lock status of the contract package.
#[derive(Debug, Clone, PartialEq, Eq, Serialize, Deserialize)]
#[cfg_attr(feature = "datasize", derive(DataSize))]
#[cfg_attr(feature = "json-schema", derive(JsonSchema))]
pub enum ContractPackageStatus {
    /// The package is locked and cannot be versioned.
    Locked,
    /// The package is unlocked and can be versioned.
    Unlocked,
}

impl ContractPackageStatus {
    /// Create a new status flag based on a boolean value
    pub fn new(is_locked: bool) -> Self {
        if is_locked {
            ContractPackageStatus::Locked
        } else {
            ContractPackageStatus::Unlocked
        }
    }
}

impl Default for ContractPackageStatus {
    fn default() -> Self {
        Self::Unlocked
    }
}

impl ToBytes for ContractPackageStatus {
    fn to_bytes(&self) -> Result<Vec<u8>, bytesrepr::Error> {
        let mut result = bytesrepr::allocate_buffer(self)?;
        match self {
            ContractPackageStatus::Unlocked => result.append(&mut false.to_bytes()?),
            ContractPackageStatus::Locked => result.append(&mut true.to_bytes()?),
        }
        Ok(result)
    }

    fn serialized_length(&self) -> usize {
        match self {
            ContractPackageStatus::Unlocked => false.serialized_length(),
            ContractPackageStatus::Locked => true.serialized_length(),
        }
    }

    fn write_bytes(&self, writer: &mut Vec<u8>) -> Result<(), bytesrepr::Error> {
        match self {
            ContractPackageStatus::Locked => writer.push(u8::from(true)),
            ContractPackageStatus::Unlocked => writer.push(u8::from(false)),
        }
        Ok(())
    }
}

impl FromBytes for ContractPackageStatus {
    fn from_bytes(bytes: &[u8]) -> Result<(Self, &[u8]), bytesrepr::Error> {
        let (val, bytes) = bool::from_bytes(bytes)?;
        let status = ContractPackageStatus::new(val);
        Ok((status, bytes))
    }
}

/// Contract definition, metadata, and security container.
#[derive(Debug, Clone, PartialEq, Eq, Default, Serialize)]
#[cfg_attr(feature = "datasize", derive(DataSize))]
pub struct ContractPackage {
    /// Key used to add or disable versions
    access_key: URef,
    /// All versions (enabled & disabled)
    versions: ContractVersions,
    /// Disabled versions
    disabled_versions: DisabledVersions,
    /// Mapping maintaining the set of URefs associated with each "user
    /// group". This can be used to control access to methods in a particular
    /// version of the contract. A method is callable by any context which
    /// "knows" any of the URefs associated with the method's user group.
    groups: Groups,
    /// A flag that determines whether a contract is locked
    lock_status: ContractPackageStatus,
}

impl CLTyped for ContractPackage {
    fn cl_type() -> CLType {
        CLType::Any
    }
}

impl ContractPackage {
    /// Create new `ContractPackage` (with no versions) from given access key.
    pub fn new(
        access_key: URef,
        versions: ContractVersions,
        disabled_versions: DisabledVersions,
        groups: Groups,
        lock_status: ContractPackageStatus,
    ) -> Self {
        ContractPackage {
            access_key,
            versions,
            disabled_versions,
            groups,
            lock_status,
        }
    }

    /// Get the access key for this contract.
    pub fn access_key(&self) -> URef {
        self.access_key
    }

    /// Get the mutable group definitions for this contract.
    pub fn groups_mut(&mut self) -> &mut Groups {
        &mut self.groups
    }

    /// Get the group definitions for this contract.
    pub fn groups(&self) -> &Groups {
        &self.groups
    }

    /// Adds new group to this contract.
    pub fn add_group(&mut self, group: Group, urefs: BTreeSet<URef>) {
        let v = self.groups.entry(group).or_insert_with(Default::default);
        v.extend(urefs)
    }

    /// Lookup the contract hash for a given contract version (if present)
    pub fn lookup_contract_hash(
        &self,
        contract_version_key: ContractVersionKey,
    ) -> Option<&ContractHash> {
        if !self.is_version_enabled(contract_version_key) {
            return None;
        }
        self.versions.get(&contract_version_key)
    }

    /// Returns `true` if the given contract version exists and is enabled.
    pub fn is_version_enabled(&self, contract_version_key: ContractVersionKey) -> bool {
        !self.disabled_versions.contains(&contract_version_key)
            && self.versions.contains_key(&contract_version_key)
    }

    /// Returns `true` if the given contract hash exists and is enabled.
    pub fn is_contract_enabled(&self, contract_hash: &ContractHash) -> bool {
        match self.find_contract_version_key_by_hash(contract_hash) {
            Some(version_key) => !self.disabled_versions.contains(version_key),
            None => false,
        }
    }

    /// Insert a new contract version; the next sequential version number will be issued.
    pub fn insert_contract_version(
        &mut self,
        protocol_version_major: ProtocolVersionMajor,
        contract_hash: ContractHash,
    ) -> ContractVersionKey {
        let contract_version = self.next_contract_version_for(protocol_version_major);
        let key = ContractVersionKey::new(protocol_version_major, contract_version);
        self.versions.insert(key, contract_hash);
        key
    }

    /// Disable the contract version corresponding to the given hash (if it exists).
    pub fn disable_contract_version(&mut self, contract_hash: ContractHash) -> Result<(), Error> {
        let contract_version_key = self
            .find_contract_version_key_by_hash(&contract_hash)
            .copied()
            .ok_or(Error::ContractNotFound)?;

        if !self.disabled_versions.contains(&contract_version_key) {
            self.disabled_versions.insert(contract_version_key);
        }

        Ok(())
    }

    /// Enable the contract version corresponding to the given hash (if it exists).
    pub fn enable_contract_version(&mut self, contract_hash: ContractHash) -> Result<(), Error> {
        let contract_version_key = self
            .find_contract_version_key_by_hash(&contract_hash)
            .copied()
            .ok_or(Error::ContractNotFound)?;

        self.disabled_versions.remove(&contract_version_key);

        Ok(())
    }

    fn find_contract_version_key_by_hash(
        &self,
        contract_hash: &ContractHash,
    ) -> Option<&ContractVersionKey> {
        self.versions
            .iter()
            .filter_map(|(k, v)| if v == contract_hash { Some(k) } else { None })
            .next()
    }

    /// Returns reference to all of this contract's versions.
    pub fn versions(&self) -> &ContractVersions {
        &self.versions
    }

    /// Returns all of this contract's enabled contract versions.
    pub fn enabled_versions(&self) -> ContractVersions {
        let mut ret = ContractVersions::new();
        for version in &self.versions {
            if !self.is_version_enabled(*version.0) {
                continue;
            }
            ret.insert(*version.0, *version.1);
        }
        ret
    }

    /// Returns mutable reference to all of this contract's versions (enabled and disabled).
    pub fn versions_mut(&mut self) -> &mut ContractVersions {
        &mut self.versions
    }

    /// Consumes the object and returns all of this contract's versions (enabled and disabled).
    pub fn take_versions(self) -> ContractVersions {
        self.versions
    }

    /// Returns all of this contract's disabled versions.
    pub fn disabled_versions(&self) -> &DisabledVersions {
        &self.disabled_versions
    }

    /// Returns mut reference to all of this contract's disabled versions.
    pub fn disabled_versions_mut(&mut self) -> &mut DisabledVersions {
        &mut self.disabled_versions
    }

    /// Removes a group from this contract (if it exists).
    pub fn remove_group(&mut self, group: &Group) -> bool {
        self.groups.remove(group).is_some()
    }

    /// Gets the next available contract version for the given protocol version
    fn next_contract_version_for(&self, protocol_version: ProtocolVersionMajor) -> ContractVersion {
        let current_version = self
            .versions
            .keys()
            .rev()
            .find_map(|&contract_version_key| {
                if contract_version_key.protocol_version_major() == protocol_version {
                    Some(contract_version_key.contract_version())
                } else {
                    None
                }
            })
            .unwrap_or(0);

        current_version + 1
    }

    /// Return the contract version key for the newest enabled contract version.
    pub fn current_contract_version(&self) -> Option<ContractVersionKey> {
        self.enabled_versions().keys().next_back().copied()
    }

    /// Return the contract hash for the newest enabled contract version.
    pub fn current_contract_hash(&self) -> Option<ContractHash> {
        self.enabled_versions().values().next_back().copied()
    }

    /// Return the lock status of the contract package.
    pub fn is_locked(&self) -> bool {
        match self.lock_status {
            ContractPackageStatus::Unlocked => false,
            ContractPackageStatus::Locked => true,
        }
    }

    /// Return the package status itself
    pub fn get_lock_status(&self) -> ContractPackageStatus {
        self.lock_status.clone()
    }
}

impl ToBytes for ContractPackage {
    fn to_bytes(&self) -> Result<Vec<u8>, bytesrepr::Error> {
        let mut result = bytesrepr::allocate_buffer(self)?;
        self.access_key().write_bytes(&mut result)?;
        self.versions().write_bytes(&mut result)?;
        self.disabled_versions().write_bytes(&mut result)?;
        self.groups().write_bytes(&mut result)?;
        self.lock_status.write_bytes(&mut result)?;
        Ok(result)
    }

    fn serialized_length(&self) -> usize {
        self.access_key.serialized_length()
            + self.versions.serialized_length()
            + self.disabled_versions.serialized_length()
            + self.groups.serialized_length()
            + self.lock_status.serialized_length()
    }

    fn write_bytes(&self, writer: &mut Vec<u8>) -> Result<(), bytesrepr::Error> {
        self.access_key().write_bytes(writer)?;
        self.versions().write_bytes(writer)?;
        self.disabled_versions().write_bytes(writer)?;
        self.groups().write_bytes(writer)?;
        self.lock_status.write_bytes(writer)?;
        Ok(())
    }
}

impl FromBytes for ContractPackage {
    fn from_bytes(bytes: &[u8]) -> Result<(Self, &[u8]), bytesrepr::Error> {
        let (access_key, bytes) = URef::from_bytes(bytes)?;
        let (versions, bytes) = ContractVersions::from_bytes(bytes)?;
        let (disabled_versions, bytes) = DisabledVersions::from_bytes(bytes)?;
        let (groups, bytes) = Groups::from_bytes(bytes)?;
        let (lock_status, bytes) = ContractPackageStatus::from_bytes(bytes)?;
        let result = ContractPackage {
            access_key,
            versions,
            disabled_versions,
            groups,
            lock_status,
        };

        Ok((result, bytes))
    }
}

/// Type alias for a container used inside [`EntryPoints`].
pub type EntryPointsMap = BTreeMap<String, EntryPoint>;

/// Collection of named entry points
#[derive(Debug, Clone, PartialEq, Eq, Serialize)]
#[cfg_attr(feature = "datasize", derive(DataSize))]
pub struct EntryPoints(EntryPointsMap);

impl Default for EntryPoints {
    fn default() -> Self {
        let mut entry_points = EntryPoints::new();
        let entry_point = EntryPoint::default();
        entry_points.add_entry_point(entry_point);
        entry_points
    }
}

impl ToBytes for EntryPoints {
    fn to_bytes(&self) -> Result<Vec<u8>, bytesrepr::Error> {
        self.0.to_bytes()
    }
    fn serialized_length(&self) -> usize {
        self.0.serialized_length()
    }

    fn write_bytes(&self, writer: &mut Vec<u8>) -> Result<(), bytesrepr::Error> {
        self.0.write_bytes(writer)?;
        Ok(())
    }
}

impl FromBytes for EntryPoints {
    fn from_bytes(bytes: &[u8]) -> Result<(Self, &[u8]), bytesrepr::Error> {
        let (entry_points_map, rem) = EntryPointsMap::from_bytes(bytes)?;
        Ok((EntryPoints(entry_points_map), rem))
    }
}

impl EntryPoints {
    /// Creates empty instance of [`EntryPoints`].
    pub fn new() -> EntryPoints {
        EntryPoints(EntryPointsMap::new())
    }

    /// Adds new [`EntryPoint`].
    pub fn add_entry_point(&mut self, entry_point: EntryPoint) {
        self.0.insert(entry_point.name().to_string(), entry_point);
    }

    /// Checks if given [`EntryPoint`] exists.
    pub fn has_entry_point(&self, entry_point_name: &str) -> bool {
        self.0.contains_key(entry_point_name)
    }

    /// Gets an existing [`EntryPoint`] by its name.
    pub fn get(&self, entry_point_name: &str) -> Option<&EntryPoint> {
        self.0.get(entry_point_name)
    }

    /// Returns iterator for existing entry point names.
    pub fn keys(&self) -> impl Iterator<Item = &String> {
        self.0.keys()
    }

    /// Takes all entry points.
    pub fn take_entry_points(self) -> Vec<EntryPoint> {
        self.0.into_values().collect()
    }

    /// Returns the length of the entry points
    pub fn len(&self) -> usize {
        self.0.len()
    }

    /// Checks if the `EntryPoints` is empty.
    pub fn is_empty(&self) -> bool {
        self.0.is_empty()
    }
}

impl From<Vec<EntryPoint>> for EntryPoints {
    fn from(entry_points: Vec<EntryPoint>) -> EntryPoints {
        let entries = entry_points
            .into_iter()
            .map(|entry_point| (String::from(entry_point.name()), entry_point))
            .collect();
        EntryPoints(entries)
    }
}
>>>>>>> be04f3e9

use crate::{
    addressable_entity::{EntryPoint, NamedKeys},
    bytesrepr::{self, FromBytes, ToBytes},
    contract_wasm::ContractWasmHash,
    package::ContractPackageHash,
    EntryPoints, ProtocolVersion, KEY_HASH_LENGTH,
};

/// Methods and type signatures supported by a contract.
#[derive(Debug, Clone, PartialEq, Eq, Serialize, Deserialize)]
#[cfg_attr(feature = "datasize", derive(DataSize))]
#[cfg_attr(feature = "json-schema", derive(JsonSchema))]
pub struct Contract {
    contract_package_hash: ContractPackageHash,
    contract_wasm_hash: ContractWasmHash,
    named_keys: NamedKeys,
    entry_points: EntryPoints,
    protocol_version: ProtocolVersion,
}

impl Contract {
    /// `Contract` constructor.
    pub fn new(
        contract_package_hash: ContractPackageHash,
        contract_wasm_hash: ContractWasmHash,
        named_keys: NamedKeys,
        entry_points: EntryPoints,
        protocol_version: ProtocolVersion,
    ) -> Self {
        Contract {
            contract_package_hash,
            contract_wasm_hash,
            named_keys,
            entry_points,
            protocol_version,
        }
    }

    /// Hash for accessing contract package
    pub fn contract_package_hash(&self) -> ContractPackageHash {
        self.contract_package_hash
    }

    /// Hash for accessing contract WASM
    pub fn contract_wasm_hash(&self) -> ContractWasmHash {
        self.contract_wasm_hash
    }

    /// Checks whether there is a method with the given name
    pub fn has_entry_point(&self, name: &str) -> bool {
        self.entry_points.has_entry_point(name)
    }

    /// Returns the type signature for the given `method`.
    pub fn entry_point(&self, method: &str) -> Option<&EntryPoint> {
        self.entry_points.get(method)
    }

    /// Get the protocol version this header is targeting.
    pub fn protocol_version(&self) -> ProtocolVersion {
        self.protocol_version
    }

    /// Returns a reference to `named_keys`
    pub fn named_keys(&self) -> &NamedKeys {
        &self.named_keys
    }

    /// Returns immutable reference to methods
    pub fn entry_points(&self) -> &EntryPoints {
        &self.entry_points
    }

    /// Set protocol_version.
    pub fn set_protocol_version(&mut self, protocol_version: ProtocolVersion) {
        self.protocol_version = protocol_version;
    }
}

impl ToBytes for Contract {
    fn to_bytes(&self) -> Result<Vec<u8>, bytesrepr::Error> {
        let mut result = bytesrepr::allocate_buffer(self)?;
        self.contract_package_hash.write_bytes(&mut result)?;
        self.contract_wasm_hash.write_bytes(&mut result)?;
        self.named_keys.write_bytes(&mut result)?;
        self.entry_points.write_bytes(&mut result)?;
        self.protocol_version.write_bytes(&mut result)?;
        Ok(result)
    }

    fn serialized_length(&self) -> usize {
        ToBytes::serialized_length(&self.entry_points)
            + ToBytes::serialized_length(&self.contract_package_hash)
            + ToBytes::serialized_length(&self.contract_wasm_hash)
            + ToBytes::serialized_length(&self.protocol_version)
            + ToBytes::serialized_length(&self.named_keys)
    }

    fn write_bytes(&self, writer: &mut Vec<u8>) -> Result<(), bytesrepr::Error> {
        self.contract_package_hash.write_bytes(writer)?;
        self.contract_wasm_hash.write_bytes(writer)?;
        self.named_keys.write_bytes(writer)?;
        self.entry_points.write_bytes(writer)?;
        self.protocol_version.write_bytes(writer)?;
        Ok(())
    }
}

impl FromBytes for Contract {
    fn from_bytes(bytes: &[u8]) -> Result<(Self, &[u8]), bytesrepr::Error> {
        let (contract_package_hash, bytes) = FromBytes::from_bytes(bytes)?;
        let (contract_wasm_hash, bytes) = FromBytes::from_bytes(bytes)?;
        let (named_keys, bytes) = NamedKeys::from_bytes(bytes)?;
        let (entry_points, bytes) = EntryPoints::from_bytes(bytes)?;
        let (protocol_version, bytes) = ProtocolVersion::from_bytes(bytes)?;
        Ok((
            Contract {
                contract_package_hash,
                contract_wasm_hash,
                named_keys,
                entry_points,
                protocol_version,
            },
            bytes,
        ))
    }
}

impl Default for Contract {
    fn default() -> Self {
        Contract {
            named_keys: NamedKeys::new(),
            entry_points: EntryPoints::new_with_default_entry_point(),
            contract_wasm_hash: [0; KEY_HASH_LENGTH].into(),
            contract_package_hash: [0; KEY_HASH_LENGTH].into(),
            protocol_version: ProtocolVersion::V1_0_0,
        }
    }
<<<<<<< HEAD
=======
}

/// Context of method execution
#[repr(u8)]
#[derive(Debug, Copy, Clone, PartialEq, Eq, Serialize, Deserialize)]
#[cfg_attr(feature = "datasize", derive(DataSize))]
#[cfg_attr(feature = "json-schema", derive(JsonSchema))]
pub enum EntryPointType {
    /// Runs as session code
    Session = 0,
    /// Runs within contract's context
    Contract = 1,
}

impl ToBytes for EntryPointType {
    fn to_bytes(&self) -> Result<Vec<u8>, bytesrepr::Error> {
        (*self as u8).to_bytes()
    }

    fn serialized_length(&self) -> usize {
        1
    }

    fn write_bytes(&self, writer: &mut Vec<u8>) -> Result<(), bytesrepr::Error> {
        writer.push(*self as u8);
        Ok(())
    }
}

impl FromBytes for EntryPointType {
    fn from_bytes(bytes: &[u8]) -> Result<(Self, &[u8]), bytesrepr::Error> {
        let (value, bytes) = u8::from_bytes(bytes)?;
        match value {
            0 => Ok((EntryPointType::Session, bytes)),
            1 => Ok((EntryPointType::Contract, bytes)),
            _ => Err(bytesrepr::Error::Formatting),
        }
    }
}

/// Default name for an entry point
pub const DEFAULT_ENTRY_POINT_NAME: &str = "call";

/// Default name for an installer entry point
pub const ENTRY_POINT_NAME_INSTALL: &str = "install";

/// Default name for an upgrade entry point
pub const UPGRADE_ENTRY_POINT_NAME: &str = "upgrade";

/// Collection of entry point parameters.
pub type Parameters = Vec<Parameter>;

/// Type signature of a method. Order of arguments matter since can be
/// referenced by index as well as name.
#[derive(Debug, Clone, PartialEq, Eq, Serialize, Deserialize)]
#[cfg_attr(feature = "datasize", derive(DataSize))]
#[cfg_attr(feature = "json-schema", derive(JsonSchema))]
pub struct EntryPoint {
    name: String,
    args: Parameters,
    ret: CLType,
    access: EntryPointAccess,
    entry_point_type: EntryPointType,
}

impl From<EntryPoint> for (String, Parameters, CLType, EntryPointAccess, EntryPointType) {
    fn from(entry_point: EntryPoint) -> Self {
        (
            entry_point.name,
            entry_point.args,
            entry_point.ret,
            entry_point.access,
            entry_point.entry_point_type,
        )
    }
}

impl EntryPoint {
    /// `EntryPoint` constructor.
    pub fn new<T: Into<String>>(
        name: T,
        args: Parameters,
        ret: CLType,
        access: EntryPointAccess,
        entry_point_type: EntryPointType,
    ) -> Self {
        EntryPoint {
            name: name.into(),
            args,
            ret,
            access,
            entry_point_type,
        }
    }

    /// Create a default [`EntryPoint`] with specified name.
    pub fn default_with_name<T: Into<String>>(name: T) -> Self {
        EntryPoint {
            name: name.into(),
            ..Default::default()
        }
    }

    /// Get name.
    pub fn name(&self) -> &str {
        &self.name
    }

    /// Get access enum.
    pub fn access(&self) -> &EntryPointAccess {
        &self.access
    }

    /// Get the arguments for this method.
    pub fn args(&self) -> &[Parameter] {
        self.args.as_slice()
    }

    /// Get the return type.
    pub fn ret(&self) -> &CLType {
        &self.ret
    }

    /// Obtains entry point
    pub fn entry_point_type(&self) -> EntryPointType {
        self.entry_point_type
    }
}

impl Default for EntryPoint {
    /// constructor for a public session `EntryPoint` that takes no args and returns `Unit`
    fn default() -> Self {
        EntryPoint {
            name: DEFAULT_ENTRY_POINT_NAME.to_string(),
            args: Vec::new(),
            ret: CLType::Unit,
            access: EntryPointAccess::Public,
            entry_point_type: EntryPointType::Session,
        }
    }
}

impl ToBytes for EntryPoint {
    fn to_bytes(&self) -> Result<Vec<u8>, bytesrepr::Error> {
        let mut result = bytesrepr::allocate_buffer(self)?;
        result.append(&mut self.name.to_bytes()?);
        result.append(&mut self.args.to_bytes()?);
        self.ret.append_bytes(&mut result)?;
        result.append(&mut self.access.to_bytes()?);
        result.append(&mut self.entry_point_type.to_bytes()?);

        Ok(result)
    }

    fn serialized_length(&self) -> usize {
        self.name.serialized_length()
            + self.args.serialized_length()
            + self.ret.serialized_length()
            + self.access.serialized_length()
            + self.entry_point_type.serialized_length()
    }

    fn write_bytes(&self, writer: &mut Vec<u8>) -> Result<(), bytesrepr::Error> {
        self.name().write_bytes(writer)?;
        self.args.write_bytes(writer)?;
        self.ret.append_bytes(writer)?;
        self.access().write_bytes(writer)?;
        self.entry_point_type().write_bytes(writer)?;
        Ok(())
    }
}

impl FromBytes for EntryPoint {
    fn from_bytes(bytes: &[u8]) -> Result<(Self, &[u8]), bytesrepr::Error> {
        let (name, bytes) = String::from_bytes(bytes)?;
        let (args, bytes) = Vec::<Parameter>::from_bytes(bytes)?;
        let (ret, bytes) = CLType::from_bytes(bytes)?;
        let (access, bytes) = EntryPointAccess::from_bytes(bytes)?;
        let (entry_point_type, bytes) = EntryPointType::from_bytes(bytes)?;

        Ok((
            EntryPoint {
                name,
                args,
                ret,
                access,
                entry_point_type,
            },
            bytes,
        ))
    }
}

/// Enum describing the possible access control options for a contract entry
/// point (method).
#[derive(Debug, Clone, PartialEq, Eq, Serialize, Deserialize)]
#[cfg_attr(feature = "datasize", derive(DataSize))]
#[cfg_attr(feature = "json-schema", derive(JsonSchema))]
pub enum EntryPointAccess {
    /// Anyone can call this method (no access controls).
    Public,
    /// Only users from the listed groups may call this method. Note: if the
    /// list is empty then this method is not callable from outside the
    /// contract.
    Groups(Vec<Group>),
}

const ENTRYPOINTACCESS_PUBLIC_TAG: u8 = 1;
const ENTRYPOINTACCESS_GROUPS_TAG: u8 = 2;

impl EntryPointAccess {
    /// Constructor for access granted to only listed groups.
    pub fn groups(labels: &[&str]) -> Self {
        let list: Vec<Group> = labels.iter().map(|s| Group(String::from(*s))).collect();
        EntryPointAccess::Groups(list)
    }
}

impl ToBytes for EntryPointAccess {
    fn to_bytes(&self) -> Result<Vec<u8>, bytesrepr::Error> {
        let mut result = bytesrepr::allocate_buffer(self)?;

        match self {
            EntryPointAccess::Public => {
                result.push(ENTRYPOINTACCESS_PUBLIC_TAG);
            }
            EntryPointAccess::Groups(groups) => {
                result.push(ENTRYPOINTACCESS_GROUPS_TAG);
                result.append(&mut groups.to_bytes()?);
            }
        }
        Ok(result)
    }

    fn serialized_length(&self) -> usize {
        match self {
            EntryPointAccess::Public => 1,
            EntryPointAccess::Groups(groups) => 1 + groups.serialized_length(),
        }
    }

    fn write_bytes(&self, writer: &mut Vec<u8>) -> Result<(), bytesrepr::Error> {
        match self {
            EntryPointAccess::Public => {
                writer.push(ENTRYPOINTACCESS_PUBLIC_TAG);
            }
            EntryPointAccess::Groups(groups) => {
                writer.push(ENTRYPOINTACCESS_GROUPS_TAG);
                groups.write_bytes(writer)?;
            }
        }
        Ok(())
    }
}

impl FromBytes for EntryPointAccess {
    fn from_bytes(bytes: &[u8]) -> Result<(Self, &[u8]), bytesrepr::Error> {
        let (tag, bytes) = u8::from_bytes(bytes)?;

        match tag {
            ENTRYPOINTACCESS_PUBLIC_TAG => Ok((EntryPointAccess::Public, bytes)),
            ENTRYPOINTACCESS_GROUPS_TAG => {
                let (groups, bytes) = Vec::<Group>::from_bytes(bytes)?;
                let result = EntryPointAccess::Groups(groups);
                Ok((result, bytes))
            }
            _ => Err(bytesrepr::Error::Formatting),
        }
    }
}

/// Parameter to a method
#[derive(Debug, Clone, PartialEq, Eq, Serialize, Deserialize)]
#[cfg_attr(feature = "datasize", derive(DataSize))]
#[cfg_attr(feature = "json-schema", derive(JsonSchema))]
pub struct Parameter {
    name: String,
    cl_type: CLType,
}

impl Parameter {
    /// `Parameter` constructor.
    pub fn new<T: Into<String>>(name: T, cl_type: CLType) -> Self {
        Parameter {
            name: name.into(),
            cl_type,
        }
    }

    /// Get the type of this argument.
    pub fn cl_type(&self) -> &CLType {
        &self.cl_type
    }

    /// Get a reference to the parameter's name.
    pub fn name(&self) -> &str {
        &self.name
    }
}

impl From<Parameter> for (String, CLType) {
    fn from(parameter: Parameter) -> Self {
        (parameter.name, parameter.cl_type)
    }
}

impl ToBytes for Parameter {
    fn to_bytes(&self) -> Result<Vec<u8>, bytesrepr::Error> {
        let mut result = ToBytes::to_bytes(&self.name)?;
        self.cl_type.append_bytes(&mut result)?;

        Ok(result)
    }

    fn serialized_length(&self) -> usize {
        ToBytes::serialized_length(&self.name) + self.cl_type.serialized_length()
    }

    fn write_bytes(&self, writer: &mut Vec<u8>) -> Result<(), bytesrepr::Error> {
        self.name.write_bytes(writer)?;
        self.cl_type.append_bytes(writer)
    }
}

impl FromBytes for Parameter {
    fn from_bytes(bytes: &[u8]) -> Result<(Self, &[u8]), bytesrepr::Error> {
        let (name, bytes) = String::from_bytes(bytes)?;
        let (cl_type, bytes) = CLType::from_bytes(bytes)?;

        Ok((Parameter { name, cl_type }, bytes))
    }
}

#[cfg(test)]
mod tests {
    use std::iter::FromIterator;

    use super::*;
    use crate::{AccessRights, URef, UREF_ADDR_LENGTH};
    use alloc::borrow::ToOwned;

    const CONTRACT_HASH_V1: ContractHash = ContractHash::new([42; 32]);
    const CONTRACT_HASH_V2: ContractHash = ContractHash::new([84; 32]);

    fn make_contract_package() -> ContractPackage {
        let mut contract_package = ContractPackage::new(
            URef::new([0; 32], AccessRights::NONE),
            ContractVersions::default(),
            DisabledVersions::default(),
            Groups::default(),
            ContractPackageStatus::default(),
        );

        // add groups
        {
            let group_urefs = {
                let mut ret = BTreeSet::new();
                ret.insert(URef::new([1; 32], AccessRights::READ));
                ret
            };

            contract_package
                .groups_mut()
                .insert(Group::new("Group 1"), group_urefs.clone());

            contract_package
                .groups_mut()
                .insert(Group::new("Group 2"), group_urefs);
        }

        // add entry_points
        let _entry_points = {
            let mut ret = BTreeMap::new();
            let entrypoint = EntryPoint::new(
                "method0".to_string(),
                vec![],
                CLType::U32,
                EntryPointAccess::groups(&["Group 2"]),
                EntryPointType::Session,
            );
            ret.insert(entrypoint.name().to_owned(), entrypoint);
            let entrypoint = EntryPoint::new(
                "method1".to_string(),
                vec![Parameter::new("Foo", CLType::U32)],
                CLType::U32,
                EntryPointAccess::groups(&["Group 1"]),
                EntryPointType::Session,
            );
            ret.insert(entrypoint.name().to_owned(), entrypoint);
            ret
        };

        let _contract_package_hash = [41; 32];
        let _contract_wasm_hash = [43; 32];
        let _named_keys = NamedKeys::new();
        let protocol_version = ProtocolVersion::V1_0_0;

        let v1 = contract_package
            .insert_contract_version(protocol_version.value().major, CONTRACT_HASH_V1);
        let v2 = contract_package
            .insert_contract_version(protocol_version.value().major, CONTRACT_HASH_V2);

        assert!(v2 > v1);

        contract_package
    }

    #[test]
    fn next_contract_version() {
        let major = 1;
        let mut contract_package = ContractPackage::new(
            URef::new([0; 32], AccessRights::NONE),
            ContractVersions::default(),
            DisabledVersions::default(),
            Groups::default(),
            ContractPackageStatus::default(),
        );
        assert_eq!(contract_package.next_contract_version_for(major), 1);

        let next_version = contract_package.insert_contract_version(major, [123; 32].into());
        assert_eq!(next_version, ContractVersionKey::new(major, 1));
        assert_eq!(contract_package.next_contract_version_for(major), 2);
        let next_version_2 = contract_package.insert_contract_version(major, [124; 32].into());
        assert_eq!(next_version_2, ContractVersionKey::new(major, 2));

        let major = 2;
        assert_eq!(contract_package.next_contract_version_for(major), 1);
        let next_version_3 = contract_package.insert_contract_version(major, [42; 32].into());
        assert_eq!(next_version_3, ContractVersionKey::new(major, 1));
    }

    #[test]
    fn roundtrip_serialization() {
        let contract_package = make_contract_package();
        let bytes = contract_package.to_bytes().expect("should serialize");
        let (decoded_package, rem) =
            ContractPackage::from_bytes(&bytes).expect("should deserialize");
        assert_eq!(contract_package, decoded_package);
        assert_eq!(rem.len(), 0);
    }

    #[test]
    fn should_remove_group() {
        let mut contract_package = make_contract_package();

        assert!(!contract_package.remove_group(&Group::new("Non-existent group")));
        assert!(contract_package.remove_group(&Group::new("Group 1")));
        assert!(!contract_package.remove_group(&Group::new("Group 1"))); // Group no longer exists
    }

    #[test]
    fn should_disable_and_enable_contract_version() {
        const NEW_CONTRACT_HASH: ContractHash = ContractHash::new([123; 32]);

        let mut contract_package = make_contract_package();

        assert!(
            !contract_package.is_contract_enabled(&NEW_CONTRACT_HASH),
            "nonexisting contract contract should return false"
        );

        assert_eq!(
            contract_package.current_contract_version(),
            Some(ContractVersionKey(1, 2))
        );
        assert_eq!(
            contract_package.current_contract_hash(),
            Some(CONTRACT_HASH_V2)
        );

        assert_eq!(
            contract_package.versions(),
            &BTreeMap::from_iter([
                (ContractVersionKey(1, 1), CONTRACT_HASH_V1),
                (ContractVersionKey(1, 2), CONTRACT_HASH_V2)
            ]),
        );
        assert_eq!(
            contract_package.enabled_versions(),
            BTreeMap::from_iter([
                (ContractVersionKey(1, 1), CONTRACT_HASH_V1),
                (ContractVersionKey(1, 2), CONTRACT_HASH_V2)
            ]),
        );

        assert!(!contract_package.is_contract_enabled(&NEW_CONTRACT_HASH));

        assert_eq!(
            contract_package.disable_contract_version(NEW_CONTRACT_HASH),
            Err(Error::ContractNotFound),
            "should return contract not found error"
        );

        assert!(
            !contract_package.is_contract_enabled(&NEW_CONTRACT_HASH),
            "disabling missing contract shouldnt change outcome"
        );

        let next_version = contract_package.insert_contract_version(1, NEW_CONTRACT_HASH);
        assert!(
            contract_package.is_version_enabled(next_version),
            "version should exist and be enabled"
        );
        assert!(
            contract_package.is_contract_enabled(&NEW_CONTRACT_HASH),
            "contract should be enabled"
        );

        assert_eq!(
            contract_package.disable_contract_version(NEW_CONTRACT_HASH),
            Ok(()),
            "should be able to disable version"
        );
        assert!(!contract_package.is_contract_enabled(&NEW_CONTRACT_HASH));

        assert_eq!(
            contract_package.lookup_contract_hash(next_version),
            None,
            "should not return disabled contract version"
        );

        assert!(
            !contract_package.is_version_enabled(next_version),
            "version should not be enabled"
        );

        assert_eq!(
            contract_package.current_contract_version(),
            Some(ContractVersionKey(1, 2))
        );
        assert_eq!(
            contract_package.current_contract_hash(),
            Some(CONTRACT_HASH_V2)
        );
        assert_eq!(
            contract_package.versions(),
            &BTreeMap::from_iter([
                (ContractVersionKey(1, 1), CONTRACT_HASH_V1),
                (ContractVersionKey(1, 2), CONTRACT_HASH_V2),
                (next_version, NEW_CONTRACT_HASH),
            ]),
        );
        assert_eq!(
            contract_package.enabled_versions(),
            BTreeMap::from_iter([
                (ContractVersionKey(1, 1), CONTRACT_HASH_V1),
                (ContractVersionKey(1, 2), CONTRACT_HASH_V2),
            ]),
        );
        assert_eq!(
            contract_package.disabled_versions(),
            &BTreeSet::from_iter([next_version]),
        );

        assert_eq!(
            contract_package.current_contract_version(),
            Some(ContractVersionKey(1, 2))
        );
        assert_eq!(
            contract_package.current_contract_hash(),
            Some(CONTRACT_HASH_V2)
        );

        assert_eq!(
            contract_package.disable_contract_version(CONTRACT_HASH_V2),
            Ok(()),
            "should be able to disable version 2"
        );

        assert_eq!(
            contract_package.enabled_versions(),
            BTreeMap::from_iter([(ContractVersionKey(1, 1), CONTRACT_HASH_V1),]),
        );

        assert_eq!(
            contract_package.current_contract_version(),
            Some(ContractVersionKey(1, 1))
        );
        assert_eq!(
            contract_package.current_contract_hash(),
            Some(CONTRACT_HASH_V1)
        );

        assert_eq!(
            contract_package.disabled_versions(),
            &BTreeSet::from_iter([next_version, ContractVersionKey(1, 2)]),
        );

        assert_eq!(
            contract_package.enable_contract_version(CONTRACT_HASH_V2),
            Ok(()),
        );

        assert_eq!(
            contract_package.enabled_versions(),
            BTreeMap::from_iter([
                (ContractVersionKey(1, 1), CONTRACT_HASH_V1),
                (ContractVersionKey(1, 2), CONTRACT_HASH_V2),
            ]),
        );

        assert_eq!(
            contract_package.disabled_versions(),
            &BTreeSet::from_iter([next_version])
        );

        assert_eq!(
            contract_package.current_contract_hash(),
            Some(CONTRACT_HASH_V2)
        );

        assert_eq!(
            contract_package.enable_contract_version(NEW_CONTRACT_HASH),
            Ok(()),
        );

        assert_eq!(
            contract_package.enable_contract_version(NEW_CONTRACT_HASH),
            Ok(()),
            "enabling a contract twice should be a noop"
        );

        assert_eq!(
            contract_package.enabled_versions(),
            BTreeMap::from_iter([
                (ContractVersionKey(1, 1), CONTRACT_HASH_V1),
                (ContractVersionKey(1, 2), CONTRACT_HASH_V2),
                (next_version, NEW_CONTRACT_HASH),
            ]),
        );

        assert_eq!(contract_package.disabled_versions(), &BTreeSet::new(),);

        assert_eq!(
            contract_package.current_contract_hash(),
            Some(NEW_CONTRACT_HASH)
        );
    }

    #[test]
    fn should_not_allow_to_enable_non_existing_version() {
        let mut contract_package = make_contract_package();

        assert_eq!(
            contract_package.enable_contract_version(ContractHash::default()),
            Err(Error::ContractNotFound),
        );
    }

    #[test]
    fn contract_hash_from_slice() {
        let bytes: Vec<u8> = (0..32).collect();
        let contract_hash = HashAddr::try_from(&bytes[..]).expect("should create contract hash");
        let contract_hash = ContractHash::new(contract_hash);
        assert_eq!(&bytes, &contract_hash.as_bytes());
    }

    #[test]
    fn contract_package_hash_from_slice() {
        let bytes: Vec<u8> = (0..32).collect();
        let contract_hash = HashAddr::try_from(&bytes[..]).expect("should create contract hash");
        let contract_hash = ContractPackageHash::new(contract_hash);
        assert_eq!(&bytes, &contract_hash.as_bytes());
    }

    #[test]
    fn contract_hash_from_str() {
        let contract_hash = ContractHash([3; 32]);
        let encoded = contract_hash.to_formatted_string();
        let decoded = ContractHash::from_formatted_str(&encoded).unwrap();
        assert_eq!(contract_hash, decoded);

        let invalid_prefix =
            "contract--0000000000000000000000000000000000000000000000000000000000000000";
        assert!(ContractHash::from_formatted_str(invalid_prefix).is_err());

        let short_addr = "contract-00000000000000000000000000000000000000000000000000000000000000";
        assert!(ContractHash::from_formatted_str(short_addr).is_err());

        let long_addr =
            "contract-000000000000000000000000000000000000000000000000000000000000000000";
        assert!(ContractHash::from_formatted_str(long_addr).is_err());

        let invalid_hex =
            "contract-000000000000000000000000000000000000000000000000000000000000000g";
        assert!(ContractHash::from_formatted_str(invalid_hex).is_err());
    }

    #[test]
    fn contract_package_hash_from_str() {
        let contract_package_hash = ContractPackageHash([3; 32]);
        let encoded = contract_package_hash.to_formatted_string();
        let decoded = ContractPackageHash::from_formatted_str(&encoded).unwrap();
        assert_eq!(contract_package_hash, decoded);

        let invalid_prefix =
            "contract-package0000000000000000000000000000000000000000000000000000000000000000";
        assert!(matches!(
            ContractPackageHash::from_formatted_str(invalid_prefix).unwrap_err(),
            FromStrError::InvalidPrefix
        ));

        let short_addr =
            "contract-package-00000000000000000000000000000000000000000000000000000000000000";
        assert!(matches!(
            ContractPackageHash::from_formatted_str(short_addr).unwrap_err(),
            FromStrError::Hash(_)
        ));

        let long_addr =
            "contract-package-000000000000000000000000000000000000000000000000000000000000000000";
        assert!(matches!(
            ContractPackageHash::from_formatted_str(long_addr).unwrap_err(),
            FromStrError::Hash(_)
        ));

        let invalid_hex =
            "contract-package-000000000000000000000000000000000000000000000000000000000000000g";
        assert!(matches!(
            ContractPackageHash::from_formatted_str(invalid_hex).unwrap_err(),
            FromStrError::Hex(_)
        ));
    }

    #[test]
    fn contract_package_hash_from_legacy_str() {
        let contract_package_hash = ContractPackageHash([3; 32]);
        let hex_addr = contract_package_hash.to_string();
        let legacy_encoded = format!("contract-package-wasm{}", hex_addr);
        let decoded_from_legacy = ContractPackageHash::from_formatted_str(&legacy_encoded)
            .expect("should accept legacy prefixed string");
        assert_eq!(
            contract_package_hash, decoded_from_legacy,
            "decoded_from_legacy should equal decoded"
        );

        let invalid_prefix =
            "contract-packagewasm0000000000000000000000000000000000000000000000000000000000000000";
        assert!(matches!(
            ContractPackageHash::from_formatted_str(invalid_prefix).unwrap_err(),
            FromStrError::InvalidPrefix
        ));

        let short_addr =
            "contract-package-wasm00000000000000000000000000000000000000000000000000000000000000";
        assert!(matches!(
            ContractPackageHash::from_formatted_str(short_addr).unwrap_err(),
            FromStrError::Hash(_)
        ));

        let long_addr =
            "contract-package-wasm000000000000000000000000000000000000000000000000000000000000000000";
        assert!(matches!(
            ContractPackageHash::from_formatted_str(long_addr).unwrap_err(),
            FromStrError::Hash(_)
        ));

        let invalid_hex =
            "contract-package-wasm000000000000000000000000000000000000000000000000000000000000000g";
        assert!(matches!(
            ContractPackageHash::from_formatted_str(invalid_hex).unwrap_err(),
            FromStrError::Hex(_)
        ));
    }

    #[test]
    fn contract_hash_serde_roundtrip() {
        let contract_hash = ContractHash([255; 32]);
        let serialized = bincode::serialize(&contract_hash).unwrap();
        let deserialized = bincode::deserialize(&serialized).unwrap();
        assert_eq!(contract_hash, deserialized)
    }

    #[test]
    fn contract_hash_json_roundtrip() {
        let contract_hash = ContractHash([255; 32]);
        let json_string = serde_json::to_string_pretty(&contract_hash).unwrap();
        let decoded = serde_json::from_str(&json_string).unwrap();
        assert_eq!(contract_hash, decoded)
    }

    #[test]
    fn contract_package_hash_serde_roundtrip() {
        let contract_hash = ContractPackageHash([255; 32]);
        let serialized = bincode::serialize(&contract_hash).unwrap();
        let deserialized = bincode::deserialize(&serialized).unwrap();
        assert_eq!(contract_hash, deserialized)
    }

    #[test]
    fn contract_package_hash_json_roundtrip() {
        let contract_hash = ContractPackageHash([255; 32]);
        let json_string = serde_json::to_string_pretty(&contract_hash).unwrap();
        let decoded = serde_json::from_str(&json_string).unwrap();
        assert_eq!(contract_hash, decoded)
    }

    #[test]
    fn should_extract_access_rights() {
        let contract_hash = ContractHash([255; 32]);
        let uref = URef::new([84; UREF_ADDR_LENGTH], AccessRights::READ_ADD);
        let uref_r = URef::new([42; UREF_ADDR_LENGTH], AccessRights::READ);
        let uref_a = URef::new([42; UREF_ADDR_LENGTH], AccessRights::ADD);
        let uref_w = URef::new([42; UREF_ADDR_LENGTH], AccessRights::WRITE);
        let mut named_keys = NamedKeys::new();
        named_keys.insert("a".to_string(), Key::URef(uref_r));
        named_keys.insert("b".to_string(), Key::URef(uref_a));
        named_keys.insert("c".to_string(), Key::URef(uref_w));
        named_keys.insert("d".to_string(), Key::URef(uref));
        let contract = Contract::new(
            ContractPackageHash::new([254; 32]),
            ContractWasmHash::new([253; 32]),
            named_keys,
            EntryPoints::default(),
            ProtocolVersion::V1_0_0,
        );
        let access_rights = contract.extract_access_rights(contract_hash);
        let expected_uref = URef::new([42; UREF_ADDR_LENGTH], AccessRights::READ_ADD_WRITE);
        assert!(
            access_rights.has_access_rights_to_uref(&uref),
            "urefs in named keys should be included in access rights"
        );
        assert!(
            access_rights.has_access_rights_to_uref(&expected_uref),
            "multiple access right bits to the same uref should coalesce"
        );
    }
}

#[cfg(test)]
mod prop_tests {
    use proptest::prelude::*;

    use crate::{bytesrepr, gens};

    proptest! {
        // #![proptest_config(ProptestConfig {
        //     cases: 1024,
        //     .. ProptestConfig::default()
        // })]

        #[test]
        fn test_value_contract(contract in gens::contract_arb()) {
            bytesrepr::test_serialization_roundtrip(&contract);
        }

        #[test]
        fn test_value_contract_package(contract_pkg in gens::contract_package_arb()) {
            bytesrepr::test_serialization_roundtrip(&contract_pkg);
        }
    }
>>>>>>> be04f3e9
}<|MERGE_RESOLUTION|>--- conflicted
+++ resolved
@@ -1,13 +1,11 @@
 //! Data types for supporting contract headers feature.
 use alloc::vec::Vec;
 
-<<<<<<< HEAD
 #[cfg(feature = "datasize")]
 use datasize::DataSize;
 #[cfg(feature = "json-schema")]
 use schemars::JsonSchema;
 use serde::{Deserialize, Serialize};
-=======
 use alloc::{
     collections::{BTreeMap, BTreeSet},
     format,
@@ -1066,7 +1064,6 @@
         EntryPoints(entries)
     }
 }
->>>>>>> be04f3e9
 
 use crate::{
     addressable_entity::{EntryPoint, NamedKeys},
@@ -1206,279 +1203,7 @@
             protocol_version: ProtocolVersion::V1_0_0,
         }
     }
-<<<<<<< HEAD
-=======
-}
-
-/// Context of method execution
-#[repr(u8)]
-#[derive(Debug, Copy, Clone, PartialEq, Eq, Serialize, Deserialize)]
-#[cfg_attr(feature = "datasize", derive(DataSize))]
-#[cfg_attr(feature = "json-schema", derive(JsonSchema))]
-pub enum EntryPointType {
-    /// Runs as session code
-    Session = 0,
-    /// Runs within contract's context
-    Contract = 1,
-}
-
-impl ToBytes for EntryPointType {
-    fn to_bytes(&self) -> Result<Vec<u8>, bytesrepr::Error> {
-        (*self as u8).to_bytes()
-    }
-
-    fn serialized_length(&self) -> usize {
-        1
-    }
-
-    fn write_bytes(&self, writer: &mut Vec<u8>) -> Result<(), bytesrepr::Error> {
-        writer.push(*self as u8);
-        Ok(())
-    }
-}
-
-impl FromBytes for EntryPointType {
-    fn from_bytes(bytes: &[u8]) -> Result<(Self, &[u8]), bytesrepr::Error> {
-        let (value, bytes) = u8::from_bytes(bytes)?;
-        match value {
-            0 => Ok((EntryPointType::Session, bytes)),
-            1 => Ok((EntryPointType::Contract, bytes)),
-            _ => Err(bytesrepr::Error::Formatting),
-        }
-    }
-}
-
-/// Default name for an entry point
-pub const DEFAULT_ENTRY_POINT_NAME: &str = "call";
-
-/// Default name for an installer entry point
-pub const ENTRY_POINT_NAME_INSTALL: &str = "install";
-
-/// Default name for an upgrade entry point
-pub const UPGRADE_ENTRY_POINT_NAME: &str = "upgrade";
-
-/// Collection of entry point parameters.
-pub type Parameters = Vec<Parameter>;
-
-/// Type signature of a method. Order of arguments matter since can be
-/// referenced by index as well as name.
-#[derive(Debug, Clone, PartialEq, Eq, Serialize, Deserialize)]
-#[cfg_attr(feature = "datasize", derive(DataSize))]
-#[cfg_attr(feature = "json-schema", derive(JsonSchema))]
-pub struct EntryPoint {
-    name: String,
-    args: Parameters,
-    ret: CLType,
-    access: EntryPointAccess,
-    entry_point_type: EntryPointType,
-}
-
-impl From<EntryPoint> for (String, Parameters, CLType, EntryPointAccess, EntryPointType) {
-    fn from(entry_point: EntryPoint) -> Self {
-        (
-            entry_point.name,
-            entry_point.args,
-            entry_point.ret,
-            entry_point.access,
-            entry_point.entry_point_type,
-        )
-    }
-}
-
-impl EntryPoint {
-    /// `EntryPoint` constructor.
-    pub fn new<T: Into<String>>(
-        name: T,
-        args: Parameters,
-        ret: CLType,
-        access: EntryPointAccess,
-        entry_point_type: EntryPointType,
-    ) -> Self {
-        EntryPoint {
-            name: name.into(),
-            args,
-            ret,
-            access,
-            entry_point_type,
-        }
-    }
-
-    /// Create a default [`EntryPoint`] with specified name.
-    pub fn default_with_name<T: Into<String>>(name: T) -> Self {
-        EntryPoint {
-            name: name.into(),
-            ..Default::default()
-        }
-    }
-
-    /// Get name.
-    pub fn name(&self) -> &str {
-        &self.name
-    }
-
-    /// Get access enum.
-    pub fn access(&self) -> &EntryPointAccess {
-        &self.access
-    }
-
-    /// Get the arguments for this method.
-    pub fn args(&self) -> &[Parameter] {
-        self.args.as_slice()
-    }
-
-    /// Get the return type.
-    pub fn ret(&self) -> &CLType {
-        &self.ret
-    }
-
-    /// Obtains entry point
-    pub fn entry_point_type(&self) -> EntryPointType {
-        self.entry_point_type
-    }
-}
-
-impl Default for EntryPoint {
-    /// constructor for a public session `EntryPoint` that takes no args and returns `Unit`
-    fn default() -> Self {
-        EntryPoint {
-            name: DEFAULT_ENTRY_POINT_NAME.to_string(),
-            args: Vec::new(),
-            ret: CLType::Unit,
-            access: EntryPointAccess::Public,
-            entry_point_type: EntryPointType::Session,
-        }
-    }
-}
-
-impl ToBytes for EntryPoint {
-    fn to_bytes(&self) -> Result<Vec<u8>, bytesrepr::Error> {
-        let mut result = bytesrepr::allocate_buffer(self)?;
-        result.append(&mut self.name.to_bytes()?);
-        result.append(&mut self.args.to_bytes()?);
-        self.ret.append_bytes(&mut result)?;
-        result.append(&mut self.access.to_bytes()?);
-        result.append(&mut self.entry_point_type.to_bytes()?);
-
-        Ok(result)
-    }
-
-    fn serialized_length(&self) -> usize {
-        self.name.serialized_length()
-            + self.args.serialized_length()
-            + self.ret.serialized_length()
-            + self.access.serialized_length()
-            + self.entry_point_type.serialized_length()
-    }
-
-    fn write_bytes(&self, writer: &mut Vec<u8>) -> Result<(), bytesrepr::Error> {
-        self.name().write_bytes(writer)?;
-        self.args.write_bytes(writer)?;
-        self.ret.append_bytes(writer)?;
-        self.access().write_bytes(writer)?;
-        self.entry_point_type().write_bytes(writer)?;
-        Ok(())
-    }
-}
-
-impl FromBytes for EntryPoint {
-    fn from_bytes(bytes: &[u8]) -> Result<(Self, &[u8]), bytesrepr::Error> {
-        let (name, bytes) = String::from_bytes(bytes)?;
-        let (args, bytes) = Vec::<Parameter>::from_bytes(bytes)?;
-        let (ret, bytes) = CLType::from_bytes(bytes)?;
-        let (access, bytes) = EntryPointAccess::from_bytes(bytes)?;
-        let (entry_point_type, bytes) = EntryPointType::from_bytes(bytes)?;
-
-        Ok((
-            EntryPoint {
-                name,
-                args,
-                ret,
-                access,
-                entry_point_type,
-            },
-            bytes,
-        ))
-    }
-}
-
-/// Enum describing the possible access control options for a contract entry
-/// point (method).
-#[derive(Debug, Clone, PartialEq, Eq, Serialize, Deserialize)]
-#[cfg_attr(feature = "datasize", derive(DataSize))]
-#[cfg_attr(feature = "json-schema", derive(JsonSchema))]
-pub enum EntryPointAccess {
-    /// Anyone can call this method (no access controls).
-    Public,
-    /// Only users from the listed groups may call this method. Note: if the
-    /// list is empty then this method is not callable from outside the
-    /// contract.
-    Groups(Vec<Group>),
-}
-
-const ENTRYPOINTACCESS_PUBLIC_TAG: u8 = 1;
-const ENTRYPOINTACCESS_GROUPS_TAG: u8 = 2;
-
-impl EntryPointAccess {
-    /// Constructor for access granted to only listed groups.
-    pub fn groups(labels: &[&str]) -> Self {
-        let list: Vec<Group> = labels.iter().map(|s| Group(String::from(*s))).collect();
-        EntryPointAccess::Groups(list)
-    }
-}
-
-impl ToBytes for EntryPointAccess {
-    fn to_bytes(&self) -> Result<Vec<u8>, bytesrepr::Error> {
-        let mut result = bytesrepr::allocate_buffer(self)?;
-
-        match self {
-            EntryPointAccess::Public => {
-                result.push(ENTRYPOINTACCESS_PUBLIC_TAG);
-            }
-            EntryPointAccess::Groups(groups) => {
-                result.push(ENTRYPOINTACCESS_GROUPS_TAG);
-                result.append(&mut groups.to_bytes()?);
-            }
-        }
-        Ok(result)
-    }
-
-    fn serialized_length(&self) -> usize {
-        match self {
-            EntryPointAccess::Public => 1,
-            EntryPointAccess::Groups(groups) => 1 + groups.serialized_length(),
-        }
-    }
-
-    fn write_bytes(&self, writer: &mut Vec<u8>) -> Result<(), bytesrepr::Error> {
-        match self {
-            EntryPointAccess::Public => {
-                writer.push(ENTRYPOINTACCESS_PUBLIC_TAG);
-            }
-            EntryPointAccess::Groups(groups) => {
-                writer.push(ENTRYPOINTACCESS_GROUPS_TAG);
-                groups.write_bytes(writer)?;
-            }
-        }
-        Ok(())
-    }
-}
-
-impl FromBytes for EntryPointAccess {
-    fn from_bytes(bytes: &[u8]) -> Result<(Self, &[u8]), bytesrepr::Error> {
-        let (tag, bytes) = u8::from_bytes(bytes)?;
-
-        match tag {
-            ENTRYPOINTACCESS_PUBLIC_TAG => Ok((EntryPointAccess::Public, bytes)),
-            ENTRYPOINTACCESS_GROUPS_TAG => {
-                let (groups, bytes) = Vec::<Group>::from_bytes(bytes)?;
-                let result = EntryPointAccess::Groups(groups);
-                Ok((result, bytes))
-            }
-            _ => Err(bytesrepr::Error::Formatting),
-        }
-    }
-}
-
+}
 /// Parameter to a method
 #[derive(Debug, Clone, PartialEq, Eq, Serialize, Deserialize)]
 #[cfg_attr(feature = "datasize", derive(DataSize))]
@@ -2059,5 +1784,4 @@
             bytesrepr::test_serialization_roundtrip(&contract_pkg);
         }
     }
->>>>>>> be04f3e9
 }