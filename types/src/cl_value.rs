--- conflicted
+++ resolved
@@ -60,7 +60,6 @@
 #[cfg_attr(feature = "std", derive(JsonSchema))]
 pub struct CLValue {
     cl_type: CLType,
-<<<<<<< HEAD
     #[cfg_attr(
         feature = "std",
         schemars(
@@ -68,10 +67,7 @@
             description = "Hex-encoded value, serialized using ToBytes."
         )
     )]
-    bytes: Vec<u8>,
-=======
     bytes: Bytes,
->>>>>>> 40effcd3
 }
 
 impl CLValue {
