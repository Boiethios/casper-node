--- conflicted
+++ resolved
@@ -248,16 +248,12 @@
         let global_state =
             LmdbGlobalState::empty(environment, trie_store).expect("should create LmdbGlobalState");
 
-<<<<<<< HEAD
         let data_access_layer = DataAccessLayer {
             block_store: BlockStore::new(),
             state: global_state,
         };
         let engine_state = EngineState::new(data_access_layer, engine_config);
 
-=======
-        let engine_state = EngineState::new(global_state, engine_config);
->>>>>>> e5d21032
         WasmTestBuilder {
             engine_state: Rc::new(engine_state),
             exec_results: Vec::new(),
@@ -336,7 +332,6 @@
         Self::initialize_logging();
         let page_size = *OS_PAGE_SIZE;
 
-<<<<<<< HEAD
         match mode {
             GlobalStateMode::Create(_database_flags) => {}
             GlobalStateMode::Open(_post_state_hash) => {
@@ -372,12 +367,6 @@
         };
 
         let engine_state = EngineState::new(data_access_layer, engine_config);
-=======
-        let global_state =
-            LmdbGlobalState::empty(environment, trie_store).expect("should create LmdbGlobalState");
-
-        let engine_state = EngineState::new(global_state, engine_config);
->>>>>>> e5d21032
         WasmTestBuilder {
             engine_state: Rc::new(engine_state),
             exec_results: Vec::new(),
