# Changelog

All notable changes to this project will be documented in this file.  The format is based on [Keep a Changelog].

[comment]: <> (Added:      new features)
[comment]: <> (Changed:    changes in existing functionality)
[comment]: <> (Deprecated: soon-to-be removed features)
[comment]: <> (Removed:    now removed features)
[comment]: <> (Fixed:      any bug fixes)
[comment]: <> (Security:   in case of vulnerabilities)



<<<<<<< HEAD
## [Unreleased]

### Added
* Add `WasmTestBuilder::get_execution_journals` method for returning execution journals for all test runs.
* Add support to load values from a given Chainspec.
* Add static and constants that represent Casper-mainnet chainspec values. These values will change as new ProtocolVersions are added. The current values reflect ones used in the 1.5.0 ProtocolVersion.
* Add `WasmTestBuilder::advance_era`, `WasmTestBuilder::advance_eras_by`, and `WasmTestBuilder::advance_eras_by_default_auction_delay` to advance chain and run auction contract in test environment.

### Changed
* `WasmTestBuilder::get_transforms` is deprecated in favor of `WasmTestBuilder::get_execution_journals`.
* `deploy_hash` field is now defaulted to a random value rather than zeros in `DeployItemBuilder`.

### Deprecated
* Deprecate the `DEFAULT_GENESIS_REQUEST` in favor of `PRODUCTION_GENESIS_REQUEST`.
=======
## 3.1.1

### Changed
* Updated chainspec values used in `PRODUCTION_RUN_GENESIS_REQUEST` to match those of Mainnet protocol version 1.4.15.
>>>>>>> 039d438f



## 3.1.0

### Added
* Add support for `commit_prune` of `casper-execution-engine`.



## 3.0.0

### Changed
* Version bump only to match major version bump of `casper-execution-engine` dependency.



## 2.3.0 [YANKED]

### Added
* Add `ChainspecConfig` to support parsing a chainspec.



## 2.2.0

### Added
* Add some auction and transfer test support functions for reuse among benchmarks and unit tests.

### Deprecated
* Deprecated the `DEFAULT_GENESIS_REQUEST` in favor of `PRODUCTION_GENESIS_REQUEST`.

## 2.1.0

### Added
* Add further helper methods to `WasmTestBuilder`.



## 2.0.3 - 2021-12-06

### Added
* Added `WasmTestBuilder::get_balance_keys` function.



## 2.0.2 - 2021-11-24

### Changed
* Revert the change to the path detection logic applied in v2.0.1.



## [2.0.1] - 2021-11-4

### Changed
* Change the path detection logic for compiled Wasm as used by the casper-node monorepo.

### Deprecated
* Deprecate the `test-support` feature.  It had and continues to have no effect when enabled.



## [2.0.0] - 2021-11-01

### Added
* Provide fine-grained support for testing all aspects of smart contract execution, including:
    * `WasmTestBuilder` for building and running a test to exercise a smart contract
    * `DeployItemBuilder` for building a `DeployItem` from a smart contract
    * `ExecuteRequestBuilder` for building an `ExecuteRequest` to execute a given smart contract
    * `AdditiveMapDiff` to allow easy comparison of two AdditiveMaps
    * `StepRequestBuilder` for building a `StepRequest` (generally only used by the execution engine itself)
    * `UpgradeRequestBuilder` for building an `UpgradeRequest` (generally only used by the execution engine itself)
* Provide `InMemoryWasmTestBuilder` which will be suitable in most cases for testing a smart contract
* Provide `LmdbWasmTestBuilder` can be used where global state needs to be persisted after execution of a smart contract
* Provide several helper functions in `utils` module
* Provide several default consts and statics useful across many test scenarios

### Removed
* Remove coarse-grained support and newtypes for testing smart contracts, including removal of:
    * `Account`
    * `AccountHash`
    * `Error`
    * `Session`
    * `SessionBuilder`
    * `SessionTransferInfo`
    * `TestContext`
    * `TestContextBuilder`
    * `Value`



## [1.4.0] - 2021-10-04

### Changed
* Support building and testing using stable Rust.



## [1.3.0] - 2021-07-19

### Changed
* Update pinned version of Rust to `nightly-2021-06-17`.



## [1.2.0] - 2021-05-28

### Changed
* Change to Apache 2.0 license.



## [1.1.1] - 2021-04-19

No changes.



## [1.1.0] - 2021-04-13 [YANKED]

No changes.



## [1.0.1] - 2021-04-08

No changes.



## [1.0.0] - 2021-03-30

### Added
* Initial release of execution-engine test support framework compatible with Casper mainnet.



[Keep a Changelog]: https://keepachangelog.com/en/1.0.0
[unreleased]: https://github.com/casper-network/casper-node/compare/04f48a467...dev
[2.0.1]: https://github.com/casper-network/casper-node/compare/13585abcf...04f48a467
[2.0.0]: https://github.com/casper-network/casper-node/compare/v1.4.0...13585abcf
[1.4.0]: https://github.com/casper-network/casper-node/compare/v1.3.0...v1.4.0
[1.3.0]: https://github.com/casper-network/casper-node/compare/v1.2.0...v1.3.0
[1.2.0]: https://github.com/casper-network/casper-node/compare/v1.1.1...v1.2.0
[1.1.1]: https://github.com/casper-network/casper-node/compare/v1.0.1...v1.1.1
[1.1.0]: https://github.com/casper-network/casper-node/compare/v1.0.1...v1.1.1
[1.0.1]: https://github.com/casper-network/casper-node/compare/v1.0.0...v1.0.1
[1.0.0]: https://github.com/casper-network/casper-node/releases/tag/v1.0.0<|MERGE_RESOLUTION|>--- conflicted
+++ resolved
@@ -11,7 +11,6 @@
 
 
 
-<<<<<<< HEAD
 ## [Unreleased]
 
 ### Added
@@ -26,12 +25,13 @@
 
 ### Deprecated
 * Deprecate the `DEFAULT_GENESIS_REQUEST` in favor of `PRODUCTION_GENESIS_REQUEST`.
-=======
+
+
+
 ## 3.1.1
 
 ### Changed
-* Updated chainspec values used in `PRODUCTION_RUN_GENESIS_REQUEST` to match those of Mainnet protocol version 1.4.15.
->>>>>>> 039d438f
+* Update chainspec values used in `PRODUCTION_RUN_GENESIS_REQUEST` to match those of Mainnet protocol version 1.4.15.
 
 
 
