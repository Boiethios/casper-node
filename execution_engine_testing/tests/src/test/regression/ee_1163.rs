use casper_engine_test_support::{
    DeployItemBuilder, ExecuteRequestBuilder, LmdbWasmTestBuilder, DEFAULT_ACCOUNT_ADDR,
    DEFAULT_GAS_PRICE, PRODUCTION_RUN_GENESIS_REQUEST,
};
use casper_execution_engine::{
    core::{
        engine_state::{Error, ExecuteRequest, WASMLESS_TRANSFER_FIXED_GAS_PRICE},
        execution,
    },
    shared::system_config::DEFAULT_WASMLESS_TRANSFER_COST,
};
use casper_types::{
    account::AccountHash,
    runtime_args,
    system::{handle_payment, mint},
    ApiError, Gas, Motes, RuntimeArgs, U512,
};

const PRIORITIZED_GAS_PRICE: u64 = DEFAULT_GAS_PRICE * 7;
const ACCOUNT_1_ADDR: AccountHash = AccountHash::new([1u8; 32]);

<<<<<<< HEAD
fn setup() -> LmdbWasmTestBuilder {
    let mut builder = LmdbWasmTestBuilder::default();
    builder.run_genesis(&*PRODUCTION_RUN_GENESIS_REQUEST);
=======
fn setup() -> InMemoryWasmTestBuilder {
    let mut builder = InMemoryWasmTestBuilder::default();
    builder.run_genesis(&PRODUCTION_RUN_GENESIS_REQUEST);
>>>>>>> da2ae6bf
    builder
}

fn should_charge_for_user_error(
    builder: &mut LmdbWasmTestBuilder,
    request: ExecuteRequest,
) -> Error {
    let transfer_cost = Gas::from(DEFAULT_WASMLESS_TRANSFER_COST);
    let transfer_cost_motes =
        Motes::from_gas(transfer_cost, WASMLESS_TRANSFER_FIXED_GAS_PRICE).expect("gas overflow");

    let default_account = builder
        .get_account(*DEFAULT_ACCOUNT_ADDR)
        .expect("should have default account");
    let main_purse = default_account.main_purse();
    let purse_balance_before = builder.get_purse_balance(main_purse);
    let proposer_purse_balance_before = builder.get_proposer_purse_balance();

    builder.exec(request).commit();

    let purse_balance_after = builder.get_purse_balance(main_purse);
    let proposer_purse_balance_after = builder.get_proposer_purse_balance();

    let response = builder
        .get_exec_result_owned(0)
        .expect("should have result")
        .get(0)
        .cloned()
        .expect("should have first result");
    assert_eq!(response.cost(), transfer_cost);
    assert_eq!(
        purse_balance_before - transfer_cost_motes.value(),
        purse_balance_after
    );
    assert_eq!(
        proposer_purse_balance_before + transfer_cost_motes.value(),
        proposer_purse_balance_after
    );

    // Verify handle payment postconditions

    let handle_payment = builder.get_handle_payment_contract();
    let payment_purse = handle_payment
        .named_keys()
        .get(handle_payment::PAYMENT_PURSE_KEY)
        .expect("should have handle payment payment purse")
        .into_uref()
        .expect("should have uref");
    let payment_purse_balance = builder.get_purse_balance(payment_purse);

    assert_eq!(payment_purse_balance, U512::zero());

    response.as_error().cloned().expect("should have error")
}

#[ignore]
#[test]
fn shouldnt_consider_gas_price_when_calculating_minimum_balance() {
    let id: Option<u64> = None;

    let create_account_request = {
        let transfer_amount = Motes::new(U512::from(DEFAULT_WASMLESS_TRANSFER_COST) + U512::one());

        let transfer_args = runtime_args! {

            mint::ARG_TARGET => ACCOUNT_1_ADDR,
            mint::ARG_AMOUNT => transfer_amount.value(),
            mint::ARG_ID => id,
        };

        ExecuteRequestBuilder::transfer(*DEFAULT_ACCOUNT_ADDR, transfer_args).build()
    };

    let transfer_request = {
        let transfer_amount = Motes::new(U512::one());

        let transfer_args = runtime_args! {
            mint::ARG_TARGET => *DEFAULT_ACCOUNT_ADDR,
            mint::ARG_AMOUNT => transfer_amount.value(),
            mint::ARG_ID => id,
        };

        let deploy_item = DeployItemBuilder::new()
            .with_address(ACCOUNT_1_ADDR)
            .with_empty_payment_bytes(runtime_args! {})
            .with_transfer_args(transfer_args)
            .with_authorization_keys(&[ACCOUNT_1_ADDR])
            .with_deploy_hash([42; 32])
            .with_gas_price(PRIORITIZED_GAS_PRICE)
            .build();
        ExecuteRequestBuilder::from_deploy_item(deploy_item).build()
    };

    let mut builder = setup();
    builder
        .exec(create_account_request)
        .expect_success()
        .commit();
    builder.exec(transfer_request).expect_success().commit();
}

#[ignore]
#[test]
fn should_properly_charge_fixed_cost_with_nondefault_gas_price() {
    let transfer_cost = Gas::from(DEFAULT_WASMLESS_TRANSFER_COST);
    // implies 1:1 gas/motes conversion rate regardless of gas price
    let transfer_cost_motes = Motes::new(U512::from(DEFAULT_WASMLESS_TRANSFER_COST));

    let transfer_amount = Motes::new(U512::one());

    let id: Option<u64> = None;

    let transfer_args = runtime_args! {
        mint::ARG_TARGET => ACCOUNT_1_ADDR,
        mint::ARG_AMOUNT => transfer_amount.value(),
        mint::ARG_ID => id,
    };

    let transfer_request = {
        let deploy_item = DeployItemBuilder::new()
            .with_address(*DEFAULT_ACCOUNT_ADDR)
            .with_empty_payment_bytes(runtime_args! {})
            .with_transfer_args(transfer_args)
            .with_authorization_keys(&[*DEFAULT_ACCOUNT_ADDR])
            .with_deploy_hash([42; 32])
            .with_gas_price(PRIORITIZED_GAS_PRICE)
            .build();
        ExecuteRequestBuilder::from_deploy_item(deploy_item).build()
    };

    let mut builder = setup();
    let default_account = builder
        .get_account(*DEFAULT_ACCOUNT_ADDR)
        .expect("should have default account");
    let main_purse = default_account.main_purse();
    let purse_balance_before = builder.get_purse_balance(main_purse);
    let proposer_purse_balance_before = builder.get_proposer_purse_balance();

    builder.exec(transfer_request).commit();

    let purse_balance_after = builder.get_purse_balance(main_purse);
    let proposer_purse_balance_after = builder.get_proposer_purse_balance();

    let response = builder
        .get_exec_result_owned(0)
        .expect("should have result")
        .get(0)
        .cloned()
        .expect("should have first result");
    assert_eq!(
        response.cost(),
        transfer_cost,
        "expected actual cost is {}",
        transfer_cost
    );
    assert_eq!(
        purse_balance_before - transfer_cost_motes.value() - transfer_amount.value(),
        purse_balance_after
    );
    assert_eq!(
        proposer_purse_balance_before + transfer_cost_motes.value(),
        proposer_purse_balance_after
    );
}

#[ignore]
#[test]
fn should_charge_for_wasmless_transfer_missing_args() {
    let transfer_args = RuntimeArgs::new();
    let transfer_request =
        ExecuteRequestBuilder::transfer(*DEFAULT_ACCOUNT_ADDR, transfer_args).build();

    let mut builder = setup();
    let error = should_charge_for_user_error(&mut builder, transfer_request);

    assert!(matches!(
        error,
        Error::Exec(execution::Error::Revert(ApiError::MissingArgument))
    ));
}

#[ignore]
#[test]
fn should_charge_for_wasmless_transfer_invalid_purse() {
    let mut builder = setup();
    let default_account = builder
        .get_account(*DEFAULT_ACCOUNT_ADDR)
        .expect("should have default account");
    let main_purse = default_account.main_purse();

    let id: Option<u64> = None;

    let transfer_args = runtime_args! {
        mint::ARG_TARGET => main_purse,
        mint::ARG_AMOUNT => U512::one(),
        mint::ARG_ID => id,
    };

    let transfer_request =
        ExecuteRequestBuilder::transfer(*DEFAULT_ACCOUNT_ADDR, transfer_args).build();

    let error = should_charge_for_user_error(&mut builder, transfer_request);
    assert!(matches!(
        error,
        Error::Exec(execution::Error::Revert(ApiError::InvalidPurse))
    ));
}<|MERGE_RESOLUTION|>--- conflicted
+++ resolved
@@ -19,15 +19,9 @@
 const PRIORITIZED_GAS_PRICE: u64 = DEFAULT_GAS_PRICE * 7;
 const ACCOUNT_1_ADDR: AccountHash = AccountHash::new([1u8; 32]);
 
-<<<<<<< HEAD
 fn setup() -> LmdbWasmTestBuilder {
     let mut builder = LmdbWasmTestBuilder::default();
-    builder.run_genesis(&*PRODUCTION_RUN_GENESIS_REQUEST);
-=======
-fn setup() -> InMemoryWasmTestBuilder {
-    let mut builder = InMemoryWasmTestBuilder::default();
     builder.run_genesis(&PRODUCTION_RUN_GENESIS_REQUEST);
->>>>>>> da2ae6bf
     builder
 }
 
