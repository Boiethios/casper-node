use num_rational::Ratio;

use casper_execution_engine::{engine_state, execution};

use casper_engine_test_support::{
    DeployItemBuilder, ExecuteRequestBuilder, LmdbWasmTestBuilder, DEFAULT_ACCOUNT_ADDR,
    DEFAULT_PAYMENT, PRODUCTION_RUN_GENESIS_REQUEST,
};
use casper_types::{
    account::AccountHash, runtime_args, system::mint, ApiError, Key, PublicKey, SecretKey, U512,
};

// test constants.
use super::{
    faucet_test_helpers::{
        get_available_amount, get_faucet_contract_hash, get_faucet_purse, get_remaining_requests,
        query_stored_value, FaucetDeployHelper, FaucetInstallSessionRequestBuilder,
        FundAccountRequestBuilder,
    },
    ARG_AMOUNT, ARG_AVAILABLE_AMOUNT, ARG_DISTRIBUTIONS_PER_INTERVAL, ARG_ID, ARG_TARGET,
    ARG_TIME_INTERVAL, AUTHORIZED_ACCOUNT_NAMED_KEY, AVAILABLE_AMOUNT_NAMED_KEY,
    DISTRIBUTIONS_PER_INTERVAL_NAMED_KEY, ENTRY_POINT_FAUCET, ENTRY_POINT_SET_VARIABLES,
    FAUCET_CONTRACT_NAMED_KEY, FAUCET_FUND_AMOUNT, FAUCET_ID, FAUCET_INSTALLER_SESSION,
    FAUCET_PURSE_NAMED_KEY, FAUCET_TIME_INTERVAL, INSTALLER_ACCOUNT, INSTALLER_FUND_AMOUNT,
    INSTALLER_NAMED_KEY, LAST_DISTRIBUTION_TIME_NAMED_KEY, REMAINING_REQUESTS_NAMED_KEY,
    TIME_INTERVAL_NAMED_KEY, TWO_HOURS_AS_MILLIS,
};

/// User error variant defined in the faucet contract.
const FAUCET_CALL_BY_USER_WITH_AUTHORIZED_ACCOUNT_SET: u16 = 25;

#[ignore]
#[test]
fn should_install_faucet_contract() {
    let mut builder = LmdbWasmTestBuilder::default();
    builder.run_genesis(&PRODUCTION_RUN_GENESIS_REQUEST);

    let fund_installer_account_request = FundAccountRequestBuilder::new()
        .with_target_account(INSTALLER_ACCOUNT)
        .with_fund_amount(U512::from(INSTALLER_FUND_AMOUNT))
        .build();

    builder
        .exec(fund_installer_account_request)
        .expect_success()
        .commit();

    let install_faucet_request = FaucetInstallSessionRequestBuilder::new().build();

    builder
        .exec(install_faucet_request)
        .expect_success()
        .commit();

    let installer_named_keys = builder
        .get_expected_addressable_entity_by_account_hash(INSTALLER_ACCOUNT)
        .named_keys()
        .clone();

    assert!(installer_named_keys
        .get(&format!("{}_{}", FAUCET_CONTRACT_NAMED_KEY, FAUCET_ID))
        .is_some());

    let faucet_purse_id = format!("{}_{}", FAUCET_PURSE_NAMED_KEY, FAUCET_ID);
    assert!(installer_named_keys.get(&faucet_purse_id).is_some());

    let faucet_named_key = installer_named_keys
        .get(&format!("{}_{}", FAUCET_CONTRACT_NAMED_KEY, FAUCET_ID))
        .expect("failed to find faucet named key");

    // check installer is set.
    builder
        .query(None, *faucet_named_key, &[INSTALLER_NAMED_KEY.to_string()])
        .expect("failed to find installer named key");

    // check time interval
    builder
        .query(
            None,
            *faucet_named_key,
            &[TIME_INTERVAL_NAMED_KEY.to_string()],
        )
        .expect("failed to find time interval named key");

    // check last distribution time
    builder
        .query(
            None,
            *faucet_named_key,
            &[LAST_DISTRIBUTION_TIME_NAMED_KEY.to_string()],
        )
        .expect("failed to find last distribution named key");

    // check faucet purse
    builder
        .query(
            None,
            *faucet_named_key,
            &[FAUCET_PURSE_NAMED_KEY.to_string()],
        )
        .expect("failed to find faucet purse named key");

    // check available amount
    builder
        .query(
            None,
            *faucet_named_key,
            &[AVAILABLE_AMOUNT_NAMED_KEY.to_string()],
        )
        .expect("failed to find available amount named key");

    // check remaining requests
    builder
        .query(
            None,
            *faucet_named_key,
            &[REMAINING_REQUESTS_NAMED_KEY.to_string()],
        )
        .expect("failed to find remaining requests named key");

    builder
        .query(
            None,
            *faucet_named_key,
            &[AUTHORIZED_ACCOUNT_NAMED_KEY.to_string()],
        )
        .expect("failed to find authorized account named key");
}

#[ignore]
#[test]
fn should_allow_installer_to_set_variables() {
    let mut builder = LmdbWasmTestBuilder::default();
    builder.run_genesis(&PRODUCTION_RUN_GENESIS_REQUEST);

    let mut helper = FaucetDeployHelper::new()
        .with_installer_account(INSTALLER_ACCOUNT)
        .with_installer_fund_amount(U512::from(INSTALLER_FUND_AMOUNT))
        .with_faucet_purse_fund_amount(U512::from(FAUCET_FUND_AMOUNT))
        .with_faucet_available_amount(Some(U512::from(FAUCET_FUND_AMOUNT)))
        .with_faucet_distributions_per_interval(Some(2))
        .with_faucet_time_interval(Some(FAUCET_TIME_INTERVAL));

    builder
        .exec(helper.fund_installer_request())
        .expect_success()
        .commit();

    builder
        .exec(helper.faucet_install_request())
        .expect_success()
        .commit();

    let faucet_contract_hash = helper.query_and_set_faucet_contract_hash(&builder);

    assert_eq!(
        helper.query_faucet_purse_balance(&builder),
        helper.faucet_purse_fund_amount()
    );

    let available_amount: U512 = query_stored_value(
        &mut builder,
        faucet_contract_hash.into(),
        vec![AVAILABLE_AMOUNT_NAMED_KEY.to_string()],
    );

    // the available amount per interval will be zero until the installer calls
    // the set_variable entrypoint to finish setup.
    assert_eq!(available_amount, U512::zero());

    let time_interval: u64 = query_stored_value(
        &mut builder,
        faucet_contract_hash.into(),
        vec![TIME_INTERVAL_NAMED_KEY.to_string()],
    );

    // defaults to around two hours.
    assert_eq!(time_interval, TWO_HOURS_AS_MILLIS);

    let distributions_per_interval: u64 = query_stored_value(
        &mut builder,
        faucet_contract_hash.into(),
        vec![DISTRIBUTIONS_PER_INTERVAL_NAMED_KEY.to_string()],
    );

    assert_eq!(distributions_per_interval, 0u64);

    builder
        .exec(helper.faucet_config_request())
        .expect_success()
        .commit();

    let available_amount: U512 = query_stored_value(
        &mut builder,
        faucet_contract_hash.into(),
        vec![AVAILABLE_AMOUNT_NAMED_KEY.to_string()],
    );

    assert_eq!(available_amount, helper.faucet_purse_fund_amount());

    let time_interval: u64 = query_stored_value(
        &mut builder,
        faucet_contract_hash.into(),
        vec![TIME_INTERVAL_NAMED_KEY.to_string()],
    );

    assert_eq!(time_interval, helper.faucet_time_interval().unwrap());

    let distributions_per_interval: u64 = query_stored_value(
        &mut builder,
        faucet_contract_hash.into(),
        vec![DISTRIBUTIONS_PER_INTERVAL_NAMED_KEY.to_string()],
    );

    assert_eq!(
        distributions_per_interval,
        helper.faucet_distributions_per_interval().unwrap()
    );
}

#[ignore]
#[test]
fn should_fund_new_account() {
    let mut builder = LmdbWasmTestBuilder::default();

    builder.run_genesis(&PRODUCTION_RUN_GENESIS_REQUEST);

    let faucet_purse_fund_amount = U512::from(9_000_000_000u64);
    let faucet_distributions_per_interval = 3;

    let mut helper = FaucetDeployHelper::default()
        .with_faucet_purse_fund_amount(faucet_purse_fund_amount)
        .with_faucet_available_amount(Some(faucet_purse_fund_amount))
        .with_faucet_distributions_per_interval(Some(faucet_distributions_per_interval));

    builder
        .exec(helper.fund_installer_request())
        .expect_success()
        .commit();

    builder
        .exec(helper.faucet_install_request())
        .expect_success()
        .commit();

    helper.query_and_set_faucet_contract_hash(&builder);

    builder
        .exec(helper.faucet_config_request())
        .expect_success()
        .commit();

    let new_account = AccountHash::new([7u8; 32]);

    let new_account_fund_amount = U512::from(5_000_000_000u64);
    let fund_new_account_request = helper
        .new_faucet_fund_request_builder()
        .with_installer_account(helper.installer_account())
        .with_arg_target(new_account)
        .with_arg_fund_amount(new_account_fund_amount)
        .build();

    let faucet_purse_uref = helper.query_faucet_purse(&builder);
    let faucet_purse_balance_before = builder.get_purse_balance(faucet_purse_uref);

    builder
        .exec(fund_new_account_request)
        .expect_success()
        .commit();

    let faucet_purse_balance_after = builder.get_purse_balance(faucet_purse_uref);

    assert_eq!(
        faucet_purse_balance_after,
        faucet_purse_balance_before - new_account_fund_amount
    );

    let new_account_actual_purse_balance = builder.get_purse_balance(
        builder
            .get_expected_addressable_entity_by_account_hash(new_account)
            .main_purse(),
    );

    assert_eq!(new_account_actual_purse_balance, new_account_fund_amount);
}

#[ignore]
#[test]
fn should_fund_existing_account() {
    let user_account = AccountHash::new([7u8; 32]);

    let mut builder = LmdbWasmTestBuilder::default();
    builder.run_genesis(&PRODUCTION_RUN_GENESIS_REQUEST);

    let faucet_purse_fund_amount = U512::from(9_000_000_000u64);
    let faucet_distributions_per_interval = 3;

    let mut helper = FaucetDeployHelper::default()
        .with_faucet_purse_fund_amount(faucet_purse_fund_amount)
        .with_faucet_available_amount(Some(faucet_purse_fund_amount))
        .with_faucet_distributions_per_interval(Some(faucet_distributions_per_interval));

    builder
        .exec(helper.fund_installer_request())
        .expect_success()
        .commit();

    let user_account_initial_balance = U512::from(15_000_000_000u64);

    let fund_user_request = FundAccountRequestBuilder::new()
        .with_target_account(user_account)
        .with_fund_amount(user_account_initial_balance)
        .build();

    builder.exec(fund_user_request).expect_success().commit();

    builder
        .exec(helper.faucet_install_request())
        .expect_success()
        .commit();

    helper.query_and_set_faucet_contract_hash(&builder);

    builder
        .exec(helper.faucet_config_request())
        .expect_success()
        .commit();

    let user_purse_uref = builder
        .get_expected_addressable_entity_by_account_hash(user_account)
        .main_purse();
    let user_purse_balance_before = builder.get_purse_balance(user_purse_uref);

    builder
        .exec(
            helper
                .new_faucet_fund_request_builder()
                .with_user_account(user_account)
                .with_payment_amount(user_account_initial_balance)
                .build(),
        )
        .expect_success()
        .commit();

    let user_purse_balance_after = builder.get_purse_balance(user_purse_uref);
    let one_distribution = Ratio::new(
        faucet_purse_fund_amount,
        faucet_distributions_per_interval.into(),
    )
    .to_integer();

    assert_eq!(
        user_purse_balance_after,
        user_purse_balance_before + one_distribution - user_account_initial_balance
    );
}

#[ignore]
#[test]
fn should_not_fund_once_exhausted() {
    let installer_account = AccountHash::new([1u8; 32]);
    let user_account = AccountHash::new([2u8; 32]);

    let mut builder = LmdbWasmTestBuilder::default();
    builder.run_genesis(&PRODUCTION_RUN_GENESIS_REQUEST);

    let faucet_fund_amount = U512::from(400_000_000_000_000u64);
    let half_of_faucet_fund_amount = faucet_fund_amount / 2;
    let assigned_distributions_per_interval = 4u64;
    // Create helper
    let mut helper = FaucetDeployHelper::new()
        .with_installer_account(installer_account)
        .with_installer_fund_amount(U512::from(INSTALLER_FUND_AMOUNT))
        .with_faucet_purse_fund_amount(faucet_fund_amount)
        .with_faucet_available_amount(Some(half_of_faucet_fund_amount))
        .with_faucet_distributions_per_interval(Some(assigned_distributions_per_interval))
        .with_faucet_time_interval(Some(10_000u64));

    // fund installer amount
    builder
        .exec(helper.fund_installer_request())
        .expect_success()
        .commit();

    // faucet install request
    builder
        .exec(helper.faucet_install_request())
        .expect_success()
        .commit();

    helper.query_and_set_faucet_contract_hash(&builder);

    let faucet_contract_hash = get_faucet_contract_hash(&builder, installer_account);
    let faucet_purse = get_faucet_purse(&builder, installer_account);
    let faucet_purse_balance = builder.get_purse_balance(faucet_purse);

    assert_eq!(faucet_purse_balance, faucet_fund_amount);

    let available_amount = get_available_amount(&builder, faucet_contract_hash);
    assert_eq!(available_amount, U512::zero());

    builder
        .exec(helper.faucet_config_request())
        .expect_success()
        .commit();

    let available_amount = get_available_amount(&builder, faucet_contract_hash);
    assert_eq!(available_amount, half_of_faucet_fund_amount);

    let remaining_requests = get_remaining_requests(&builder, faucet_contract_hash);
    assert_eq!(remaining_requests, U512::from(4u64));

    let user_fund_amount = U512::from(3_000_000_000u64);
    let num_funds = 4;

    let payment_amount = 10_000_000_000u64;
    let faucet_call_by_installer = helper
        .new_faucet_fund_request_builder()
        .with_installer_account(helper.installer_account())
        .with_arg_fund_amount(user_fund_amount * num_funds)
        .with_arg_target(user_account)
        .build();

    builder
        .exec(faucet_call_by_installer)
        .expect_success()
        .commit();

    let user_main_purse_balance_before = builder.get_purse_balance(
        builder
            .get_expected_addressable_entity_by_account_hash(user_account)
            .main_purse(),
    );

    for i in 0..num_funds {
        let faucet_call_by_user = helper
            .new_faucet_fund_request_builder()
            .with_user_account(user_account)
            .with_arg_fund_amount(user_fund_amount)
            .with_block_time(1000 + i)
            .with_payment_amount(U512::from(payment_amount))
            .build();

        builder.exec(faucet_call_by_user).expect_success().commit();
    }

    let user_main_purse_balance_after = builder.get_purse_balance(
        builder
            .get_expected_addressable_entity_by_account_hash(user_account)
            .main_purse(),
    );

    let remaining_requests = get_remaining_requests(&builder, faucet_contract_hash);
    assert_eq!(remaining_requests, U512::zero());

    let one_distribution =
        half_of_faucet_fund_amount / U512::from(assigned_distributions_per_interval);

    assert_eq!(
        user_main_purse_balance_after - user_main_purse_balance_before,
        one_distribution * num_funds - (payment_amount * num_funds),
        "users main purse balance must match expected amount after user faucet calls ({} != {}*{} [{}])", user_main_purse_balance_after, one_distribution, num_funds, one_distribution * num_funds,
    );

    let user_main_purse_balance_before = builder.get_purse_balance(
        builder
            .get_expected_addressable_entity_by_account_hash(user_account)
            .main_purse(),
    );

    let faucet_call_by_user = helper
        .new_faucet_fund_request_builder()
        .with_user_account(user_account)
        .with_arg_fund_amount(user_fund_amount)
        .with_payment_amount(U512::from(payment_amount))
        .with_block_time(1010)
        .build();

    builder.exec(faucet_call_by_user).expect_success().commit();

    let user_main_purse_balance_after = builder.get_purse_balance(
        builder
            .get_expected_addressable_entity_by_account_hash(user_account)
            .main_purse(),
    );
    assert_eq!(
        user_main_purse_balance_before - user_main_purse_balance_after,
        U512::from(payment_amount),
        "no funds are distributed after faucet"
    );

    // faucet may resume distributions once block time is > last_distribution_time + time_interval.
    let last_distribution_time = query_stored_value::<u64>(
        &mut builder,
        faucet_contract_hash.into(),
        [LAST_DISTRIBUTION_TIME_NAMED_KEY.to_string()].into(),
    );
    assert_eq!(last_distribution_time, 0);

    let user_main_purse_balance_before = builder.get_purse_balance(
        builder
            .get_expected_addressable_entity_by_account_hash(user_account)
            .main_purse(),
    );

    let faucet_call_by_user = helper
        .new_faucet_fund_request_builder()
        .with_user_account(user_account)
        .with_arg_fund_amount(user_fund_amount)
        .with_block_time(11_011u64)
        .with_payment_amount(U512::from(payment_amount))
        .build();

    builder.exec(faucet_call_by_user).expect_success().commit();

    let user_main_purse_balance_after = builder.get_purse_balance(
        builder
            .get_expected_addressable_entity_by_account_hash(user_account)
            .main_purse(),
    );

    let last_distribution_time = query_stored_value::<u64>(
        &mut builder,
        faucet_contract_hash.into(),
        [LAST_DISTRIBUTION_TIME_NAMED_KEY.to_string()].into(),
    );

    assert_eq!(last_distribution_time, 11_011u64);

    let remaining_requests = query_stored_value::<U512>(
        &mut builder,
        faucet_contract_hash.into(),
        [REMAINING_REQUESTS_NAMED_KEY.to_string()].into(),
    );

    assert_eq!(
        remaining_requests,
        U512::from(assigned_distributions_per_interval - 1)
    );

    assert_eq!(
        user_main_purse_balance_after - user_main_purse_balance_before + payment_amount,
        // one_distribution * (num_funds + 1), // - user_fund_amount * 2
        // user_fund_amount,
        one_distribution,
    );
}

#[ignore]
#[test]
fn should_allow_installer_to_fund_freely() {
    let installer_account = AccountHash::new([1u8; 32]);
    let user_account = AccountHash::new([2u8; 32]);

    let mut builder = LmdbWasmTestBuilder::default();
    builder.run_genesis(&PRODUCTION_RUN_GENESIS_REQUEST);

    let faucet_fund_amount = U512::from(200_000_000_000u64);
    let half_of_faucet_fund_amount = faucet_fund_amount / 2;
    let assigned_distributions_per_time_interval = 2u64;
    let mut helper = FaucetDeployHelper::new()
        .with_installer_account(installer_account)
        .with_installer_fund_amount(INSTALLER_FUND_AMOUNT.into())
        .with_faucet_purse_fund_amount(faucet_fund_amount)
        .with_faucet_available_amount(Some(half_of_faucet_fund_amount))
        .with_faucet_distributions_per_interval(Some(assigned_distributions_per_time_interval))
        .with_faucet_time_interval(Some(10_000u64));

    builder
        .exec(helper.fund_installer_request())
        .expect_success()
        .commit();

    builder
        .exec(helper.faucet_install_request())
        .expect_success()
        .commit();

    helper.query_and_set_faucet_contract_hash(&builder);

    let faucet_contract_hash = get_faucet_contract_hash(&builder, installer_account);
    let faucet_purse = get_faucet_purse(&builder, installer_account);

    let faucet_purse_balance = builder.get_purse_balance(faucet_purse);
    assert_eq!(faucet_purse_balance, faucet_fund_amount);

    let available_amount = query_stored_value::<U512>(
        &mut builder,
        faucet_contract_hash.into(),
        [AVAILABLE_AMOUNT_NAMED_KEY.to_string()].into(),
    );

    // the available amount per interval should be zero until the installer calls
    // the set_variable entrypoint to finish setup.
    assert_eq!(available_amount, U512::zero());

    builder
        .exec(helper.faucet_config_request())
        .expect_success()
        .commit();

    let available_amount = query_stored_value::<U512>(
        &mut builder,
        faucet_contract_hash.into(),
        [AVAILABLE_AMOUNT_NAMED_KEY.to_string()].into(),
    );

    assert_eq!(available_amount, half_of_faucet_fund_amount);

    let user_fund_amount = U512::from(3_000_000_000u64);
    // This would only allow other callers to fund twice in this interval,
    // but the installer can fund as many times as they want.
    let num_funds = 3;

    for _ in 0..num_funds {
        let faucet_call_by_installer = helper
            .new_faucet_fund_request_builder()
            .with_installer_account(helper.installer_account())
            .with_arg_fund_amount(user_fund_amount)
            .with_arg_target(user_account)
            .build();

        builder
            .exec(faucet_call_by_installer)
            .expect_success()
            .commit();
    }

    let faucet_purse_balance = builder.get_purse_balance(faucet_purse);
    assert_eq!(
        faucet_purse_balance,
        faucet_fund_amount - user_fund_amount * num_funds,
        "faucet purse balance must match expected amount after {} faucet calls",
        num_funds
    );

    // check the balance of the user's main purse
    let user_main_purse_balance_after = builder.get_purse_balance(
        builder
            .get_expected_addressable_entity_by_account_hash(user_account)
            .main_purse(),
    );

    assert_eq!(user_main_purse_balance_after, user_fund_amount * num_funds);
}

#[ignore]
#[test]
fn should_not_fund_if_zero_distributions_per_interval() {
    let installer_account = AccountHash::new([1u8; 32]);
    let user_account = AccountHash::new([2u8; 32]);

    let mut builder = LmdbWasmTestBuilder::default();
    builder.run_genesis(&PRODUCTION_RUN_GENESIS_REQUEST);

    // Fund installer account
    let fund_installer_account_request = FundAccountRequestBuilder::new()
        .with_target_account(installer_account)
        .with_fund_amount(INSTALLER_FUND_AMOUNT.into())
        .build();

    builder
        .exec(fund_installer_account_request)
        .expect_success()
        .commit();

    let faucet_fund_amount = U512::from(400_000_000_000_000u64);

    let installer_session_request = ExecuteRequestBuilder::standard(
        installer_account,
        FAUCET_INSTALLER_SESSION,
        runtime_args! {ARG_ID => FAUCET_ID, ARG_AMOUNT => faucet_fund_amount},
    )
    .build();

    builder
        .exec(installer_session_request)
        .expect_success()
        .commit();

    let installer_call_faucet_request = ExecuteRequestBuilder::contract_call_by_name(
        installer_account,
        &format!("{}_{}", FAUCET_CONTRACT_NAMED_KEY, FAUCET_ID),
        ENTRY_POINT_FAUCET,
        runtime_args! {ARG_TARGET => user_account},
    )
    .build();

    builder
        .exec(installer_call_faucet_request)
        .expect_failure()
        .commit();
}

#[ignore]
#[test]
fn should_allow_funding_by_an_authorized_account() {
    let installer_account = AccountHash::new([1u8; 32]);

    let authorized_account_public_key = {
        let secret_key =
            SecretKey::ed25519_from_bytes([2u8; 32]).expect("failed to construct secret key");
        PublicKey::from(&secret_key)
    };

    let authorized_account = authorized_account_public_key.to_account_hash();
    let user_account = AccountHash::new([3u8; 32]);
    let faucet_fund_amount = U512::from(400_000_000_000_000u64);
    let half_of_faucet_fund_amount = faucet_fund_amount / 2;

    let mut builder = LmdbWasmTestBuilder::default();
    builder.run_genesis(&PRODUCTION_RUN_GENESIS_REQUEST);

    let mut helper = FaucetDeployHelper::new()
        .with_installer_account(installer_account)
        .with_installer_fund_amount(INSTALLER_FUND_AMOUNT.into())
        .with_faucet_purse_fund_amount(faucet_fund_amount)
        .with_faucet_available_amount(Some(half_of_faucet_fund_amount))
        .with_faucet_distributions_per_interval(Some(2u64))
        .with_faucet_time_interval(Some(10_000u64));

    builder
        .exec(helper.fund_installer_request())
        .expect_success()
        .commit();

    builder
        .exec(helper.faucet_install_request())
        .expect_success()
        .commit();

    helper.query_and_set_faucet_contract_hash(&builder);

    builder
        .exec(helper.faucet_config_request())
        .expect_success()
        .commit();

    let installer_named_keys = builder
        .get_expected_addressable_entity_by_account_hash(installer_account)
        .named_keys()
        .clone();

    let faucet_named_key = installer_named_keys
        .get(&format!("{}_{}", FAUCET_CONTRACT_NAMED_KEY, FAUCET_ID))
        .expect("failed to find faucet named key");

    let maybe_authorized_account_public_key = builder
        .query(
            None,
            Key::Hash(
                faucet_named_key
                    .into_hash()
                    .expect("failed to convert key into hash"),
            ),
            &[AUTHORIZED_ACCOUNT_NAMED_KEY.to_string()],
        )
        .expect("failed to find authorized account named key")
        .as_cl_value()
        .expect("failed to convert into cl value")
        .clone()
        .into_t::<Option<PublicKey>>()
        .expect("failed to convert into optional public key");

    assert_eq!(maybe_authorized_account_public_key, None::<PublicKey>);

    let faucet_authorize_account_request = helper
        .new_faucet_authorize_account_request_builder()
        .with_authorized_user_public_key(Some(authorized_account_public_key.clone()))
        .build();

    builder
        .exec(faucet_authorize_account_request)
        .expect_success()
        .commit();

    let maybe_authorized_account_public_key = builder
        .query(
            None,
            Key::Hash(
                faucet_named_key
                    .into_hash()
                    .expect("failed to convert key into hash"),
            ),
            &[AUTHORIZED_ACCOUNT_NAMED_KEY.to_string()],
        )
        .expect("failed to find authorized account named key")
        .as_cl_value()
        .expect("failed to convert into cl value")
        .clone()
        .into_t::<Option<PublicKey>>()
        .expect("failed to convert into optional public key");

    assert_eq!(
        maybe_authorized_account_public_key,
        Some(authorized_account_public_key.clone())
    );

    let authorized_account_fund_amount = U512::from(10_000_000_000u64);
    let faucet_fund_authorized_account_by_installer_request = helper
        .new_faucet_fund_request_builder()
        .with_arg_fund_amount(authorized_account_fund_amount)
        .with_arg_target(authorized_account_public_key.to_account_hash())
        .build();

    builder
        .exec(faucet_fund_authorized_account_by_installer_request)
        .expect_success()
        .commit();

    let user_fund_amount = U512::from(10_000_000_000u64);
    let faucet_fund_user_by_authorized_account_request = helper
        .new_faucet_fund_request_builder()
        .with_authorized_account(authorized_account)
        .with_arg_fund_amount(user_fund_amount)
        .with_arg_target(user_account)
        .with_payment_amount(user_fund_amount)
        .build();

    builder
        .exec(faucet_fund_user_by_authorized_account_request)
        .expect_success()
        .commit();

    let user_main_purse_balance_after = builder.get_purse_balance(
        builder
            .get_expected_addressable_entity_by_account_hash(user_account)
            .main_purse(),
    );
    assert_eq!(user_main_purse_balance_after, user_fund_amount);

    // A user cannot fund themselves if there is an authorized account.
    let faucet_fund_by_user_request = helper
        .new_faucet_fund_request_builder()
        .with_user_account(user_account)
        .with_payment_amount(user_fund_amount)
        .build();

    builder
        .exec(faucet_fund_by_user_request)
        .expect_failure()
        .commit();

    let exec_results = builder
        .get_last_exec_results()
        .expect("failed to get exec results");

    let exec_result = exec_results
        .first()
        .expect("an exec result must exist")
        .clone();

    let error = exec_result.as_error().unwrap();
    assert!(
        matches!(
            error,
            engine_state::Error::Exec(execution::Error::Revert(ApiError::User(
                FAUCET_CALL_BY_USER_WITH_AUTHORIZED_ACCOUNT_SET
            )))
        ),
        "{:?}",
        error,
    );
}

#[ignore]
#[test]
fn faucet_costs() {
    // This test will fail if execution costs vary.  The expected costs should not be updated
    // without understanding why the cost has changed.  If the costs do change, it should be
    // reflected in the "Costs by Entry Point" section of the faucet crate's README.md.
<<<<<<< HEAD
    const EXPECTED_FAUCET_INSTALL_COST: u64 = 81_664_455_710;
    const EXPECTED_FAUCET_SET_VARIABLES_COST: u64 = 579_020_750;
    const EXPECTED_FAUCET_CALL_BY_INSTALLER_COST: u64 = 3_180_104_470;
    const EXPECTED_FAUCET_CALL_BY_USER_COST: u64 = 3_247_076_290;
=======
    const EXPECTED_FAUCET_INSTALL_COST: u64 = 77_546_045_930;
    const EXPECTED_FAUCET_SET_VARIABLES_COST: u64 = 649_161_620;
    const EXPECTED_FAUCET_CALL_BY_INSTALLER_COST: u64 = 3_239_212_110;
    const EXPECTED_FAUCET_CALL_BY_USER_COST: u64 = 3_359_956_910;
>>>>>>> 461e7409

    let installer_account = AccountHash::new([1u8; 32]);
    let user_account: AccountHash = AccountHash::new([2u8; 32]);

    let mut builder = LmdbWasmTestBuilder::default();
    builder.run_genesis(&PRODUCTION_RUN_GENESIS_REQUEST);

    let fund_installer_account_request = ExecuteRequestBuilder::transfer(
        *DEFAULT_ACCOUNT_ADDR,
        runtime_args! {
            mint::ARG_TARGET => installer_account,
            mint::ARG_AMOUNT => INSTALLER_FUND_AMOUNT,
            mint::ARG_ID => <Option<u64>>::None
        },
    )
    .build();

    builder
        .exec(fund_installer_account_request)
        .expect_success()
        .commit();

    let faucet_fund_amount = U512::from(400_000_000_000_000u64);
    let installer_session_request = ExecuteRequestBuilder::standard(
        installer_account,
        FAUCET_INSTALLER_SESSION,
        runtime_args! {ARG_ID => FAUCET_ID, ARG_AMOUNT => faucet_fund_amount },
    )
    .build();

    builder
        .exec(installer_session_request)
        .expect_success()
        .commit();

    let faucet_install_cost = builder.last_exec_gas_cost();
    assert_eq!(
        faucet_install_cost.value().as_u64(),
        EXPECTED_FAUCET_INSTALL_COST
    );

    let assigned_time_interval = 10_000u64;
    let assigned_distributions_per_interval = 2u64;
    let installer_set_variable_request = {
        let deploy_item = DeployItemBuilder::new()
            .with_address(installer_account)
            .with_authorization_keys(&[installer_account])
            .with_stored_session_named_key(
                &format!("{}_{}", FAUCET_CONTRACT_NAMED_KEY, FAUCET_ID),
                ENTRY_POINT_SET_VARIABLES,
                runtime_args! {
                    ARG_AVAILABLE_AMOUNT => Some(faucet_fund_amount),
                    ARG_TIME_INTERVAL => Some(assigned_time_interval),
                    ARG_DISTRIBUTIONS_PER_INTERVAL => Some(assigned_distributions_per_interval)
                },
            )
            .with_empty_payment_bytes(runtime_args! {ARG_AMOUNT => *DEFAULT_PAYMENT})
            .with_deploy_hash([3; 32])
            .build();

        ExecuteRequestBuilder::from_deploy_item(deploy_item).build()
    };

    builder
        .exec(installer_set_variable_request)
        .expect_success()
        .commit();

    let faucet_set_variables_cost = builder.last_exec_gas_cost();

    let user_fund_amount = U512::from(10_000_000_000u64);
    let faucet_call_by_installer = {
        let deploy_item = DeployItemBuilder::new()
            .with_address(installer_account)
            .with_authorization_keys(&[installer_account])
            .with_stored_session_named_key(
                &format!("{}_{}", FAUCET_CONTRACT_NAMED_KEY, FAUCET_ID),
                ENTRY_POINT_FAUCET,
                runtime_args! {ARG_TARGET => user_account, ARG_AMOUNT => user_fund_amount, ARG_ID => <Option<u64>>::None},
            )
            .with_empty_payment_bytes(runtime_args! {ARG_AMOUNT => *DEFAULT_PAYMENT})
            .with_deploy_hash([4; 32])
            .build();

        ExecuteRequestBuilder::from_deploy_item(deploy_item).build()
    };

    builder
        .exec(faucet_call_by_installer)
        .expect_success()
        .commit();

    let faucet_call_by_installer_cost = builder.last_exec_gas_cost();

    let faucet_contract_hash = get_faucet_contract_hash(&builder, installer_account);

    let faucet_call_by_user_request = {
        let deploy_item = DeployItemBuilder::new()
            .with_address(user_account)
            .with_authorization_keys(&[user_account])
            .with_stored_session_hash(
                faucet_contract_hash,
                ENTRY_POINT_FAUCET,
                runtime_args! {ARG_TARGET => user_account, ARG_ID => <Option<u64>>::None},
            )
            .with_empty_payment_bytes(runtime_args! {ARG_AMOUNT => user_fund_amount})
            .with_deploy_hash([4; 32])
            .build();

        ExecuteRequestBuilder::from_deploy_item(deploy_item).build()
    };

    builder
        .exec(faucet_call_by_user_request)
        .expect_success()
        .commit();

    let faucet_call_by_user_cost = builder.last_exec_gas_cost();

    let mut costs_as_expected = true;
    if faucet_install_cost.value().as_u64() != EXPECTED_FAUCET_INSTALL_COST {
        costs_as_expected = false;
        eprintln!(
            "faucet_install_cost wrong: expected: {}, got: {}",
            EXPECTED_FAUCET_INSTALL_COST,
            faucet_install_cost.value().as_u64()
        );
    }

    if faucet_set_variables_cost.value().as_u64() != EXPECTED_FAUCET_SET_VARIABLES_COST {
        costs_as_expected = false;
        eprintln!(
            "faucet_set_variables_cost wrong: expected: {}, got: {}",
            EXPECTED_FAUCET_SET_VARIABLES_COST,
            faucet_set_variables_cost.value().as_u64()
        );
    }

    if faucet_call_by_installer_cost.value().as_u64() != EXPECTED_FAUCET_CALL_BY_INSTALLER_COST {
        costs_as_expected = false;
        eprintln!(
            "faucet_call_by_installer_cost wrong: expected: {}, got: {}",
            EXPECTED_FAUCET_CALL_BY_INSTALLER_COST,
            faucet_call_by_installer_cost.value().as_u64()
        );
    }

    if faucet_call_by_user_cost.value().as_u64() != EXPECTED_FAUCET_CALL_BY_USER_COST {
        costs_as_expected = false;
        eprintln!(
            "faucet_call_by_user_cost wrong: expected: {}, got: {}",
            EXPECTED_FAUCET_CALL_BY_USER_COST,
            faucet_call_by_user_cost.value().as_u64()
        );
    }
    assert!(costs_as_expected);
}<|MERGE_RESOLUTION|>--- conflicted
+++ resolved
@@ -869,17 +869,10 @@
     // This test will fail if execution costs vary.  The expected costs should not be updated
     // without understanding why the cost has changed.  If the costs do change, it should be
     // reflected in the "Costs by Entry Point" section of the faucet crate's README.md.
-<<<<<<< HEAD
-    const EXPECTED_FAUCET_INSTALL_COST: u64 = 81_664_455_710;
-    const EXPECTED_FAUCET_SET_VARIABLES_COST: u64 = 579_020_750;
-    const EXPECTED_FAUCET_CALL_BY_INSTALLER_COST: u64 = 3_180_104_470;
-    const EXPECTED_FAUCET_CALL_BY_USER_COST: u64 = 3_247_076_290;
-=======
-    const EXPECTED_FAUCET_INSTALL_COST: u64 = 77_546_045_930;
-    const EXPECTED_FAUCET_SET_VARIABLES_COST: u64 = 649_161_620;
-    const EXPECTED_FAUCET_CALL_BY_INSTALLER_COST: u64 = 3_239_212_110;
-    const EXPECTED_FAUCET_CALL_BY_USER_COST: u64 = 3_359_956_910;
->>>>>>> 461e7409
+    const EXPECTED_FAUCET_INSTALL_COST: u64 = 83_987_558_930;
+    const EXPECTED_FAUCET_SET_VARIABLES_COST: u64 = 648_705_070;
+    const EXPECTED_FAUCET_CALL_BY_INSTALLER_COST: u64 = 3_244_975_770;
+    const EXPECTED_FAUCET_CALL_BY_USER_COST: u64 = 3_364_807_470;
 
     let installer_account = AccountHash::new([1u8; 32]);
     let user_account: AccountHash = AccountHash::new([2u8; 32]);
