use casper_engine_test_support::{
    ExecuteRequestBuilder, LmdbWasmTestBuilder, DEFAULT_ACCOUNT_ADDR,
    PRODUCTION_RUN_GENESIS_REQUEST,
};
<<<<<<< HEAD
use casper_types::{account::AccountHash, runtime_args, Key, NamedKeys, RuntimeArgs};
=======
use casper_types::{
    account::AccountHash, addressable_entity::NamedKeys, runtime_args, Key, RuntimeArgs,
};
>>>>>>> a0147930

const CONTRACT_LIST_NAMED_KEYS: &str = "list_named_keys.wasm";
const NEW_NAME_ACCOUNT: &str = "Account";
const NEW_NAME_HASH: &str = "Hash";
const ARG_INITIAL_NAMED_KEYS: &str = "initial_named_args";
const ARG_NEW_NAMED_KEYS: &str = "new_named_keys";

#[ignore]
#[test]
fn should_list_named_keys() {
    let mut builder = LmdbWasmTestBuilder::default();
    builder.run_genesis(&PRODUCTION_RUN_GENESIS_REQUEST);

    let initial_named_keys: NamedKeys = NamedKeys::new();

    let new_named_keys = {
        let account_hash = AccountHash::new([1; 32]);
        let mut named_keys = NamedKeys::new();
        assert!(named_keys
            .insert(NEW_NAME_ACCOUNT.to_string(), Key::Account(account_hash))
            .is_none());
        assert!(named_keys
            .insert(NEW_NAME_HASH.to_string(), Key::Hash([2; 32]))
            .is_none());
        named_keys
    };

    let exec_request = ExecuteRequestBuilder::standard(
        *DEFAULT_ACCOUNT_ADDR,
        CONTRACT_LIST_NAMED_KEYS,
        runtime_args! {
            ARG_INITIAL_NAMED_KEYS => initial_named_keys,
            ARG_NEW_NAMED_KEYS => new_named_keys,
        },
    )
    .build();

    builder.exec(exec_request).commit().expect_success();
}<|MERGE_RESOLUTION|>--- conflicted
+++ resolved
@@ -2,13 +2,9 @@
     ExecuteRequestBuilder, LmdbWasmTestBuilder, DEFAULT_ACCOUNT_ADDR,
     PRODUCTION_RUN_GENESIS_REQUEST,
 };
-<<<<<<< HEAD
-use casper_types::{account::AccountHash, runtime_args, Key, NamedKeys, RuntimeArgs};
-=======
 use casper_types::{
     account::AccountHash, addressable_entity::NamedKeys, runtime_args, Key, RuntimeArgs,
 };
->>>>>>> a0147930
 
 const CONTRACT_LIST_NAMED_KEYS: &str = "list_named_keys.wasm";
 const NEW_NAME_ACCOUNT: &str = "Account";
